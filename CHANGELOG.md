# Changelog

## Unreleased

<<<<<<< HEAD
* RingGrids: Fixed an issue with the conversion from Arrays to full grids

=======
* Fixed a bug in `RingGrids`, so that now broadcasts are defined even when the dimensions mismatch in some cases 
  
>>>>>>> b5e8eb29
## v0.11.0<|MERGE_RESOLUTION|>--- conflicted
+++ resolved
@@ -2,11 +2,7 @@
 
 ## Unreleased
 
-<<<<<<< HEAD
 * RingGrids: Fixed an issue with the conversion from Arrays to full grids
-
-=======
-* Fixed a bug in `RingGrids`, so that now broadcasts are defined even when the dimensions mismatch in some cases 
+* RingGrids: Fixed a bug in `RingGrids`, so that now broadcasts are defined even when the dimensions mismatch in some cases 
   
->>>>>>> b5e8eb29
 ## v0.11.0