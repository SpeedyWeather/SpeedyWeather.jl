--- conflicted
+++ resolved
@@ -6,11 +6,6 @@
 - Modularised NetCDF output [#573](https://github.com/SpeedyWeather/SpeedyWeather.jl/pull/573)
 - Fixed a bug in RingGrids, now broadcasts are defined even when the dimensions mismatch in some cases [#568](https://github.com/SpeedyWeather/SpeedyWeather.jl/pull/568)
 - RingGrids: To wrap an Array with the horizontal dimension in matrix shape into a full grid, one has to use e.g. `FullGaussianGrid(map, input_as=Matrix)` now. [#572](https://github.com/SpeedyWeather/SpeedyWeather.jl/pull/572)
-<<<<<<< HEAD
-
-=======
-* RingGrids: Fixed a bug in `RingGrids`, so that now broadcasts are defined even when the dimensions mismatch in some cases
-* CompatHelper: Allow for JLD2.jl v0.5
+- CompatHelper: Allow for JLD2.jl v0.5
   
->>>>>>> daeedb4f
 ## v0.11.0