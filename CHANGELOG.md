--- conflicted
+++ resolved
@@ -2,11 +2,8 @@
 
 ## Unreleased
 
-<<<<<<< HEAD
-- Introduced n tracers that are passively advected
-=======
+- Introduce n tracers that are passively advected [#579](https://github.com/SpeedyWeather/SpeedyWeather.jl/pull/579)
 - Change default timestep to 40min at T31 [#623](https://github.com/SpeedyWeather/SpeedyWeather.jl/pull/623)
->>>>>>> 4f07e4db
 
 ## v0.13
 
