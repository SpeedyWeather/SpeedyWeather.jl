--- conflicted
+++ resolved
@@ -58,12 +58,9 @@
     include("dynamics/geopotential.jl")
 
     # PHYSICS
-<<<<<<< HEAD
     include("physics/variables.jl")
     include("physics/custom_parametrization.jl")
-=======
     include("physics/zenith.jl")
->>>>>>> 70a7f295
     include("physics/column_variables.jl")
     include("physics/land_sea_mask.jl")
     include("physics/ocean_sea_ice.jl")
