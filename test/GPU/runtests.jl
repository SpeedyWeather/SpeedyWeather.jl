--- conflicted
+++ resolved
@@ -13,17 +13,9 @@
 # SPECTRAL TRANSFORMS
 include("spectral_transform.jl")
 
-<<<<<<< HEAD
 # INTERPOLATION OF RINGGRIDS
 include("interpolate.jl")
 
 # FULL MODELS
 include("barotropic.jl")
-#include("primitive_dry.jl")
-=======
-# kernels
-include("kernels_GPU.jl")
-
-# test if the models run on GPU 
-include("barotropic.jl")
->>>>>>> 60deed7f
+#include("primitive_dry.jl")