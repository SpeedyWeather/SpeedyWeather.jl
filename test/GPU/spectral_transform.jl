spectral_resolutions = (31,)#, 63, 127)
nlayers_list = (8,)# 8, 32]
# TODO: can uncomment this when we push to main  
grid_list = [
    FullGaussianGrid,
    # FullClenshawGrid,
    OctahedralGaussianGrid,
    # OctahedralClenshawGrid,
    # HEALPixGrid,
    # OctaHEALPixGrid,
]
# CUDA.cu now implicitly converts to Float32 so that's the only relevant type to 
# test here
NFs = (Float32,)


# Function to generate random inputs 
function get_test_data(; trunc, nlayers, Grid, NF)
    # We use dealiasing=3 to ensure that the transform is exact for both 
    # Clenshaw and Gaussian grids
<<<<<<< HEAD
    spectral_grid_cpu = SpectralGrid(; NF, trunc, nlayers, Grid, dealiasing=3)
    spectral_grid_gpu = SpectralGrid(; NF, trunc, nlayers, Grid, architecture=SpeedyWeather.GPU, dealiasing=3)
=======
    spectral_grid_cpu = SpectralGrid(; NF, trunc, nlayers, Grid, dealiasing=3.)
    spectral_grid_gpu = SpectralGrid(; NF, trunc, nlayers, Grid, device=SpeedyWeather.GPU(), dealiasing=3.)
>>>>>>> 3c27d4b8
    
    S_cpu = SpectralTransform(spectral_grid_cpu)
    S_gpu = SpectralTransform(spectral_grid_gpu)

    grid_cpu = rand(spectral_grid_cpu.Grid{spectral_grid_cpu.NF}, 
                    spectral_grid_cpu.nlat_half, 
                    spectral_grid_cpu.nlayers)
    spec_cpu = rand(LowerTriangularArray{Complex{spectral_grid_cpu.NF}}, 
                    spectral_grid_cpu.spectrum, 
                    spectral_grid_cpu.nlayers)
    
    grid_gpu = cu(grid_cpu)
    spec_gpu = cu(spec_cpu)
    
    return S_cpu, S_gpu, grid_cpu, grid_gpu, spec_cpu, spec_gpu
end


@testset "Whole transform: test a round trip" begin
    @testset for NF in NFs
        @testset for trunc in spectral_resolutions
            @testset for nlayers in nlayers_list
                @testset for Grid in grid_list
                    # Generate test data
                    S_cpu, S_gpu, grid_cpu, grid_gpu, spec_cpu, spec_gpu = get_test_data(
                        trunc=trunc, nlayers=nlayers, Grid=Grid, NF=NF
                    )

                    # Full return journey starting from grid
                    spec_ = SpeedyTransforms.transform(grid_cpu, S_cpu)
                    grid_cpu = SpeedyTransforms.transform(spec_, S_cpu)
                    # @test grid_cpu ≈ grid_test
                    # grid_cpu = grid_test

                    # Full return journey starting from spec
                    grid_ = SpeedyTransforms.transform(spec_cpu, S_cpu)
                    spec_cpu = SpeedyTransforms.transform(grid_, S_cpu)
                    # @test spec_cpu ≈ spec_test
                    # spec_cpu = spec_test

                    # Copy to GPU and repeat the test. We use initally 
                    # transformed data so that the imaginary components of the 
                    # m=1 specs are zero. 
                    grid_gpu = cu(grid_cpu)
                    spec_gpu = cu(spec_cpu)
                    grid_gpu_test = cu(grid_cpu)
                    spec_gpu_test = cu(spec_cpu)

                    # Full return journey starting from grid on GPU
                    transform!(spec_gpu_test, grid_gpu, S_gpu)
                    transform!(grid_gpu_test, spec_gpu_test, S_gpu)
                    grid_test = adapt(Array, grid_gpu_test)
                    @test grid_cpu ≈ grid_test rtol=sqrt(eps(Float32))

                    # Full return journey starting from spec on GPU
                    transform!(grid_gpu_test, spec_gpu, S_gpu)
                    transform!(spec_gpu_test, grid_gpu_test, S_gpu)
                    spec_test = adapt(Array, spec_gpu_test)
                    @test spec_cpu ≈ spec_test rtol=sqrt(eps(Float32))
                end
            end
        end
    end
end


@testset "fourier_batched: compare forward pass to CPU" begin
    @testset for trunc in spectral_resolutions
        @testset for nlayers in nlayers_list
            @testset for Grid in grid_list
                @testset for NF in NFs
                    # Generate test data
                    S_cpu, S_gpu, grid_cpu, grid_gpu, spec_cpu, spec_gpu = get_test_data(
                        trunc=trunc, nlayers=nlayers, Grid=Grid, NF=NF
                    )
                    
                    # CPU forward transform
                    SpeedyTransforms._fourier_batched!(
                        S_cpu.scratch_memory_north, 
                        S_cpu.scratch_memory_south, 
                        grid_cpu, 
                        S_cpu
                    )
                    # GPU forward transform
                    SpeedyTransforms._fourier_batched!(
                        S_gpu.scratch_memory_north, 
                        S_gpu.scratch_memory_south, 
                        grid_gpu, 
                        S_gpu
                    )

                    # Convert GPU to CPU for comparison
                    grid_gpu_compare = adapt(Array, grid_gpu)

                    # NOTE: This is probably unnecessary, we can do a coarser 
                    # check for broad comparison of equivalence 
                    # for ij in eachindex(grid_cpu, grid_gpu_compare)
                        # @test grid_cpu[ij] ≈ grid_gpu_compare[ij]
                    # end
                    @test grid_cpu ≈ grid_gpu_compare
                end
            end
        end
    end
end

@testset "fourier_batched: compare backward pass to CPU" begin
    @testset for trunc in spectral_resolutions
        @testset for nlayers in nlayers_list
            @testset for Grid in grid_list
                @testset for NF in NFs
                    # Generate test data
                    S_cpu, S_gpu, grid_cpu, grid_gpu, spec_cpu, spec_gpu = get_test_data(
                        trunc=trunc, nlayers=nlayers, Grid=Grid, NF=NF
                    )

                    # Use scratch memory to store mid-transform data, using the 
                    # CPU legendre transform to generate the intermediate data
                    # NOTE: assumption of working Legendre transform
                    g_north_cpu = S_cpu.scratch_memory_north    
                    g_south_cpu = S_cpu.scratch_memory_south   
                    SpeedyTransforms._legendre!(g_north_cpu, g_south_cpu, spec_cpu, S_cpu)
                    # Copy to GPU
                    g_north_gpu = cu(g_north_cpu)
                    g_south_gpu = cu(g_south_cpu);

                    # CPU inverse transform
                    SpeedyTransforms._fourier_batched!(
                        grid_cpu, g_north_cpu, g_south_cpu, S_cpu
                    )
                    # GPU inverse transform
                    SpeedyTransforms._fourier_batched!(
                        grid_gpu, g_north_gpu, g_south_gpu, S_gpu
                    )

                    # Copy back to CPU again for comparison
                    grid_gpu_compare = adapt(Array, grid_gpu)
                    
                    # NOTE: again, not necessary to be so fine-grained here
                    # for ij in eachindex(grid_cpu, grid_gpu_compare)
                    #     @test grid_cpu[ij] ≈ grid_gpu_compare[ij]
                    # end
                    @test grid_cpu ≈ grid_gpu_compare 
                end
            end
        end
    end
end


@testset "fourier_serial: compare forward pass to CPU" begin
    @testset for trunc in spectral_resolutions
        @testset for nlayers in nlayers_list
            @testset for Grid in grid_list
                @testset for NF in NFs
                    # Generate test data
                    S_cpu, S_gpu, grid_cpu, grid_gpu, spec_cpu, spec_gpu = get_test_data(
                        trunc=trunc, nlayers=nlayers, Grid=Grid, NF=NF
                    )
                    
                    # CPU forward transform
                    SpeedyTransforms._fourier_serial!(
                        S_cpu.scratch_memory_north, 
                        S_cpu.scratch_memory_south, 
                        grid_cpu, 
                        S_cpu
                    )
                    # GPU forward transform
                    SpeedyTransforms._fourier_serial!(
                        S_gpu.scratch_memory_north, 
                        S_gpu.scratch_memory_south, 
                        grid_gpu, 
                        S_gpu
                    )

                    # Convert GPU to CPU for comparison
                    grid_gpu_compare = adapt(Array, grid_gpu)

                    @test grid_cpu ≈ grid_gpu_compare 
                end
            end
        end
    end
end

# NOTE: Currently failing due to problem with Float32 FFTW planning
# @testset "fourier_serial: compare backward pass to CPU" begin
#     @testset for trunc in spectral_resolutions
#         @testset for nlayers in nlayers_list
#             @testset for Grid in grid_list
#                 @testset for NF in (Float32, Float64)
#                     # Generate test data
#                     S_cpu, S_gpu, grid_cpu, grid_gpu, spec_cpu, spec_gpu = get_test_data(
#                         trunc=trunc, nlayers=nlayers, Grid=Grid, NF=NF
#                     )

#                     # Use scratch memory to store mid-transform data, using the 
#                     # CPU legendre transform to generate the intermediate data
#                     # NOTE: assumption of working Legendre transform
#                     g_north_cpu = S_cpu.scratch_memory_north    
#                     g_south_cpu = S_cpu.scratch_memory_south   
#                     SpeedyTransforms._legendre!(g_north_cpu, g_south_cpu, spec_cpu, S_cpu)
#                     # Copy to GPU
#                     g_north_gpu = cu(g_north_cpu)
#                     g_south_gpu = cu(g_south_cpu);

#                     # CPU inverse transform
#                     SpeedyTransforms._fourier_serial!(
#                         grid_cpu, g_north_cpu, g_south_cpu, S_cpu
#                     )
#                     # GPU inverse transform
#                     SpeedyTransforms._fourier_serial!(
#                         grid_gpu, g_north_gpu, g_south_gpu, S_gpu
#                     )

#                     # Copy back to CPU again for comparison
#                     grid_gpu_compare = adapt(Array, grid_gpu)
                    
#                     @test grid_cpu ≈ grid_gpu_compare
#                 end
#             end
#         end
#     end
# end

@testset "legendre: compare inverse transform to CPU" begin
    @testset for NF in NFs
        @testset for trunc in spectral_resolutions
            @testset for nlayers in nlayers_list
                @testset for Grid in grid_list
                    # Generate test data
                    S_cpu, S_gpu, grid_cpu, grid_gpu, spec_cpu, spec_gpu = get_test_data(
                        trunc=trunc, nlayers=nlayers, Grid=Grid, NF=NF
                    )
                    
                    # CPU inverse transform
                    SpeedyTransforms._legendre!(
                        S_cpu.scratch_memory_north, 
                        S_cpu.scratch_memory_south, 
                        spec_cpu, S_cpu
                    )
                    # GPU inverse transform
                    SpeedyTransforms._legendre!(
                        S_gpu.scratch_memory_north, 
                        S_gpu.scratch_memory_south, 
                        spec_gpu, S_gpu
                    )

                    # Convert GPU to CPU for comparison, result is stored in the 
                    # scratch memory
                    result_gpu = adapt(Array, S_gpu.scratch_memory_north);
                    result_cpu = S_cpu.scratch_memory_north;
                    @test result_cpu ≈ result_gpu rtol=sqrt(eps(Float32))   # GPU error tolerance always Float32

                    result_gpu = adapt(Array, S_gpu.scratch_memory_south);
                    result_cpu = S_cpu.scratch_memory_south;
                    @test result_cpu ≈ result_gpu rtol=sqrt(eps(Float32))
                end
            end
        end
    end
end

@testset "legendre: compare forward transform to CPU" begin
    @testset for NF in NFs
        @testset for trunc in spectral_resolutions
            @testset for nlayers in nlayers_list
                @testset for Grid in grid_list
                    # Generate test data
                    S_cpu, S_gpu, grid_cpu, grid_gpu, spec_cpu, spec_gpu = get_test_data(
                        trunc=trunc, nlayers=nlayers, Grid=Grid, NF=NF
                    )

                    # Use scratch memory to store mid-transform data, using the 
                    # CPU fourier transform to generate the intermediate data
                    f_north_cpu = S_cpu.scratch_memory_north    
                    f_south_cpu = S_cpu.scratch_memory_south   
                    SpeedyTransforms._fourier!(f_north_cpu, f_south_cpu, grid_cpu, S_cpu)
                    # Copy to GPU
                    f_north_gpu = cu(f_north_cpu)
                    f_south_gpu = cu(f_south_cpu)
                    
                    # CPU inverse transform
                    SpeedyTransforms._legendre!(
                        spec_cpu,    
                        f_north_cpu, 
                        f_south_cpu, 
                        S_cpu
                    )
                    # GPU inverse transform
                    SpeedyTransforms._legendre!(
                        spec_gpu,
                        f_north_gpu, 
                        f_south_gpu, 
                        S_gpu
                    )

                    # Convert GPU to CPU for comparison, result is stored spec
                    result_gpu = adapt(Array, spec_gpu);
                    result_cpu = spec_cpu;
                    @test result_cpu ≈ result_gpu rtol=sqrt(eps(Float32))   # GPU error tolerance always Float32
                end
            end
        end
    end
end<|MERGE_RESOLUTION|>--- conflicted
+++ resolved
@@ -18,14 +18,9 @@
 function get_test_data(; trunc, nlayers, Grid, NF)
     # We use dealiasing=3 to ensure that the transform is exact for both 
     # Clenshaw and Gaussian grids
-<<<<<<< HEAD
     spectral_grid_cpu = SpectralGrid(; NF, trunc, nlayers, Grid, dealiasing=3)
     spectral_grid_gpu = SpectralGrid(; NF, trunc, nlayers, Grid, architecture=SpeedyWeather.GPU, dealiasing=3)
-=======
-    spectral_grid_cpu = SpectralGrid(; NF, trunc, nlayers, Grid, dealiasing=3.)
-    spectral_grid_gpu = SpectralGrid(; NF, trunc, nlayers, Grid, device=SpeedyWeather.GPU(), dealiasing=3.)
->>>>>>> 3c27d4b8
-    
+
     S_cpu = SpectralTransform(spectral_grid_cpu)
     S_gpu = SpectralTransform(spectral_grid_gpu)
 
