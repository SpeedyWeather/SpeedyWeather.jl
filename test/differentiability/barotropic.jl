### Experiments going a bit deeper into the timestepping of the barotropic model
@testset "Differentiability: Barotropic Model Components" begin 
    # T15 still yields somewhat sensible dynamics, that's why it's chosen here
    spectral_grid = SpectralGrid(trunc=9, nlayers=1)          # define resolution
    model = BarotropicModel(; spectral_grid)   # construct model
    simulation = initialize!(model)  
    initialize!(simulation)
    run!(simulation, period=Day(5)) # spin-up to get nonzero values for all fields
    initialize!(simulation; period=Day(1))
    
    (; prognostic_variables, diagnostic_variables, model) = simulation
    (; Δt, Δt_millisec) = model.time_stepping
    dt = 2Δt

    progn = prognostic_variables
    diagn = diagnostic_variables

    diagn_copy = deepcopy(diagn)
    progn_copy = deepcopy(progn)

    diagn_copy_2 = deepcopy(diagn) # 2nd copy for Const activity test 
    progn_copy_2 = deepcopy(progn)

    d_progn = zero(progn)
    d_diag = make_zero(diagn)

    progn_new = zero(progn)
    dprogn_new = one(progn) # seed 

    # Timestepping: FD comparison 
    dprogn_2 = one(progn) # seed 

    # for the full timestep, we need a bit higher precision 
    fd_vjp = FiniteDifferences.j′vp(central_fdm(15,1), x -> timestep_oop(x, deepcopy(diagn_copy), dt, deepcopy(model)), deepcopy(dprogn_2), deepcopy(progn_copy))

    # test that we can differentiate wrt to everything  
    autodiff(Reverse, timestep_oop!, Const, Duplicated(progn_new, dprogn_new), Duplicated(progn, d_progn), Duplicated(diagn, d_diag), Const(dt), Duplicated(model, make_zero(model)))

    # nonzero gradient
    @test sum(to_vec(d_progn)[1]) != 0

    @test isapprox(to_vec(fd_vjp[1])[1], to_vec(d_progn)[1], rtol=0.05) # we have to go really quite low with the tolerances here
    @test mean(abs.(to_vec(fd_vjp[1])[1] - to_vec(d_progn)[1])) < 0.002 # so we check a few extra statistics
    @test maximum(to_vec(fd_vjp[1].vor)[1] - to_vec(d_progn.vor)[1]) < 0.05
    
    # test that we can differentiante with Const(Model) only wrt to the state
    d_progn = zero(progn)
    d_diag = make_zero(diagn)

    progn_new = zero(progn)
    dprogn_new = one(progn) # seed 

    autodiff(set_runtime_activity(Reverse), timestep_oop!, Const, Duplicated(progn_new, dprogn_new), Duplicated(progn_copy_2, d_progn), Duplicated(diagn_copy_2, d_diag), Const(dt), Const(model))

    # use the same FD comparision 

    @test isapprox(to_vec(fd_vjp[1])[1], to_vec(d_progn)[1], rtol=0.05) # we have to go really quite low with the tolerances here
    @test mean(abs.(to_vec(fd_vjp[1])[1] - to_vec(d_progn)[1])) < 0.002 # so we check a few extra statistics
    @test maximum(to_vec(fd_vjp[1].vor)[1] - to_vec(d_progn.vor)[1]) < 0.05
    
    #
    # We go individually through all components of the time stepping and check 
    # correctness
    #

    fill!(diagn.tendencies, 0, Barotropic)

    #
    # dynamics_tendencies!
    #

    lf2 = 2 

    diagn_copy = deepcopy(diagn)
    ddiag = one(diagn_copy)
    ddiag_copy = deepcopy(ddiag)
    progn_copy = deepcopy(progn)
    dprogn = make_zero(progn)

<<<<<<< HEAD
    autodiff(Reverse, SpeedyWeather.dynamics_tendencies!, Const, Duplicated(diagn, ddiag), Duplicated(progn, dprogn), Const(lf2), Duplicated(model, make_zero(model)))
=======
    autodiff(Reverse, SpeedyWeather.dynamics_tendencies!, Const, Duplicated(diagn, ddiag), Duplicated(progn, dprogn), Const(lf2), Const(model))
>>>>>>> 2b25fa95

    function dynamics_tendencies(diagn, progn, lf, model)
        diagn_new = deepcopy(diagn)
        SpeedyWeather.dynamics_tendencies!(diagn_new, deepcopy(progn), lf, deepcopy(model))
        return diagn_new
    end 
    
    fd_vjp = FiniteDifferences.j′vp(central_fdm(9,1), x -> dynamics_tendencies(diagn_copy, x, lf2, deepcopy(model)), ddiag_copy, progn_copy)
    
    @test all(isapprox.(to_vec(fd_vjp[1])[1], to_vec(dprogn)[1],rtol=1e-4,atol=1e-1))
 
    #
    # horizontal_diffusion!
    #

    lf1 = 1
    diagn_copy = deepcopy(diagn)
    ddiag = one(diagn_copy)
    ddiag_copy = deepcopy(ddiag)

    progn_copy = deepcopy(progn)
    dprogn = make_zero(progn)

    autodiff(Reverse, SpeedyWeather.horizontal_diffusion!, Const, Duplicated(diagn, ddiag), Duplicated(progn, dprogn), Const(model.horizontal_diffusion), Const(model), Const(lf1))

    # FD comparision not necessary, we have the exact values 
    #function horizontal_diffusion(diagn, progn, diffusion, model, lf)
    #    diagn_new = deepcopy(diagn)
    #    SpeedyWeather.horizontal_diffusion!(diagn_new, progn, diffusion, model, lf)
    #    return diagn_new
    #end 

    #fd_vjp = FiniteDifferences.j′vp(central_fdm(5,1), x -> horizontal_diffusion(diagn_copy, x, model.horizontal_diffusion, model, lf1), ddiag_copy, progn_copy)
    #@test all(isapprox.(to_vec(fd_vjp[1])[1], to_vec(dprogn)[1],rtol=1e-4,atol=1e-2))

    # ∂(progn)
    # should be row-wise `model.horizontal_diffusion.impl .* model.horizontal_diffusion.expl`
    # for all variables that are diffused 
    diff_coefficient = model.horizontal_diffusion.impl .* model.horizontal_diffusion.expl
    l_indices = [(1:l) for l=1:progn.vor[1].spectrum.mmax]
    for (i,il) in enumerate(l_indices)
        @test all(real.(Matrix(dprogn.vor[lf1][:,1])[i, il]) .≈ diff_coefficient[i])
    end 

    # ∂(tend_old)
    # should be row-wise `model.horizontal_diffusion.impl` 
    for (i,il) in enumerate(l_indices)
        @test all(real.(Matrix(ddiag.tendencies.vor_tend[:,1])[i, il]) .≈ model.horizontal_diffusion.impl[i])
    end 

    #
    # Test the leapfrog 
    # 

    lf1 = 2 
    lf2 = 2 

    progn_copy = deepcopy(progn)
    dprogn = one(progn_copy)
    dprogn_copy = one(progn_copy)

    tend = diagn.tendencies
    tend_copy = deepcopy(tend)
    dtend = make_zero(tend)

    autodiff(Reverse, SpeedyWeather.leapfrog!, Const, Duplicated(progn, dprogn), Duplicated(tend, dtend), Const(dt), Const(lf1), Const(model))

    function leapfrog_step(progn_new::PrognosticVariables, progn::PrognosticVariables, tend, dt, lf, model)
        copy!(progn_new, progn)
        SpeedyWeather.leapfrog!(progn_new, tend, dt, lf, model)
        return progn_new
    end 

    prog_new = zero(progn_copy)

    fd_vjp = FiniteDifferences.j′vp(central_fdm(5,1), x -> leapfrog_step(prog_new, progn_copy, x, dt, lf1, model), dprogn_copy, tend_copy)

    @test all(isapprox.(to_vec(fd_vjp[1])[1], to_vec(dtend)[1],rtol=1e-3,atol=1e-3))

    # 
    # single variable leapfrog step 
    # 

    A_old = get_step(progn.vor, 1)
    A_old_copy = copy(A_old)
    dA_old = one(A_old)

    A_new = get_step(progn.vor, 2)
    A_new_copy = copy(A_new)
    dA_new = one(A_new)

    tendency = diagn.tendencies.vor_tend
    tendency_copy = copy(tendency)
    dtendency = zero(tendency)

    L = model.time_stepping

    autodiff(Reverse, SpeedyWeather.leapfrog!, Const, Duplicated(A_old, dA_old), Duplicated(A_new, dA_new), Duplicated(tendency, dtendency), Const(dt), Const(lf1), Const(L))

    w1 = L.robert_filter*L.williams_filter/2   
    w2 = L.robert_filter*(1-L.williams_filter)/2   
    @test all(dtendency .≈ dt*(1+w1-w2))
    # ∂(tend) needs to be: dt* ( 1 + w1 - w2) (for every coefficient)

    #
    # transform!(diagn, progn, lf2, model)
    #

    diag_copy = deepcopy(diagn)
    
    ddiag = one(diagn)
    ddiag_copy = deepcopy(ddiag)

    progn_copy = deepcopy(progn)
    dprogn = make_zero(progn)

    autodiff(Reverse, SpeedyWeather.transform!, Const, Duplicated(diagn, ddiag), Duplicated(progn, dprogn), Const(lf2), Const(model))
    autodiff(Reverse, SpeedyWeather.transform!, Const, Duplicated(diagn, ddiag), Duplicated(progn, dprogn), Const(lf2), Duplicated(model, make_zero(model)))

    function transform_diagn(diag, progn, lf2, model)
        diag_copy = deepcopy(diag)
        transform!(diag_copy, progn, lf2, model)
        return diag_copy
    end 

    fd_vjp = FiniteDifferences.j′vp(central_fdm(12,1), x -> transform_diagn(diag_copy, x, lf2, model), ddiag_copy, progn_copy)
    
    @test all(isapprox.(to_vec(fd_vjp[1])[1], to_vec(dprogn)[1],rtol=1e-2,atol=1e-2))
end<|MERGE_RESOLUTION|>--- conflicted
+++ resolved
@@ -77,11 +77,7 @@
     progn_copy = deepcopy(progn)
     dprogn = make_zero(progn)
 
-<<<<<<< HEAD
-    autodiff(Reverse, SpeedyWeather.dynamics_tendencies!, Const, Duplicated(diagn, ddiag), Duplicated(progn, dprogn), Const(lf2), Duplicated(model, make_zero(model)))
-=======
     autodiff(Reverse, SpeedyWeather.dynamics_tendencies!, Const, Duplicated(diagn, ddiag), Duplicated(progn, dprogn), Const(lf2), Const(model))
->>>>>>> 2b25fa95
 
     function dynamics_tendencies(diagn, progn, lf, model)
         diagn_new = deepcopy(diagn)
