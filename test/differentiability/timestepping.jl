# High-level tests whether time stepping in all models work

@testset "Differentiability: Timestepping" begin 
    # T15 still yields somewhat sensible dynamics, that's why it's chosen here
    model_types = [ShallowWaterModel, PrimitiveDryModel, PrimitiveWetModel]
    
    for model_type in model_types 
        
        nlayer = model_type == ShallowWaterModel ? 1 : 1

        # FiniteDifferences struggles with the NaN when we have a land-sea mask, so we have to test on AquaPlanets 
        spectral_grid = SpectralGrid(trunc=8, nlayers=nlayer)          # define resolution
        model = model_type(; spectral_grid)   # construct model
        simulation = initialize!(model)  
        initialize!(simulation)
        run!(simulation, period=Day(3))

        (; prognostic_variables, diagnostic_variables, model) = simulation
        (; Δt, Δt_millisec) = model.time_stepping
        dt = 2Δt

        progn = prognostic_variables
        diagn = diagnostic_variables

        # TO-DO: The first time we execute this, the gradient is different. Why?
        timestep_oop!(make_zero(progn), progn, diagn, dt, model)

        diagn_copy = deepcopy(diagn)
        progn_copy = deepcopy(progn)

        diagn_copy_2 = deepcopy(diagn) # for a later experiment a second copy
        progn_copy_2 = deepcopy(progn)

        d_progn = zero(progn)
        d_diag = make_zero(diagn)

        progn_new = zero(progn)
        dprogn_new = one(progn) # seed 

        dmodel = make_zero(model)

<<<<<<< HEAD
        # test that we can differentiate wrt to everything  
        autodiff(Reverse, timestep_oop!, Const, Duplicated(progn_new, dprogn_new), Duplicated(progn, d_progn), Duplicated(diagn, d_diag), Const(dt), Duplicated(model, dmodel))

        # nonzero gradient
        @test sum(to_vec(d_progn)[1]) != 0

=======
>>>>>>> 651a8129
        # FD comparison 
        dprogn_2 = one(progn) # seed 

        # this takes a long time 
        # with the FD comparision we have to go to quite low tolerences for the full time step 
        fd_vjp = FiniteDifferences.j′vp(central_fdm(5,1), x -> timestep_oop(x, diagn_copy, dt, deepcopy(model)), dprogn_2, progn_copy)
  
        # test that we can differentiate wrt an IC 
        autodiff(Reverse, timestep_oop!, Const, Duplicated(progn_new, dprogn_new), Duplicated(progn, d_progn), Duplicated(diagn, d_diag), Const(dt), Duplicated(model, dmodel))

        # nonzero gradient
        @test sum(to_vec(d_progn)[1]) != 0

      
        @test isapprox(to_vec(fd_vjp[1])[1], to_vec(d_progn)[1])

        # wrt a system parameter. Let's check for example gravity 

        # function wrapper for FiniteDifferences
        function timestep_wrt_gravity(g)
            progn_fd = deepcopy(progn_copy_2)
            diagn_fd = deepcopy(diagn_copy_2)
            model_new = deepcopy(model)
            model_new.planet.gravity = g 
            timestep_oop(progn_fd, diagn_fd, dt, model_new)
        end   
        
        dprogn_2 = one(progn) # seed

        fd_vjp = FiniteDifferences.j′vp(central_fdm(11,1), timestep_wrt_gravity, dprogn_2, model.planet.gravity)

        @test isapprox(dmodel.planet.gravity, fd_vjp[1],rtol=1e-1)

        # test that we can differentiate wrt to the IC while keeping model activity const 

        d_progn = zero(progn)
        d_diag = make_zero(diagn)

        progn_new = zero(progn)
        dprogn_new = one(progn) # seed 
    
        autodiff(set_runtime_activity(Reverse), timestep_oop!, Const, Duplicated(progn_new, dprogn_new), Duplicated(progn_copy_2, d_progn), Duplicated(diagn_copy_2, d_diag), Const(dt), Const(model))

        # can reuse the same FD comparision here 
        @test isapprox(to_vec(fd_vjp[1])[1], to_vec(d_progn)[1])
    end 
end <|MERGE_RESOLUTION|>--- conflicted
+++ resolved
@@ -22,9 +22,6 @@
         progn = prognostic_variables
         diagn = diagnostic_variables
 
-        # TO-DO: The first time we execute this, the gradient is different. Why?
-        timestep_oop!(make_zero(progn), progn, diagn, dt, model)
-
         diagn_copy = deepcopy(diagn)
         progn_copy = deepcopy(progn)
 
@@ -39,15 +36,6 @@
 
         dmodel = make_zero(model)
 
-<<<<<<< HEAD
-        # test that we can differentiate wrt to everything  
-        autodiff(Reverse, timestep_oop!, Const, Duplicated(progn_new, dprogn_new), Duplicated(progn, d_progn), Duplicated(diagn, d_diag), Const(dt), Duplicated(model, dmodel))
-
-        # nonzero gradient
-        @test sum(to_vec(d_progn)[1]) != 0
-
-=======
->>>>>>> 651a8129
         # FD comparison 
         dprogn_2 = one(progn) # seed 
 
