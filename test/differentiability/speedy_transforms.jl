--- conflicted
+++ resolved
@@ -16,15 +16,9 @@
         if fd_tests[i_grid]
             
             # forwards 
-<<<<<<< HEAD
-            grid = rand(spectral_grid.Grid{spectral_grid.NF}, spectral_grid.nlat_half, spectral_grid.nlayers)
-            dgrid = zero(grid)
-            specs = zeros(LowerTriangularArray{Complex{spectral_grid.NF}}, S.spectrum, S.nlayers)
-=======
             field = rand(NF, grid, nlayers)
             dfield = zero(field)
             specs = zeros(complex(NF), spectrum, nlayers)
->>>>>>> 49074dd8
             
             # seed
             dspecs = zero(specs)
@@ -61,15 +55,9 @@
         # test that d S^{-1}(S(x)) / dx = dx/dx = 1 (starting in both domains) 
         # this only holds for exact transforms, like Gaussian grids 
 
-<<<<<<< HEAD
-        # start with grid (but with a truncated one)
-        function transform_identity!(x_out::AbstractGridArray{T}, x::AbstractGridArray{T}, S::SpectralTransform{T}) where T
-            x_SH = zeros(LowerTriangularArray{Complex{T}}, S.spectrum, S.nlayers)
-=======
         # start with field (but with a truncated one)
         function transform_identity!(x_out::AbstractField, x::AbstractField, S::SpectralTransform{NF}) where NF
             x_SH = zeros(complex(NF), S.spectrum, S.nlayers)
->>>>>>> 49074dd8
             transform!(x_SH, x, S)
             transform!(x_out, x_SH, S)
             return nothing
@@ -209,13 +197,8 @@
             # To-Do: why the minus sign? 
             # It's because it's the adjoint (')? And this matters here for complex numbers
             # To-Do: double check that
-<<<<<<< HEAD
             for i=1:du.spectrum.mmax
                 @test all(Array(du[:,1])[i:du.spectrum.lmax-1,i] .≈ complex(i-1,-(i-1)))
-=======
-            for i=1:du.n
-                @test all(Array(du[:, 1])[i:du.m-1, i] .≈ complex(i-1, -(i-1)))
->>>>>>> 49074dd8
             end 
 
             ddiv2 = zero(ddiv)
@@ -305,13 +288,8 @@
             @test isapprox(dvor, fd_vjp[1]) # and identical with FD
 
             # test with the eigenvalues saved in S, result should just be seed * eigenvalues
-<<<<<<< HEAD
             for i=1:(vor.spectrum.mmax)
                 @test all(isapprox.(Array(dvor[:,1])[i,1:i], S.eigenvalues[i] * (1+im)))
-=======
-            for i=1:(vor.m-1)
-                @test all(isapprox.(Array(dvor[:, 1])[i, 1:i], S.eigenvalues[i] * (1+im)))
->>>>>>> 49074dd8
             end 
 
             # ∇
