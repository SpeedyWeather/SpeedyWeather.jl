# Here we test the differentiability of the model by comparing Enzyme's results to finite difference differenation 
# These tests are relatively expensive, and also not strictly necessary to perform at every commit, so they 
# are only part of the extended test set 
<<<<<<< HEAD
using SpeedyWeather, EnzymeTestUtils, Enzyme, FiniteDifferences, StatsBase, Test
=======
using SpeedyWeather
using EnzymeTestUtils, Enzyme, FiniteDifferences, Test
>>>>>>> 49074dd8
import EnzymeTestUtils: test_approx
import FiniteDifferences: j′vp, grad, central_fdm
import AbstractFFTs

# UTILITIES 
include("test_utils.jl")
include("timestep_utils.jl")

# TESTS 
include("speedy_transforms.jl")
include("barotropic.jl")
#include("primitivewet.jl")
include("timestepping.jl")<|MERGE_RESOLUTION|>--- conflicted
+++ resolved
@@ -1,12 +1,8 @@
 # Here we test the differentiability of the model by comparing Enzyme's results to finite difference differenation 
 # These tests are relatively expensive, and also not strictly necessary to perform at every commit, so they 
 # are only part of the extended test set 
-<<<<<<< HEAD
-using SpeedyWeather, EnzymeTestUtils, Enzyme, FiniteDifferences, StatsBase, Test
-=======
 using SpeedyWeather
-using EnzymeTestUtils, Enzyme, FiniteDifferences, Test
->>>>>>> 49074dd8
+using EnzymeTestUtils, Enzyme, FiniteDifferences, StatsBase, Test
 import EnzymeTestUtils: test_approx
 import FiniteDifferences: j′vp, grad, central_fdm
 import AbstractFFTs
