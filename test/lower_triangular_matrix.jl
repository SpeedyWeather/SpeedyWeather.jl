using JLArrays, Adapt
import Random
import SpeedyWeather.LowerTriangularMatrices: matrix_size

@testset "LowerTriangularMatrix" begin
    @testset for NF in (Float32, Float64)
        mmax = 32
        @testset for lmax = (mmax, mmax+1)
            A = randn(Complex{NF}, lmax, mmax)

            spectral_truncation!(A)

            L = LowerTriangularMatrix(A)

<<<<<<< HEAD
            @test matrix_size(L) == size(A)
=======
            @test size(L, as=Matrix) == size(A)

            @test size(A) == size(L, as=Matrix)
            @test size(L.data) == size(L, as=Vector)
>>>>>>> 419c46c8

            for m in 1:mmax
                for l in 1:lmax
                    @test A[l, m] == L[l, m]
                end
            end

            @test_throws BoundsError L[lmax+1, mmax]
            @test_throws BoundsError L[lmax, mmax+1]
            
            @test_throws BoundsError L[1, 2] = 1
            @test_throws BoundsError L[lmax*mmax+1] = 1

            @test Matrix(L) == A

            @test all(L[:,1] .== A[:,1])
            @test all(L[:,2] .== A[:,2])
        end
    end
end

@testset "LowerTriangularArray: N-dim" begin 
    @testset for NF in (Float32, Float64)
        mmax = 32
        @testset for idims = ((), (5,), (5,5))
            @testset for lmax = (mmax, mmax+1)
                A = randn(Complex{NF}, lmax, mmax, idims...)

                # replaces spectraltrunction! here, we just set the elements zero manually
                ind = LowerTriangularMatrices.lowertriangle_indices(A)
                ind = @. ~(ind)
                A[ind] .= zero(Complex{NF})

                L = LowerTriangularArray(A)

<<<<<<< HEAD
                @test matrix_size(L) == size(A)
                @test size(L)[2:end] == size(A)[3:end]
                @test size(L)[1] == SpeedyWeather.LowerTriangularMatrices.nonzeros(size(A,1), size(A,2))
=======
                @test size(L, as=Matrix) == size(A)
                @test size(L.data) == size(L, as=Vector)
                @test size(L)[2:end] == size(A)[3:end]
                @test size(L)[1] == SpeedyWeather.LowerTriangularMatrices.nonzeros(size(A,1), size(A,2))

>>>>>>> 419c46c8

                for m in 1:mmax
                    for l in 1:lmax
                        @test A[l, m, [Colon() for i=1:length(idims)]...] == L[l, m, [Colon() for i=1:length(idims)]...]
                    end
                end

                @test_throws BoundsError L[lmax+1, mmax, [1 for i=1:length(idims)]...]
                @test_throws BoundsError L[lmax, mmax+1, [1 for i=1:length(idims)]...]
                
                @test_throws BoundsError L[1, 2, [1 for i=1:length(idims)]...] = 1
                @test_throws BoundsError L[lmax*mmax+1, [1 for i=1:length(idims)]...] = 1

                @test Array(L) == A

                if length(idims) == 1 
                    L1 = L[:,1] 
                    @test typeof(L1) <: LowerTriangularArray
                    @test all(L1.data .== L.data[:,1])
                    @test all([L1[i] == L[i,1] for i=1:size(L.data,1)])
                end
            end
        end
    end
end

@testset "LowerTriangularArray: OneBased vs ZeroBased" begin 

    L = zeros(LowerTriangularMatrix, 5, 5)

    @test size(L) == size(L, as=Vector)
    @test size(L, as=Matrix) == (5, 5)
    @test size(L, 1) == 15
    @test size(L, 1, as=Matrix) == 5
    @test size(L, 2, as=Matrix) == 5
    @test size(L, 1, ZeroBased, as=Matrix) == 4
    @test size(L, 2, ZeroBased, as=Matrix) == 4
    @test size(L, OneBased, as=Matrix) == (5, 5)
    @test_throws MethodError size(L, ZeroBased)
    @test_throws MethodError size(L, ZeroBased, as=Vector)

    L = zeros(LowerTriangularArray, 5, 5, 2)
    m, n = size(L, as=Matrix)
    @test (m, n) == (5, 5)

    lmax, mmax = size(L, ZeroBased, as=Matrix)
    @test (lmax, mmax) == (4, 4)
end 

@testset "LowerTriangularMatrix: @inbounds" begin
    m, n = 5, 5
    A = randn(LowerTriangularMatrix, m, n)
    
    # @testset "getindex" begin
        @test_throws BoundsError A[m, n+1]  # outside of i, j range
        @test_throws BoundsError A[m+1, n]  # outside of i, j range

        mn = LowerTriangularMatrices.nonzeros(m, n)
        @test_throws BoundsError A[mn+1]    # outside of k range

        # with @inbounds accessing [1,2] should return [5]
        # because the j > 1 is skipped and ij2k(1, 2, 5) = 5
        # which isn't correct but would never be called without @inbounds
        f(A, i) = @inbounds A[i]             # wrap into function
        f(A, i, j) = @inbounds A[i, j]

        @test f(A, 1) == A[1]       # valid
        @test f(A, 2, 1) == A[2]    # valid
        # @test f(A, 1, 2) == A[m]    # invalid

        @test f(A, CartesianIndex(2, 1)) == A[2, 1]
        # @test f(A, CartesianIndex(1, 2)) == A[n, 1] # invalid, disable for CI (*)
    # end

    # @testset "setindex!" begin
        @test_throws BoundsError A[m+1, n] = 1  # invalid
        @test_throws BoundsError A[m, n+1] = 1  # invalid
        @test_throws BoundsError A[1, 2] = 1    # upper triangle

        mn = LowerTriangularMatrices.nonzeros(m, n)
        @test_throws BoundsError A[mn+1] = 1

        # with @inbounds accessing [1,2] should return [5]
        # because the j > 1 is skipped and ij2k(1, 2, 5) = 5
        # which isn't correct but would never be called without @inbounds
        g!(A, i) = @inbounds A[i] = 1               # wrap into function
        g!(A, i, j) = @inbounds A[i, j] = 1

        g!(A, 1)                                    # valid
        @test f(A, 1) == A[1] == 1

        g!(A, 2, 1)                                 # valid
        @test f(A, 2, 1) == A[2] == A[2,1] == 1

        # g!(A, 1, 2)                                 # invalid, disable for CI (*)
        # @test f(A, 1, 2) == A[n] == A[n,1] == 1
    # end

    # (*) github actions CI is by default set to _always_ checkbounds
    # regardless @inboounds annotations, so these tests were performed manually (and pass)
    # but are disabled to make github actions CI pass
end

@testset "LowerTriangularArray: @inbounds" begin
    m, n, p = 5, 5, 5
    A = randn(LowerTriangularArray, m, n, p)
    
    # @testset "getindex" begin
        @test_throws BoundsError A[m, n+1, p+1]  # outside or range
        @test_throws BoundsError A[m, n+1, p  ]  # outside or range
        @test_throws BoundsError A[m+1, n, p  ]  # outside or range

        mnp = LowerTriangularMatrices.nonzeros(m, n)*p
        @test_throws BoundsError A[mnp+1]       # outside of k range

        # with @inbounds accessing [1,2] should return [5]
        # because the j > 1 boundscheck is skipped and ij2k(1, 2, 5) = 5
        # which isn't correct but would never be called without @inbounds
        f(A, i) = @inbounds A[i]            # wrap into function
        f(A, i, j) = @inbounds A[i, j]
        f(A, i, j, k) = @inbounds A[i, j, k]

        @test f(A, 1) == A[1]               # valid
        @test f(A, 2, 1) == A[2]            # valid
        # @test f(A, 1, 2, 3) == A[m, 1, 3]   # invalid, disable for CI (*)
        @test f(A, 1, 1, 1) == A[1, 1, 1]   # valid

        @test f(A, CartesianIndex(3)) == A[3]
        @test f(A, CartesianIndex(2, 1)) == A[2, 1]
        @test f(A, CartesianIndex(2, 1, 1)) == A[2, 1]
        # @test f(A, CartesianIndex(1, 2, 1)) == A[n, 1]  # invalid, disable for CI (*)
    # end

    # @testset "setindex!" begin
        @test_throws BoundsError A[m+1, n, p  ] = 1  # invalid
        @test_throws BoundsError A[m, n+1, p  ] = 1  # invalid
        @test_throws BoundsError A[m, n+1, p+1] = 1  # invalid
        @test_throws BoundsError A[1, 2,   1  ] = 1  # upper triangle

        mnp = LowerTriangularMatrices.nonzeros(m, n)*p
        @test_throws BoundsError A[mnp+1] = 1

        # with @inbounds accessing [1,2] should return [5]
        # because the j > 1 is skipped and ij2k(1, 2, 5) = 5
        # which isn't correct but would never be called without @inbounds
        g!(A, i) = @inbounds A[i] = 1               # wrap into function
        g!(A, i, j) = @inbounds A[i, j] = 1
        g!(A, i, j, k) = @inbounds A[i, j, k] = 1

        g!(A, 1)                                    # valid
        @test f(A, 1) == A[1] == 1

        g!(A, 2, 1)                                 # valid
        @test f(A, 2, 1) == A[2] == A[2,1] == 1

        g!(A, 1, 2)                                 # valid
        @test f(A, 1, 2) == A[1, 2] == 1

        # g!(A, 1, 2, 1)                              # invalid, disable for CI (*)
        # @test f(A, 1, 2, 1) == A[n] == A[n, 1] == A[n, 1, 1] == 1
    # end
end

@testset "4D LowerTriangularArray: @inbounds" begin
    A = randn(LowerTriangularArray, 33, 32, 1, 1)
    
    @testset "getindex" begin
        @test_throws BoundsError A[34, 32, 1, 1]    # outside of i, j range
        @test_throws BoundsError A[561, 1, 1]       # outside of k range
        @test_throws BoundsError A[33, 32, 2, 1]    # outside of 3rd dim range
        @test_throws BoundsError A[33, 32, 1, 2]    # outside of 4th dim range
    end

    @testset "setindex!" begin
        @test_throws BoundsError A[34, 32, 1, 1] = 1
        @test_throws BoundsError A[561, 1, 1] = 1
        @test_throws BoundsError A[33, 32, 2, 1] = 1 
        @test_throws BoundsError A[33, 32, 1, 2] = 1 
    end
end

# only needed when the extension isn't loaded
# LowerTriangularMatrices.nonparametric_type(::Type{<:JLArray}) = JLArray

@testset "Zeros, ones, rand, and randn constructors" begin
    for f in (ones, zeros, rand, randn)
        s = (5, 5)
        
        # for 2D doesn't matter whether you say Matrix or Array, size is determined by s
        L = f(LowerTriangularMatrix, s...)
        L2 = f(LowerTriangularArray, s...)
        @test typeof(L) == typeof(L2)
        @test size(L) == size(L2)
        
        L = f(LowerTriangularMatrix{Float16}, s...)
        L2 = f(LowerTriangularArray{Float16}, s...)
        @test typeof(L) == typeof(L2)
        @test size(L) == size(L2)
        
        JL = adapt(JLArray, L)
        JL2 = adapt(JLArray, L2)
        @test typeof(JL) == typeof(JL2) == typeof(zero(JL))
        @test size(JL) == size(JL2) == size(zero(JL))
        
        L = f(LowerTriangularMatrix{Float16}, s...)
        L2 = f(LowerTriangularArray{Float16, 1, Vector{Float16}}, s...)
        JL = f(LowerTriangularArray{Float16, 1, JLArray{Float16, 1}}, s...)
        @test typeof(L) == typeof(L2)
        @test size(L) == size(L2)
        @test typeof(L) != typeof(JL)
        @test size(L) == size(L2)

        # higher dims
        for s in ((2, 3, 4), (2, 3, 4, 5))
            N = length(s)
            Random.seed!(123)
            L =  f(LowerTriangularArray{Float16, N-1,   Array{Float16, N-1}}, s...)
            Random.seed!(123)
            JL = f(LowerTriangularArray{Float16, N-1, JLArray{Float16, N-1}}, s...)
            JL2 = adapt(JLArray, L)
            @test all(JL2 .== JL)   # equality via broadcasting
            @test JL2 == JL         # checks for type and data equality
        end
    end
end

@testset "LowerTriangularArray: fill, copy, randn, convert" begin
    @testset for NF in (Float32, Float64)
        mmax = 32
        @testset for idims = ((), (5,), (5,5))
            @testset for lmax = (mmax, mmax+1)
                A = randn(Complex{NF}, lmax, mmax, idims...)

                # replaces spectraltrunction! here, we just set the elements zero manually
                ind = SpeedyWeather.LowerTriangularMatrices.lowertriangle_indices(A)
                ind = @. ~(ind)
                A[ind] .= zero(Complex{NF})

                L = SpeedyWeather.LowerTriangularArray(A)

                # fill
                fill!(L, 2)
                for lm in SpeedyWeather.eachharmonic(L)
                    @test all(L[lm, [Colon() for i=1:length(idims)]...] .== 2)
                end

                # copy
                L2 = copy(L)
                @test L2 == L

                L2[1, [1 for i=1:length(idims)]...] = 3
                @test L[1, [1 for i=1:length(idims)]...] == 2     # should be a deep copy
                @test L2[1, [1 for i=1:length(idims)]...] == 3

                # convert
                L = randn(LowerTriangularArray{NF}, lmax, mmax, idims...)
                L3 = convert(LowerTriangularArray{Float16, 1+length(idims), Array{Float16,1+length(idims)}}, L)
                for lm in SpeedyWeather.eachharmonic(L, L3)
                    @test Float16(L[lm, [1 for i=1:length(idims)]...]) == L3[lm, [1 for i=1:length(idims)]...] 
                end
            end
        end
    end
end

@testset "LowerTriangularMatrix: fill, copy, randn, convert" begin
    @testset for NF in (Float32, Float64)
        mmax = 32
        @testset for lmax = (mmax, mmax+1)
                A = randn(Complex{NF}, lmax, mmax)
                SpeedyWeather.spectral_truncation!(A)
                L = SpeedyWeather.LowerTriangularMatrix(A)

                # fill
                fill!(L, 2)
                for lm in SpeedyWeather.eachharmonic(L)
                    @test L[lm] == 2
                end

                # copy
                L2 = deepcopy(L)
                @test L2 == L

                L2[1] = 3
                @test L[1] == 2     # should be a deep copy
                @test L2[1] == 3

                # convert
                L = randn(LowerTriangularMatrix{NF}, lmax, mmax)
                L3 = convert(LowerTriangularMatrix{Float16}, L)
                for lm in SpeedyWeather.eachharmonic(L, L3)
                    @test Float16(L[lm]) == L3[lm] 
                end
        end
    end
end

@testset "LowerTriangularMatrix: *, +, eachindex, similar" begin
    @testset for NF in (Float16, Float32, Float64)
        L = randn(LowerTriangularMatrix{NF}, 3, 3)

        @test (L+L) == 2L
        @test (L+L) == L*2
        @test (L-L) == zero(L)

        @test L+L isa LowerTriangularMatrix
        @test 2L isa LowerTriangularMatrix

        @test eachindex(L) == eachindex(L.data)
        @test eachindex(L, L) == eachindex(L.data, L.data)

        @test size(similar(L)) == size(L)
        @test eltype(L) == eltype(similar(L, eltype(L)))

<<<<<<< HEAD
        @test (5, 7) == matrix_size(similar(L, 5, 7))
        @test (5, 7) == matrix_size(similar(L, (5, 7)))
=======
        @test (5, 7) == size(similar(L, 5, 7), as=Matrix)
        @test (5, 7) == size(similar(L, (5, 7)), as=Matrix)
>>>>>>> 419c46c8
        @test similar(L) isa LowerTriangularMatrix
        @test similar(L, Float64) isa LowerTriangularMatrix{Float64}
    end
end

@testset "LowerTriangularArray: *, +, eachindex, similar" begin
    @testset for idims = ((), (5,), (5,5))
        @testset for NF in (Float16, Float32, Float64)
            L = randn(LowerTriangularArray{NF}, 3, 3, idims...)

            @test (L+L) == 2L
            @test (L+L) == L*2
            @test (L-L) == zero(L)

            @test L+L isa LowerTriangularArray
            @test 2L isa LowerTriangularArray

            @test eachindex(L) == eachindex(L.data)
            @test eachindex(L, L) == eachindex(L.data, L.data)

            @test size(similar(L)) == size(L)
            @test eltype(L) == eltype(similar(L, eltype(L)))

<<<<<<< HEAD
            @test (5, 7, idims...) == matrix_size(similar(L, 5, 7, idims...))
            @test (5, 7, idims...) == matrix_size(similar(L, (5, 7,  idims...)))
=======
            @test (5, 7, idims...) == size(similar(L, 5, 7, idims...); as=Matrix)
            @test (5, 7, idims...) == size(similar(L, (5, 7,  idims...)); as=Matrix)
>>>>>>> 419c46c8
            @test similar(L) isa LowerTriangularArray
            @test similar(L, Float64) isa LowerTriangularArray{Float64}
        end
    end
end

@testset "LowerTriangularMatrix: copyto!" begin
    @testset for NF in (Float16, Float32, Float64)
        L1 = randn(LowerTriangularMatrix{NF}, 10, 10)
        L2 = randn(LowerTriangularMatrix{NF}, 5, 5)
        L1c = deepcopy(L1)

        copyto!(L2, L1)  # bigger into smaller
        copyto!(L1, L2)  # and back should be identical

        @test L1 == L1c

        # now smaller into bigger
        L1 = randn(LowerTriangularMatrix{NF}, 10, 10)
        L2 = randn(LowerTriangularMatrix{NF}, 5, 5)
        L2c = deepcopy(L2)

        copyto!(L1, L2)
        copyto!(L2, L1)

        @test L2 == L2c

        # with ranges
        L1 = zeros(LowerTriangularMatrix{NF}, 33, 32);
        L2 = randn(LowerTriangularMatrix{NF}, 65, 64);
<<<<<<< HEAD
        L2T = spectral_truncation(L2,(matrix_size(L1) .- 1)...)
=======
        L2T = spectral_truncation(L2,(size(L1; as=Matrix) .- 1)...)
>>>>>>> 419c46c8

        copyto!(L1, L2, 1:33, 1:32)     # size of smaller matrix
        @test L1 == L2T

        copyto!(L1, L2, 1:65, 1:64)     # size of bigger matrix
        @test L1 == L2T

        copyto!(L1, L2, 1:50, 1:50)     # in between
        @test L1 == L2T
    end
end

@testset "LowerTriangularArray: copyto!" begin
    @testset for idims = ((), (5,), (5,5))
        @testset for NF in (Float16, Float32, Float64)

            # copyto! same size 
            L1 = randn(LowerTriangularArray{NF}, 10, 10, idims...)
            L2 = similar(L1)
            copyto!(L2, L1)

            @test L2 == L1
            
            # copyto! Array 
            M = zeros(NF, 10, 10, idims...)
            copyto!(M, L1)

            ind = SpeedyWeather.LowerTriangularMatrices.lowertriangle_indices(M)
            not_ind = @. ~(ind)

            @test all(M[not_ind] .== zero(NF))
            @test LowerTriangularArray(M) == L1

            L1 = randn(LowerTriangularArray{NF}, 10, 10, idims...)
            L2 = randn(LowerTriangularArray{NF}, 5, 5, idims...)
            L1c = deepcopy(L1)

            copyto!(L2, L1)  # bigger into smaller
            copyto!(L1, L2)  # and back should be identical

            @test L1 == L1c

            # now smaller into bigger
            L1 = randn(LowerTriangularArray{NF}, 10, 10, idims...)
            L2 = randn(LowerTriangularArray{NF}, 5, 5, idims...)
            L2c = deepcopy(L2)

            copyto!(L1, L2)
            copyto!(L2, L1)

            @test L2 == L2c

            # with ranges
            L1 = zeros(LowerTriangularArray{NF}, 33, 32, idims...);
            L2 = randn(LowerTriangularArray{NF}, 65, 64, idims...);
<<<<<<< HEAD
            L2T = spectral_truncation(L2,(matrix_size(L1)[1:2] .- 1)...)
=======
            L2T = spectral_truncation(L2,(size(L1; as=Matrix)[1:2] .- 1)...)
>>>>>>> 419c46c8

            copyto!(L1, L2, 1:33, 1:32)     # size of smaller matrix
            @test L1 == L2T

            copyto!(L1, L2, 1:65, 1:64)     # size of bigger matrix
            @test L1 == L2T

            copyto!(L1, L2, 1:50, 1:50)     # in between
            @test L1 == L2T
        end
    end
end

@testset "LowerTriangularMatrix: broadcast" begin 
    @testset for NF in (Float16, Float32, Float64)
        L1 = randn(LowerTriangularMatrix{NF}, 10, 10)
        L2 = deepcopy(L1) 

        L2 .*= NF(5)
        @test L1 .* NF(5) ≈ L2 

        L1 = randn(LowerTriangularMatrix{NF}, 10, 10)
        L2 = deepcopy(L1) 

        L2 ./= NF(5)
        @test L1 ./ NF(5) ≈ L2 

        L1 = randn(LowerTriangularMatrix{NF}, 10, 10)
        L2 = deepcopy(L1)

        L2 .^= NF(2)
        @test L1 .^ NF(2) ≈ L2
    end
end 


@testset "LowerTriangularArray: GPU (JLArrays)" begin 
    # TODO: so far very basic GPU test, might integrate them into the other tests, as I already did with the broadcast test, but there are some key differences to avoid scalar indexing
    NF = Float32
    idims = (5,)

    L_cpu = randn(LowerTriangularArray{NF}, 10, 10, 5)

    # constructors/adapt
    L = adapt(JLArray, L_cpu)
    L2 = LowerTriangularArray(adapt(JLArray, L_cpu.data), 10, 10)
    @test all(L .== L2) 

    # getindex 
    @test typeof(L[1,:]) <: JLArray 
    for lm in SpeedyWeather.eachharmonic(L)
        @test Array(L[lm,:]) == L_cpu[lm,:]  
    end 

    # setindex! 
    A_test = JLArray(rand(NF,size(L_cpu,2)))
    L[1,:] = A_test
    @test L[1,:] == A_test

    # fill 
    fill!(L, 2)
    for lm in SpeedyWeather.eachharmonic(L2)
        @test all(L[lm, [Colon() for i=1:length(idims)]...] .== 2)
    end 

    # copy 
    L2 = deepcopy(L)
    @test all(L2 .== L)

    rand_array = JLArray(rand(NF,5))
    L2[1,:] = rand_array
    @test all(L[1,:] .== 2)     # should be a deep copy
    @test all(L2[1,:] .== rand_array)

    # rand + convert
    L3 = adapt(JLArray, randn(LowerTriangularArray{NF}, 10, 10, 5))
    L4 = convert(LowerTriangularArray{Float16,2,JLArray{Float16,2}}, L3)

    for lm in SpeedyWeather.eachharmonic(L, L3)
        @test all(Float16.(L3[lm, :]) .== L4[lm, :])
    end 
    
    # * 
    @test all((L+L) .== L*2)
    @test all((L-L) .== zero(L))

    # similar 
    @test size(similar(L)) == size(L)
    @test eltype(L) == eltype(similar(L, eltype(L)))

<<<<<<< HEAD
    @test (5, 7, 5) == matrix_size(similar(L, 5, 7, idims...))
    @test (5, 7, 5) == matrix_size(similar(L, (5, 7,  idims...)))
=======
    @test (5, 7, 5) == size(similar(L, 5, 7, idims...), as=Matrix)
    @test (5, 7, 5) == size(similar(L, (5, 7,  idims...)), as=Matrix)
>>>>>>> 419c46c8
    @test similar(L) isa LowerTriangularArray

    # copyto! same size 
    L1 = randn(LowerTriangularArray{NF}, 10, 10, idims...)
    L1 = adapt(JLArray, L1)
    L2 = similar(L1)
    copyto!(L2, L1)

    @test all(L2 .== L1)
    
    # test the truncating copyto! function 
    # we can't do this with JLArrays, as they don't support mixed indexing with BitArrays
    # like Array and CuArray do
    # So, we do this with regular Array but with the _copyto_core! function that implements 
    # the core of this copyto! in a GPU compatible way, and is called by copyto! with CuArrays

    L1 = zeros(LowerTriangularArray{NF}, 33, 32, idims...);
    L2 = randn(LowerTriangularArray{NF}, 65, 64, idims...);
<<<<<<< HEAD
    L2T = spectral_truncation(L2,(matrix_size(L1)[1:2] .- 1)...)
=======
    L2T = spectral_truncation(L2, (size(L1, ZeroBased; as=Matrix)[1:2])...)
>>>>>>> 419c46c8
    L3 = zeros(LowerTriangularArray{NF}, 33, 32, idims...);

    SpeedyWeather.LowerTriangularMatrices._copyto_core!(L1, L2, 1:33, 1:32)     # size of smaller matrix
    @test L1 == L2T

    # test that GPU and CPU method yield the same
    SpeedyWeather.LowerTriangularMatrices.copyto!(L3, L2, 1:33, 1:32)     # size of smaller matrix
    @test L1 == L3 

    SpeedyWeather.LowerTriangularMatrices._copyto_core!(L1, L2, 1:65, 1:64)     # size of bigger matrix
    @test L1 == L2T

    SpeedyWeather.LowerTriangularMatrices.copyto!(L3, L2, 1:65, 1:64)     # size of bigger matrix
    @test L1 == L3 

    SpeedyWeather.LowerTriangularMatrices._copyto_core!(L1, L2, 1:50, 1:50)     # in between
    @test L1 == L2T

    SpeedyWeather.LowerTriangularMatrices.copyto!(L3, L2, 1:50, 1:50)     # in between
    @test L3 == L1
end 

<<<<<<< HEAD
idims=(5,)
NF = Float32
ArrayType=JLArray
=======
>>>>>>> 419c46c8

@testset "LowerTriangularArray: broadcast" begin 
    @testset for idims = ((), (5,), (5,5))
        @testset for NF in (Float16, Float32, Float64)
            @testset for ArrayType in (Array, JLArray)
                L1 = adapt(ArrayType, randn(LowerTriangularArray{NF}, 10, 10, idims...))
                L2 = deepcopy(L1) 

                L2 .*= 5
                @test 5L1 == L2

                L1 = adapt(ArrayType, randn(LowerTriangularArray{NF}, 10, 10, idims...))
                L2 = deepcopy(L1) 

                L2 ./= 5
                @test (L1.data ./ 5) == L2.data

                L1 = adapt(ArrayType, randn(LowerTriangularArray{NF}, 10, 10, idims...))
                L2 = deepcopy(L1)

                L2 .^= 2
                @test L1.data.^2 == L2.data

                # tests mirroring usage in dynamical core
                L1 = adapt(ArrayType, randn(LowerTriangularArray{NF}, 10, 10, idims...))
                L2 = adapt(ArrayType, randn(LowerTriangularArray{NF}, 10, 10, idims...))
                L3 = deepcopy(L2)

                @. L2 += 5L1
                @test L2.data == L3.data .+ 5L1.data


                L1 = adapt(ArrayType, randn(LowerTriangularArray{NF}, 10, 10, idims...))
                L2 = adapt(ArrayType, randn(LowerTriangularArray{NF}, 10, 10, idims...))

                @. L3 = -L1 - L2
                @test L3.data == -L1.data - L2.data

                L1 = adapt(ArrayType, randn(LowerTriangularArray{NF}, 10, 10, idims...))
                L2 = adapt(ArrayType, randn(LowerTriangularArray{NF}, 10, 10, idims...))
                L3 = deepcopy(L2)

                L2 .+= L1 
                L3.data .+= L1.data
                @test L2.data == L3.data

                L1 = adapt(ArrayType, randn(LowerTriangularArray{NF}, 10, 10, idims...))
                L2 = similar(L1)

                L2 .= 5L1
                @test L2 == 5L1
            end
        end
    end
end <|MERGE_RESOLUTION|>--- conflicted
+++ resolved
@@ -1,6 +1,5 @@
 using JLArrays, Adapt
 import Random
-import SpeedyWeather.LowerTriangularMatrices: matrix_size
 
 @testset "LowerTriangularMatrix" begin
     @testset for NF in (Float32, Float64)
@@ -12,14 +11,10 @@
 
             L = LowerTriangularMatrix(A)
 
-<<<<<<< HEAD
-            @test matrix_size(L) == size(A)
-=======
             @test size(L, as=Matrix) == size(A)
 
             @test size(A) == size(L, as=Matrix)
             @test size(L.data) == size(L, as=Vector)
->>>>>>> 419c46c8
 
             for m in 1:mmax
                 for l in 1:lmax
@@ -55,17 +50,10 @@
 
                 L = LowerTriangularArray(A)
 
-<<<<<<< HEAD
-                @test matrix_size(L) == size(A)
-                @test size(L)[2:end] == size(A)[3:end]
-                @test size(L)[1] == SpeedyWeather.LowerTriangularMatrices.nonzeros(size(A,1), size(A,2))
-=======
                 @test size(L, as=Matrix) == size(A)
                 @test size(L.data) == size(L, as=Vector)
                 @test size(L)[2:end] == size(A)[3:end]
                 @test size(L)[1] == SpeedyWeather.LowerTriangularMatrices.nonzeros(size(A,1), size(A,2))
-
->>>>>>> 419c46c8
 
                 for m in 1:mmax
                     for l in 1:lmax
@@ -379,14 +367,10 @@
 
         @test size(similar(L)) == size(L)
         @test eltype(L) == eltype(similar(L, eltype(L)))
-
-<<<<<<< HEAD
-        @test (5, 7) == matrix_size(similar(L, 5, 7))
-        @test (5, 7) == matrix_size(similar(L, (5, 7)))
-=======
+    
         @test (5, 7) == size(similar(L, 5, 7), as=Matrix)
         @test (5, 7) == size(similar(L, (5, 7)), as=Matrix)
->>>>>>> 419c46c8
+
         @test similar(L) isa LowerTriangularMatrix
         @test similar(L, Float64) isa LowerTriangularMatrix{Float64}
     end
@@ -410,13 +394,9 @@
             @test size(similar(L)) == size(L)
             @test eltype(L) == eltype(similar(L, eltype(L)))
 
-<<<<<<< HEAD
-            @test (5, 7, idims...) == matrix_size(similar(L, 5, 7, idims...))
-            @test (5, 7, idims...) == matrix_size(similar(L, (5, 7,  idims...)))
-=======
-            @test (5, 7, idims...) == size(similar(L, 5, 7, idims...); as=Matrix)
-            @test (5, 7, idims...) == size(similar(L, (5, 7,  idims...)); as=Matrix)
->>>>>>> 419c46c8
+            @test (5, 7, idims...) == size(similar(L, 5, 7, idims...), as=Matrix)
+            @test (5, 7, idims...) == size(similar(L, (5, 7,  idims...)), as=Matrix)
+
             @test similar(L) isa LowerTriangularArray
             @test similar(L, Float64) isa LowerTriangularArray{Float64}
         end
@@ -447,11 +427,7 @@
         # with ranges
         L1 = zeros(LowerTriangularMatrix{NF}, 33, 32);
         L2 = randn(LowerTriangularMatrix{NF}, 65, 64);
-<<<<<<< HEAD
-        L2T = spectral_truncation(L2,(matrix_size(L1) .- 1)...)
-=======
-        L2T = spectral_truncation(L2,(size(L1; as=Matrix) .- 1)...)
->>>>>>> 419c46c8
+        L2T = spectral_truncation(L2, size(L1, ZeroBased, as=Matrix)...)
 
         copyto!(L1, L2, 1:33, 1:32)     # size of smaller matrix
         @test L1 == L2T
@@ -507,11 +483,7 @@
             # with ranges
             L1 = zeros(LowerTriangularArray{NF}, 33, 32, idims...);
             L2 = randn(LowerTriangularArray{NF}, 65, 64, idims...);
-<<<<<<< HEAD
-            L2T = spectral_truncation(L2,(matrix_size(L1)[1:2] .- 1)...)
-=======
-            L2T = spectral_truncation(L2,(size(L1; as=Matrix)[1:2] .- 1)...)
->>>>>>> 419c46c8
+            L2T = spectral_truncation(L2, (size(L1, ZeroBased,  as=Matrix)[1:2])...)
 
             copyto!(L1, L2, 1:33, 1:32)     # size of smaller matrix
             @test L1 == L2T
@@ -602,13 +574,9 @@
     @test size(similar(L)) == size(L)
     @test eltype(L) == eltype(similar(L, eltype(L)))
 
-<<<<<<< HEAD
-    @test (5, 7, 5) == matrix_size(similar(L, 5, 7, idims...))
-    @test (5, 7, 5) == matrix_size(similar(L, (5, 7,  idims...)))
-=======
     @test (5, 7, 5) == size(similar(L, 5, 7, idims...), as=Matrix)
     @test (5, 7, 5) == size(similar(L, (5, 7,  idims...)), as=Matrix)
->>>>>>> 419c46c8
+
     @test similar(L) isa LowerTriangularArray
 
     # copyto! same size 
@@ -625,14 +593,11 @@
     # So, we do this with regular Array but with the _copyto_core! function that implements 
     # the core of this copyto! in a GPU compatible way, and is called by copyto! with CuArrays
 
-    L1 = zeros(LowerTriangularArray{NF}, 33, 32, idims...);
-    L2 = randn(LowerTriangularArray{NF}, 65, 64, idims...);
-<<<<<<< HEAD
-    L2T = spectral_truncation(L2,(matrix_size(L1)[1:2] .- 1)...)
-=======
+    L1 = zeros(LowerTriangularArray{NF}, 33, 32, idims...)
+    L2 = randn(LowerTriangularArray{NF}, 65, 64, idims...)
+
     L2T = spectral_truncation(L2, (size(L1, ZeroBased; as=Matrix)[1:2])...)
->>>>>>> 419c46c8
-    L3 = zeros(LowerTriangularArray{NF}, 33, 32, idims...);
+    L3 = zeros(LowerTriangularArray{NF}, 33, 32, idims...)
 
     SpeedyWeather.LowerTriangularMatrices._copyto_core!(L1, L2, 1:33, 1:32)     # size of smaller matrix
     @test L1 == L2T
@@ -653,13 +618,6 @@
     SpeedyWeather.LowerTriangularMatrices.copyto!(L3, L2, 1:50, 1:50)     # in between
     @test L3 == L1
 end 
-
-<<<<<<< HEAD
-idims=(5,)
-NF = Float32
-ArrayType=JLArray
-=======
->>>>>>> 419c46c8
 
 @testset "LowerTriangularArray: broadcast" begin 
     @testset for idims = ((), (5,), (5,5))
