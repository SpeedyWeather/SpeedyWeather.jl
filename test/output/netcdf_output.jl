using NCDatasets, Dates, Statistics

@testset "Output for BarotropicModel" begin
    tmp_output_path = mktempdir(pwd(), prefix = "tmp_testruns_")  # Cleaned up when the process exits
    period = Day(1)

    for Grid in (FullGaussianGrid, FullClenshawGrid, OctahedralGaussianGrid, OctahedralClenshawGrid, HEALPixGrid, OctaHEALPixGrid)
        spectral_grid = SpectralGrid(nlayers=1)
        output = NetCDFOutput(spectral_grid, path=tmp_output_path)
        model = BarotropicModel(spectral_grid; output)
        simulation = initialize!(model)
        run!(simulation, output=true; period)
        @test simulation.model.feedback.nans_detected == false

        # read netcdf file and check that all variables exist
        ds = NCDataset(joinpath(model.output.run_path, model.output.filename))
        for key in keys(output.variables)
            @test haskey(ds, key)

            # test dimensions
            nx, ny, nz, nt = size(ds[key])
            @test (nx, ny) == RingGrids.matrix_size(output.field2D)
            @test nz == spectral_grid.nlayers
            @test nt == Int(period / output.output_dt) + 1
        end
    end
end

@testset "Output for ShallowWaterModel" begin
    tmp_output_path = mktempdir(pwd(), prefix = "tmp_testruns_")  # Cleaned up when the process exits
    period = Day(1)

    for output_NF in (Float32, Float64)
        spectral_grid = SpectralGrid(nlayers=1)
        output = NetCDFOutput(spectral_grid, ShallowWater, path=tmp_output_path; output_NF)
        model = ShallowWaterModel(spectral_grid; output)
        simulation = initialize!(model)
        run!(simulation, output=true; period)
        @test simulation.model.feedback.nans_detected == false

        # read netcdf file and check that all variables exist
        ds = NCDataset(joinpath(model.output.run_path, model.output.filename))
        for key in keys(output.variables)
            @test haskey(ds, key)

            # test output number format, NCDatasets returns Union{Missing, Float32} for Float32 so do <: to check
            @test output_NF <: eltype(ds[key][:])
        end

        # add divergence output
        div_output = SpeedyWeather.DivergenceOutput()
        add!(output.variables, div_output)
        run!(simulation, output=true; period)
        ds = NCDataset(joinpath(model.output.run_path, model.output.filename))
        @test haskey(ds, div_output.name)

        # add orography output
        orog_output = SpeedyWeather.OrographyOutput()
        add!(output.variables, orog_output)
        run!(simulation, output=true; period)
        ds = NCDataset(joinpath(model.output.run_path, model.output.filename))
        @test haskey(ds, orog_output.name)
        
        nx, ny = size(ds[orog_output.name])
        @test (nx, ny) == RingGrids.matrix_size(output.field2D)

        # delete divergence output
        delete!(output, div_output.name)
        run!(simulation, output=true; period)
        ds = NCDataset(joinpath(model.output.run_path, model.output.filename))
        @test ~haskey(ds, div_output.name)
    end
end

@testset "Output for PrimitiveDryModel" begin
    tmp_output_path = mktempdir(pwd(), prefix = "tmp_testruns_")  # Cleaned up when the process exits
    period = Day(1)

    # test also output at various resolutions
    for nlat_half in (24, 32, 48, 64)
        spectral_grid = SpectralGrid(nlayers=8)
        output_grid = RingGrids.full_grid_type(typeof(spectral_grid.grid))(nlat_half)
        output = NetCDFOutput(spectral_grid, ShallowWater, path=tmp_output_path; output_grid)
        model = PrimitiveDryModel(spectral_grid; output)
        simulation = initialize!(model)
        run!(simulation, output=true; period)
        @test simulation.model.feedback.nans_detected == false

        # read netcdf file and check that all variables exist
        ds = NCDataset(joinpath(model.output.run_path, model.output.filename))
        for key in keys(output.variables)
            @test haskey(ds, key)
        end

        nx, ny, nz, nt = size(ds[:vor])
        @test nx == 2ny
        @test ny == 2nlat_half
    end
end

@testset "Output for PrimitiveWetModel" begin
    tmp_output_path = mktempdir(pwd(), prefix = "tmp_testruns_")  # Cleaned up when the process exits
    period = Day(1)

    # test also output at various resolutions
    spectral_grid = SpectralGrid(nlayers=8)
    for output_dt in (Hour(1), Minute(120), Hour(3), Hour(6), Day(1))
        output = NetCDFOutput(spectral_grid, PrimitiveWet, path=tmp_output_path; output_dt)
        model = PrimitiveWetModel(spectral_grid; output)
        simulation = initialize!(model)
        run!(simulation, output=true; period)
        @test simulation.model.feedback.nans_detected == false

        # read netcdf file and check that all variables exist
        ds = NCDataset(joinpath(model.output.run_path, model.output.filename))
        for key in keys(output.variables)
            @test haskey(ds, key)
           
            # test time
            nt = size(ds[key])[end]
            @test nt == Int(period / output.output_dt) + 1
        end
    end

    # test outputting other model defaults
    output = NetCDFOutput(spectral_grid, PrimitiveWet, path=tmp_output_path)
    model = PrimitiveWetModel(spectral_grid; output)

    # Add surface variables output for testing them
    add!(model,
        SpeedyWeather.ZonalVelocity10mOutput(), 
        SpeedyWeather.MeridionalVelocity10mOutput(), 
        SpeedyWeather.SurfaceTemperatureOutput(),
#         SpeedyWeather.MeanSeaLevelPressureOutput(),   # this should be default now
#         SpeedyWeather.SurfacePressureOutput(),        # don't output surface pressure too
    )

    simulation = initialize!(model)
    run!(simulation, output=true; period)
    
    @test simulation.model.feedback.nans_detected == false
    ds = NCDataset(joinpath(model.output.run_path, model.output.filename))
    
    # test    
    @test haskey(ds, "temp")
    @test haskey(ds, "humid")
    @test ~haskey(ds, "pres")   # with MSLP as default this should not be contained in the nc file
    @test haskey(ds, "mslp")    # but this variable

    # Test reasonable scale for mean
<<<<<<< HEAD
    (; pres_ref) = model.atmosphere)    # unpack reference pressure
=======
    (; pres_ref) = model.atmosphere     # unpack reference pressure
>>>>>>> b4c73b27
    pres_ref = pres_ref / 100           # Pa -> hPa  
    mslp = ds["mslp"].var[:, :, end]    # variable at last time step `.var` to read the raw data ignoring any mask
    
    # should be within ~800 to ~1200hPa
<<<<<<< HEAD
    @test all(0.8 .< mslp./pres_ref .< 1.2)

    ## test u10, v10 existence
    @test haskey(ds, "u")
    @test haskey(ds, "u10")
    @test haskey(ds, "v")
    @test haskey(ds, "v10")

    # and 10m values cannot exceed lowermost layer of u,v value
    @test maximum(abs.(ds["u10"].var[:, :, end])) < maximum(abs.(ds["u"].var[:, :, end, end]))
    @test maximum(abs.(ds["v10"].var[:, :, end])) < maximum(abs.(ds["u"].var[:, :, end, end]))

    ## surface temperature should be within 60-130% of 
    (; temp_ref) = model.atmosphere                 # in K
    Tsurf = ds["tsurf"].var[:, :, end] .+ 273.15    # last timestep from ˚C to K
    @test all(0.6 .< (Tsurf ./ temp_ref) .< 1.3)
=======
    @test all(0.8 .< mslp/pres_ref .< 1.2)
>>>>>>> b4c73b27
end

@testset "Restart from output file" begin
    tmp_output_path = mktempdir(pwd(), prefix = "tmp_testruns_")  # Cleaned up when the process exits

    spectral_grid = SpectralGrid()
    output = NetCDFOutput(spectral_grid, PrimitiveDry, path=tmp_output_path, id="restart-test")
    model = PrimitiveDryModel(spectral_grid; output)
    simulation = initialize!(model)
    run!(simulation, output=true; period=Day(1))

    initial_conditions = StartFromFile(path=tmp_output_path, id="restart-test")
    model_new = PrimitiveDryModel(spectral_grid; initial_conditions)
    simulation_new = initialize!(model_new)

    progn_old = simulation.prognostic_variables
    progn_new = simulation_new.prognostic_variables

    for varname in (:vor, :div, :temp, :pres)
        var_old = getfield(progn_old, varname)[1]
        var_new = getfield(progn_new, varname)[1]
        @test all(var_old .== var_new)
    end
end 

@testset "Time axis" begin 

    function manual_time_axis(startdate, dt, n_timesteps)
        time_axis = zeros(typeof(startdate), n_timesteps+1)
        for i=0:n_timesteps
            time_axis[i+1] = startdate + dt*i
        end 
        time_axis 
    end 

    tmp_output_path = mktempdir(pwd(), prefix = "tmp_testruns_")  # Cleaned up when the process exits
    
    spectral_grid = SpectralGrid()
    output = NetCDFOutput(spectral_grid, PrimitiveDry, path=tmp_output_path, id="dense-output-test", output_dt=Hour(0))
    model = PrimitiveDryModel(spectral_grid; output)
    simulation = initialize!(model)
    run!(simulation, output=true; period=Day(1))
    
    progn = simulation.prognostic_variables
    tmp_read_path = joinpath(model.output.run_path, model.output.filename)
    t = NCDataset(tmp_read_path)["time"][:]
    @test t == manual_time_axis(model.output.startdate, model.time_stepping.Δt_millisec, progn.clock.n_timesteps)
    
    # do a simulation with the adjust_Δt_with_output turned on 
    output = NetCDFOutput(spectral_grid, PrimitiveDry, path=tmp_output_path, id="adjust_dt_with_output-test", output_dt=Minute(70))
    time_stepping = Leapfrog(spectral_grid, adjust_with_output=true)
    model = PrimitiveDryModel(spectral_grid; output, time_stepping)
    simulation = initialize!(model)
    run!(simulation, output=true; period=Day(1))
    t = SpeedyWeather.load_trajectory("time", model)
    @test all(y->y==diff(t)[1], diff(t)) # all elements equal 
    @test diff(t)[1] == Minute(70)

    # this is a nonsense simulation with way too large timesteps, but it's here to test the time axis output
    # for future tests: This simulation blows up because of too large time steps but only a warning is thrown
    # at the moment, no error
    # 1kyrs simulation
    spectral_grid = SpectralGrid()
    time_stepping = Leapfrog(spectral_grid, Δt_at_T31=Day(3650))
    output = NetCDFOutput(spectral_grid, PrimitiveDry, path=tmp_output_path, id="long-output-test", output_dt=Day(3650))
    model = PrimitiveDryModel(spectral_grid; output, time_stepping)
    simulation = initialize!(model)
    run!(simulation, output=true, period=Day(365000))

    progn = simulation.prognostic_variables
    tmp_read_path = joinpath(model.output.run_path, model.output.filename)
    t = NCDataset(tmp_read_path)["time"][:]
    @test t == manual_time_axis(model.output.startdate, model.time_stepping.Δt_millisec, progn.clock.n_timesteps)
    @test t == SpeedyWeather.load_trajectory("time", model)
end<|MERGE_RESOLUTION|>--- conflicted
+++ resolved
@@ -1,4 +1,4 @@
-using NCDatasets, Dates, Statistics
+using NCDatasets, Dates
 
 @testset "Output for BarotropicModel" begin
     tmp_output_path = mktempdir(pwd(), prefix = "tmp_testruns_")  # Cleaned up when the process exits
@@ -148,16 +148,11 @@
     @test haskey(ds, "mslp")    # but this variable
 
     # Test reasonable scale for mean
-<<<<<<< HEAD
-    (; pres_ref) = model.atmosphere)    # unpack reference pressure
-=======
     (; pres_ref) = model.atmosphere     # unpack reference pressure
->>>>>>> b4c73b27
     pres_ref = pres_ref / 100           # Pa -> hPa  
     mslp = ds["mslp"].var[:, :, end]    # variable at last time step `.var` to read the raw data ignoring any mask
     
     # should be within ~800 to ~1200hPa
-<<<<<<< HEAD
     @test all(0.8 .< mslp./pres_ref .< 1.2)
 
     ## test u10, v10 existence
@@ -174,9 +169,6 @@
     (; temp_ref) = model.atmosphere                 # in K
     Tsurf = ds["tsurf"].var[:, :, end] .+ 273.15    # last timestep from ˚C to K
     @test all(0.6 .< (Tsurf ./ temp_ref) .< 1.3)
-=======
-    @test all(0.8 .< mslp/pres_ref .< 1.2)
->>>>>>> b4c73b27
 end
 
 @testset "Restart from output file" begin
