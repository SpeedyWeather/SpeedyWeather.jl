using NCDatasets, Dates, Statistics

@testset "Output for BarotropicModel" begin
    tmp_output_path = mktempdir(pwd(), prefix = "tmp_testruns_")  # Cleaned up when the process exits
    period = Day(1)

    for Grid in (FullGaussianGrid, FullClenshawGrid, OctahedralGaussianGrid, OctahedralClenshawGrid, HEALPixGrid, OctaHEALPixGrid)
        spectral_grid = SpectralGrid(nlayers=1)
        output = NetCDFOutput(spectral_grid, path=tmp_output_path)
        model = BarotropicModel(spectral_grid; output)
        simulation = initialize!(model)
        run!(simulation, output=true; period)
        @test simulation.model.feedback.nans_detected == false

        # read netcdf file and check that all variables exist
        ds = NCDataset(joinpath(model.output.run_path, model.output.filename))
        for key in keys(output.variables)
            @test haskey(ds, key)

            # test dimensions
            nx, ny, nz, nt = size(ds[key])
            @test (nx, ny) == RingGrids.matrix_size(output.field2D)
            @test nz == spectral_grid.nlayers
            @test nt == Int(period / output.output_dt) + 1
        end
    end
end

@testset "Output for ShallowWaterModel" begin
    tmp_output_path = mktempdir(pwd(), prefix = "tmp_testruns_")  # Cleaned up when the process exits
    period = Day(1)

    for output_NF in (Float32, Float64)
        spectral_grid = SpectralGrid(nlayers=1)
        output = NetCDFOutput(spectral_grid, ShallowWater, path=tmp_output_path; output_NF)
        model = ShallowWaterModel(spectral_grid; output)
        simulation = initialize!(model)
        run!(simulation, output=true; period)
        @test simulation.model.feedback.nans_detected == false

        # read netcdf file and check that all variables exist
        ds = NCDataset(joinpath(model.output.run_path, model.output.filename))
        for key in keys(output.variables)
            @test haskey(ds, key)

            # test output number format, NCDatasets returns Union{Missing, Float32} for Float32 so do <: to check
            @test output_NF <: eltype(ds[key][:])
        end

        # add divergence output
        div_output = SpeedyWeather.DivergenceOutput()
        add!(output.variables, div_output)
        run!(simulation, output=true; period)
        ds = NCDataset(joinpath(model.output.run_path, model.output.filename))
        @test haskey(ds, div_output.name)

        # add orography output
        orog_output = SpeedyWeather.OrographyOutput()
        add!(output.variables, orog_output)
        run!(simulation, output=true; period)
        ds = NCDataset(joinpath(model.output.run_path, model.output.filename))
        @test haskey(ds, orog_output.name)
        
        nx, ny = size(ds[orog_output.name])
        @test (nx, ny) == RingGrids.matrix_size(output.field2D)

        # delete divergence output
        delete!(output, div_output.name)
        run!(simulation, output=true; period)
        ds = NCDataset(joinpath(model.output.run_path, model.output.filename))
        @test ~haskey(ds, div_output.name)
    end
end

@testset "Output for PrimitiveDryModel" begin
    tmp_output_path = mktempdir(pwd(), prefix = "tmp_testruns_")  # Cleaned up when the process exits
    period = Day(1)

    # test also output at various resolutions
    for nlat_half in (24, 32, 48, 64)
        spectral_grid = SpectralGrid(nlayers=8)
        output_grid = RingGrids.full_grid_type(typeof(spectral_grid.grid))(nlat_half)
        output = NetCDFOutput(spectral_grid, ShallowWater, path=tmp_output_path; output_grid)
        model = PrimitiveDryModel(spectral_grid; output)
        simulation = initialize!(model)
        run!(simulation, output=true; period)
        @test simulation.model.feedback.nans_detected == false

        # read netcdf file and check that all variables exist
        ds = NCDataset(joinpath(model.output.run_path, model.output.filename))
        for key in keys(output.variables)
            @test haskey(ds, key)
        end

        nx, ny, nz, nt = size(ds[:vor])
        @test nx == 2ny
        @test ny == 2nlat_half
    end
end

@testset "Output for PrimitiveWetModel" begin
    tmp_output_path = mktempdir(pwd(), prefix = "tmp_testruns_")  # Cleaned up when the process exits
    period = Day(1)

    # test also output at various resolutions
    spectral_grid = SpectralGrid(nlayers=8)
    for output_dt in (Hour(1), Minute(120), Hour(3), Hour(6), Day(1))
        output = NetCDFOutput(spectral_grid, PrimitiveWet, path=tmp_output_path; output_dt)
        model = PrimitiveWetModel(spectral_grid; output)
        simulation = initialize!(model)
        run!(simulation, output=true; period)
        @test simulation.model.feedback.nans_detected == false

        # read netcdf file and check that all variables exist
        ds = NCDataset(joinpath(model.output.run_path, model.output.filename))
        for key in keys(output.variables)
            @test haskey(ds, key)
           
            # test time
            nt = size(ds[key])[end]
            @test nt == Int(period / output.output_dt) + 1
        end
    end

    # test outputting other model defaults
    output = NetCDFOutput(spectral_grid, Barotropic, path=tmp_output_path)
    model = PrimitiveWetModel(spectral_grid; output)
    # Add surface variables output for testing them
    add!(model, SpeedyWeather.ZonalVelocity10mOutput(), 
        SpeedyWeather.MeridionalVelocity10mOutput(), 
        SpeedyWeather.SurfaceTemperatureOutput(),
        SpeedyWeather.MeanSeaLevelPressureOutput(),
        SpeedyWeather.SurfacePressureOutput(),
    )
    simulation = initialize!(model)
    run!(simulation, output=true; period)
    @test simulation.model.feedback.nans_detected == false
    ds = NCDataset(joinpath(model.output.run_path, model.output.filename))
<<<<<<< HEAD
    @test ~haskey(ds, "temp")
    @test ~haskey(ds, "humid")
    @test ~haskey(ds, "pres")
    # Test surface variables
    ## MSLP
    p_scale = median(ds["pres"].var[:,:,end]) # Surface pressure order of magnitude
    mslp = ds["mslp"].var[:, :, end]
    @test all(0.8 .< mslp/p_scale .< 1.2)
    ## u10, v10: 10m value cannot exceed bottom value
    @test max(abs.(ds["u10"].var[:,:,end])...) < max(abs.(ds["u"].var[:,:,end, end])...)
    @test max(abs.(ds["v10"].var[:,:,end])...) < max(abs.(ds["u"].var[:,:,end, end])...)
    ## Ts
    T_scale = median(ds["temp"].var[:,:,end,end] .+ 273.15)
    Tsurf = ds["tsurf"].var[:,:,end] .+ 273.15
    @test all(0.6 .< (Tsurf ./ T_scale) .< 1.3)
=======
    
    # test    
    @test haskey(ds, "temp")
    @test haskey(ds, "humid")
    @test ~haskey(ds, "pres")   # with MSLP as default this should not be contained in the nc file
    @test haskey(ds, "mslp")    # but this variable

    # Test reasonable scale for mean
    (; pres_ref) = model.atmosphere)    # unpack reference pressure
    pres_ref = pres_ref / 100           # Pa -> hPa  
    mslp = ds["mslp"].var[:, :, end]    # variable at last time step `.var` to read the raw data ignoring any mask
    
    # should be within ~800 to ~1200hPa
    @test all(0.8 .< mslp/pres_ref .< 1.2)
>>>>>>> c05366a7
end

@testset "Restart from output file" begin
    tmp_output_path = mktempdir(pwd(), prefix = "tmp_testruns_")  # Cleaned up when the process exits

    spectral_grid = SpectralGrid()
    output = NetCDFOutput(spectral_grid, PrimitiveDry, path=tmp_output_path, id="restart-test")
    model = PrimitiveDryModel(spectral_grid; output)
    simulation = initialize!(model)
    run!(simulation, output=true; period=Day(1))

    initial_conditions = StartFromFile(path=tmp_output_path, id="restart-test")
    model_new = PrimitiveDryModel(spectral_grid; initial_conditions)
    simulation_new = initialize!(model_new)

    progn_old = simulation.prognostic_variables
    progn_new = simulation_new.prognostic_variables

    for varname in (:vor, :div, :temp, :pres)
        var_old = getfield(progn_old, varname)[1]
        var_new = getfield(progn_new, varname)[1]
        @test all(var_old .== var_new)
    end
end 

@testset "Time axis" begin 

    function manual_time_axis(startdate, dt, n_timesteps)
        time_axis = zeros(typeof(startdate), n_timesteps+1)
        for i=0:n_timesteps
            time_axis[i+1] = startdate + dt*i
        end 
        time_axis 
    end 

    tmp_output_path = mktempdir(pwd(), prefix = "tmp_testruns_")  # Cleaned up when the process exits
    
    spectral_grid = SpectralGrid()
    output = NetCDFOutput(spectral_grid, PrimitiveDry, path=tmp_output_path, id="dense-output-test", output_dt=Hour(0))
    model = PrimitiveDryModel(spectral_grid; output)
    simulation = initialize!(model)
    run!(simulation, output=true; period=Day(1))
    
    progn = simulation.prognostic_variables
    tmp_read_path = joinpath(model.output.run_path, model.output.filename)
    t = NCDataset(tmp_read_path)["time"][:]
    @test t == manual_time_axis(model.output.startdate, model.time_stepping.Δt_millisec, progn.clock.n_timesteps)
    
    # do a simulation with the adjust_Δt_with_output turned on 
    output = NetCDFOutput(spectral_grid, PrimitiveDry, path=tmp_output_path, id="adjust_dt_with_output-test", output_dt=Minute(70))
    time_stepping = Leapfrog(spectral_grid, adjust_with_output=true)
    model = PrimitiveDryModel(spectral_grid; output, time_stepping)
    simulation = initialize!(model)
    run!(simulation, output=true; period=Day(1))
    t = SpeedyWeather.load_trajectory("time", model)
    @test all(y->y==diff(t)[1], diff(t)) # all elements equal 
    @test diff(t)[1] == Minute(70)

    # this is a nonsense simulation with way too large timesteps, but it's here to test the time axis output
    # for future tests: This simulation blows up because of too large time steps but only a warning is thrown
    # at the moment, no error
    # 1kyrs simulation
    spectral_grid = SpectralGrid()
    time_stepping = Leapfrog(spectral_grid, Δt_at_T31=Day(3650))
    output = NetCDFOutput(spectral_grid, PrimitiveDry, path=tmp_output_path, id="long-output-test", output_dt=Day(3650))
    model = PrimitiveDryModel(spectral_grid; output, time_stepping)
    simulation = initialize!(model)
    run!(simulation, output=true, period=Day(365000))

    progn = simulation.prognostic_variables
    tmp_read_path = joinpath(model.output.run_path, model.output.filename)
    t = NCDataset(tmp_read_path)["time"][:]
    @test t == manual_time_axis(model.output.startdate, model.time_stepping.Δt_millisec, progn.clock.n_timesteps)
    @test t == SpeedyWeather.load_trajectory("time", model)
end<|MERGE_RESOLUTION|>--- conflicted
+++ resolved
@@ -125,34 +125,21 @@
     # test outputting other model defaults
     output = NetCDFOutput(spectral_grid, Barotropic, path=tmp_output_path)
     model = PrimitiveWetModel(spectral_grid; output)
+
     # Add surface variables output for testing them
-    add!(model, SpeedyWeather.ZonalVelocity10mOutput(), 
+    add!(model,
+        SpeedyWeather.ZonalVelocity10mOutput(), 
         SpeedyWeather.MeridionalVelocity10mOutput(), 
         SpeedyWeather.SurfaceTemperatureOutput(),
-        SpeedyWeather.MeanSeaLevelPressureOutput(),
-        SpeedyWeather.SurfacePressureOutput(),
+#         SpeedyWeather.MeanSeaLevelPressureOutput(),   # this should be default now
+#         SpeedyWeather.SurfacePressureOutput(),        # don't output surface pressure too
     )
+
     simulation = initialize!(model)
     run!(simulation, output=true; period)
+    
     @test simulation.model.feedback.nans_detected == false
     ds = NCDataset(joinpath(model.output.run_path, model.output.filename))
-<<<<<<< HEAD
-    @test ~haskey(ds, "temp")
-    @test ~haskey(ds, "humid")
-    @test ~haskey(ds, "pres")
-    # Test surface variables
-    ## MSLP
-    p_scale = median(ds["pres"].var[:,:,end]) # Surface pressure order of magnitude
-    mslp = ds["mslp"].var[:, :, end]
-    @test all(0.8 .< mslp/p_scale .< 1.2)
-    ## u10, v10: 10m value cannot exceed bottom value
-    @test max(abs.(ds["u10"].var[:,:,end])...) < max(abs.(ds["u"].var[:,:,end, end])...)
-    @test max(abs.(ds["v10"].var[:,:,end])...) < max(abs.(ds["u"].var[:,:,end, end])...)
-    ## Ts
-    T_scale = median(ds["temp"].var[:,:,end,end] .+ 273.15)
-    Tsurf = ds["tsurf"].var[:,:,end] .+ 273.15
-    @test all(0.6 .< (Tsurf ./ T_scale) .< 1.3)
-=======
     
     # test    
     @test haskey(ds, "temp")
@@ -166,8 +153,22 @@
     mslp = ds["mslp"].var[:, :, end]    # variable at last time step `.var` to read the raw data ignoring any mask
     
     # should be within ~800 to ~1200hPa
-    @test all(0.8 .< mslp/pres_ref .< 1.2)
->>>>>>> c05366a7
+    @test all(0.8 .< mslp./pres_ref .< 1.2)
+
+    ## test u10, v10 existence
+    @test haskey(ds, "u")
+    @test haskey(ds, "u10")
+    @test haskey(ds, "v")
+    @test haskey(ds, "v10")
+
+    # and 10m values cannot exceed lowermost layer of u,v value
+    @test maximum(abs.(ds["u10"].var[:, :, end])) < maximum(abs.(ds["u"].var[:, :, end, end]))
+    @test maximum(abs.(ds["v10"].var[:, :, end])) < maximum(abs.(ds["u"].var[:, :, end, end]))
+
+    ## surface temperature should be within 60-130% of 
+    (; temp_ref) = model.atmosphere                 # in K
+    Tsurf = ds["tsurf"].var[:, :, end] .+ 273.15    # last timestep from ˚C to K
+    @test all(0.6 .< (Tsurf ./ temp_ref) .< 1.3)
 end
 
 @testset "Restart from output file" begin
