--- conflicted
+++ resolved
@@ -159,11 +159,8 @@
         b = forcing.b[]    # = exp(-dt/τ)
         
         (; S) = forcing
-<<<<<<< HEAD
-        lmax, mmax = matrix_size(S)
-=======
         lmax, mmax = size(S, as=Matrix)
->>>>>>> 419c46c8
+
         @inbounds for m in 1:mmax
             for l in m:lmax
                 if (forcing.mmin <= m <= forcing.mmax) &&
