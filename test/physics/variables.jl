using Adapt
<<<<<<< HEAD

@testset "Test the variable system for the parameterization" begin
=======
@testset "Variable system for parameterizations" begin
>>>>>>> eb94ffc0
    
    struct MyParam end 
    
    MyParam(::SpectralGrid) = MyParam()

    # adapt not required for this test as we don't actually run it on GPU
    #Adapt.@adapt_structure MyParam

    SpeedyWeather.variables(::MyParam) = (DiagnosticVariable(name=:myvar_grid2d, dims=Grid2D(), desc="My variable", units="1"),
    
    DiagnosticVariable(name=:myvar_grid3d, dims=Grid3D(), desc="My variable", units="1"),
    PrognosticVariable(name=:myvar_spectral2d, dims=Spectral2D(), desc="My variable", units="1"),
    PrognosticVariable(name=:myvar_spectral3d, dims=Spectral3D(), desc="My variable", units="1"), 
    PrognosticVariable(name=:mylandvar_spectral3d, dims=Spectral3D(), desc="My variable", units="1", namespace=:land),
    DiagnosticVariable(name=:myoceanvar_spectral3d, dims=Spectral3D(), desc="My variable", units="1", namespace=:ocean))

    # init model 
    spectral_grid = SpectralGrid()

<<<<<<< HEAD
    # pass on to the model constructor ()
    model = PrimitiveWetModel(spectral_grid,
        parameterizations=(:custom_parameterization, ),     # the parameterizations list defining order
        custom_parameterization=MyParam())                  # MyParam() to be held by the model
=======
    # only parameter and paremterization is the above defined one and land and ocean as they are required in the initalize!
    model = PrimitiveWetModel(spectral_grid, custom_parameterization = MyParam(), parameterizations=(:custom_parameterization, ), extra_parameterizations=(:land, :ocean))
>>>>>>> eb94ffc0
    simulation = initialize!(model)

    # check that the variables are there and have the right dimension
    progn, diagn, model = SpeedyWeather.unpack(simulation)
    
    @test haskey(diagn.physics, :myvar_grid2d)
    @test ndims(diagn.physics.myvar_grid2d) == 1
    @test haskey(diagn.physics, :myvar_grid3d)
    @test ndims(diagn.physics.myvar_grid3d) == 2
    @test haskey(progn.physics, :myvar_spectral2d)
    @test ndims(progn.physics.myvar_spectral2d) == 1
    @test haskey(progn.physics, :myvar_spectral3d)
    @test ndims(progn.physics.myvar_spectral3d) == 2
    @test haskey(progn.land, :mylandvar_spectral3d)
    @test ndims(progn.land.mylandvar_spectral3d) == 2
    @test haskey(diagn.physics.ocean, :myoceanvar_spectral3d)
    @test ndims(diagn.physics.ocean.myoceanvar_spectral3d) == 2
end<|MERGE_RESOLUTION|>--- conflicted
+++ resolved
@@ -1,17 +1,8 @@
-using Adapt
-<<<<<<< HEAD
-
-@testset "Test the variable system for the parameterization" begin
-=======
 @testset "Variable system for parameterizations" begin
->>>>>>> eb94ffc0
     
     struct MyParam end 
     
     MyParam(::SpectralGrid) = MyParam()
-
-    # adapt not required for this test as we don't actually run it on GPU
-    #Adapt.@adapt_structure MyParam
 
     SpeedyWeather.variables(::MyParam) = (DiagnosticVariable(name=:myvar_grid2d, dims=Grid2D(), desc="My variable", units="1"),
     
@@ -24,15 +15,10 @@
     # init model 
     spectral_grid = SpectralGrid()
 
-<<<<<<< HEAD
     # pass on to the model constructor ()
     model = PrimitiveWetModel(spectral_grid,
         parameterizations=(:custom_parameterization, ),     # the parameterizations list defining order
         custom_parameterization=MyParam())                  # MyParam() to be held by the model
-=======
-    # only parameter and paremterization is the above defined one and land and ocean as they are required in the initalize!
-    model = PrimitiveWetModel(spectral_grid, custom_parameterization = MyParam(), parameterizations=(:custom_parameterization, ), extra_parameterizations=(:land, :ocean))
->>>>>>> eb94ffc0
     simulation = initialize!(model)
 
     # check that the variables are there and have the right dimension
