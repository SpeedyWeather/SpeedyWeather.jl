@testset "Dry land models" begin
    spectral_grid = SpectralGrid(trunc=31, nlayers=8)

    for Temperature in (SeasonalLandTemperature, ConstantLandTemperature, LandBucketTemperature)
        for Model in (PrimitiveDryModel, PrimitiveWetModel)

            temperature = Temperature(spectral_grid)
            land = DryLandModel(spectral_grid; temperature)

            model = Model(spectral_grid; land)
            simulation = initialize!(model)
            
            progn = simulation.prognostic_variables
            diagn = simulation.diagnostic_variables
            SpeedyWeather.land_timestep!(progn, diagn, model)
        end
    end
end

@testset "Wet land models" begin
    spectral_grid = SpectralGrid(trunc=31, nlayers=8)

    for Temperature in (SeasonalLandTemperature, ConstantLandTemperature, LandBucketTemperature)
        for SoilMoisture in (Nothing, SeasonalSoilMoisture, LandBucketMoisture)
            for Vegetation in (NoVegetation, VegetationClimatology)
                for Model in (PrimitiveDryModel, PrimitiveWetModel)

                    temperature = Temperature(spectral_grid)
                    soil_moisture = SoilMoisture(spectral_grid)
                    vegetation = Vegetation(spectral_grid)
                    land = LandModel(spectral_grid; temperature, soil_moisture, vegetation)
                    model = Model(spectral_grid; land)

                    # just test that no errors are thrown
                    initialize!(land, model)
                    progn = PrognosticVariables(spectral_grid)
                    diagn = DiagnosticVariables(spectral_grid, model)
                    SpeedyWeather.land_timestep!(progn, diagn, model)
                end
            end
        end
    end
end

<<<<<<< HEAD
@testset "With or without snow" begin
    spectral_grid = SpectralGrid(trunc=31, nlayers=8)

    for Snow in (Nothing, SnowModel)
        for Model in (PrimitiveDryModel, PrimitiveWetModel)
    
            snow = Snow(spectral_grid)
            land = LandModel(spectral_grid; snow)
            model = Model(spectral_grid; land)

            # just test that no errors are thrown
            initialize!(land, model)
            progn = PrognosticVariables(spectral_grid)
            diagn = DiagnosticVariables(spectral_grid, model)
            SpeedyWeather.land_timestep!(progn, diagn, model)

            @test all(isfinite.(progn.land.snow_depth))
        end
    end
=======
@testset "LandGeometry default constructor" begin
    SG = SpectralGrid(trunc=21, nlayers=2)
    geom = LandGeometry(SG)
    @test geom.layer_thickness isa Vector{<:AbstractFloat}

    SG = SpectralGrid(trunc=21, nlayers=5)
    geom = LandGeometry(SG)
    @test geom.layer_thickness isa Vector{<:AbstractFloat}
>>>>>>> d36867b9
end<|MERGE_RESOLUTION|>--- conflicted
+++ resolved
@@ -42,7 +42,6 @@
     end
 end
 
-<<<<<<< HEAD
 @testset "With or without snow" begin
     spectral_grid = SpectralGrid(trunc=31, nlayers=8)
 
@@ -62,7 +61,6 @@
             @test all(isfinite.(progn.land.snow_depth))
         end
     end
-=======
 @testset "LandGeometry default constructor" begin
     SG = SpectralGrid(trunc=21, nlayers=2)
     geom = LandGeometry(SG)
@@ -71,5 +69,4 @@
     SG = SpectralGrid(trunc=21, nlayers=5)
     geom = LandGeometry(SG)
     @test geom.layer_thickness isa Vector{<:AbstractFloat}
->>>>>>> d36867b9
 end