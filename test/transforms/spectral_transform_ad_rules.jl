using EnzymeTestUtils, Enzyme, FiniteDifferences
import EnzymeTestUtils: test_approx 
import FiniteDifferences: j′vp, grad, central_fdm
import AbstractFFTs

grid_types = [FullGaussianGrid, OctahedralGaussianGrid] # one full and one reduced grid, both Gaussian to have exact transforms 
grid_dealiasing = [2.0, 3.0]
fd_tests = [true, true] 

# currently there's an issue with EnzymeTestUtils not being able to work with structs with undefined fields like FFT plans
# https://github.com/EnzymeAD/Enzyme.jl/issues/1992
# This is a very hacky workaround 
function EnzymeTestUtils.test_approx(x::AbstractFFTs.Plan, y::AbstractFFTs.Plan, msg; kwargs...)
    EnzymeTestUtils.@test_msg "$msg: types must match" typeof(x) == typeof(y)
    names = fieldnames(typeof(x))[1:end-1] # exclude pinv field (which is the last field)
    if isempty(names)
        EnzymeTestUtils.@test_msg msg x == y
    else
        for k in names
            if k isa Symbol && hasproperty(x, k)
                msg_new = "$msg: ::$(typeof(x)).$k"
            else
                msg_new = "$msg: getfield(::$(typeof(x)), $k)"
            end
            EnzymeTestUtils.test_approx(getfield(x, k), getfield(y, k), msg_new; kwargs...)
        end
    end
    return nothing
end 

@testset "SpeedyTransforms: AD Rules" begin
    @testset "_fourier! Enzyme rules" begin      
        @testset "EnzymeTestUtils reverse rule test" begin
            for (i_grid, grid_type) in enumerate(grid_types)
                
                # these tests don't pass for reduced grids 
                # this is likely due to FiniteDifferences and not our EnzymeRules 
                # see comments in https://github.com/SpeedyWeather/SpeedyWeather.jl/pull/589
                if !(grid_type <: AbstractReducedGrid) & fd_tests[i_grid]
                    spectral_grid = SpectralGrid(Grid=grid_type, nlayers=1, trunc=5, dealiasing=grid_dealiasing[i_grid])
                    S = SpectralTransform(spectral_grid)
<<<<<<< HEAD
                    field = rand(spectral_grid.NF, spectral_grid.grid, spectral_grid.nlayers)
=======
                    grid = rand(spectral_grid.NF, spectral_grid.grid, spectral_grid.nlayers)
>>>>>>> 2401617b
                    f_north = S.scratch_memory_north
                    f_south = S.scratch_memory_south

                    # forward transform 
                    test_reverse(SpeedyWeather.SpeedyTransforms._fourier!, Const, (f_north, Duplicated), (f_south, Duplicated), (field, Duplicated), (S, Const); fdm=FiniteDifferences.central_fdm(5, 1), rtol=1e-2, atol=1e-2)

                    # inverse transform
                    field = zero(field)
                    test_reverse(SpeedyWeather.SpeedyTransforms._fourier!, Const, (field, Duplicated), (f_north, Duplicated), (f_south, Duplicated), (S, Const); fdm=FiniteDifferences.central_fdm(5, 1), rtol=1e-2, atol=1e-2)
                end 
            end
        end
    end 
    @testset "Complete Transform ChainRules" begin 
        # WIP
    end
end 

# Enzyme and Julia 1.11 still has some problems, and the test below is broken
# in Julia 1.11
if VERSION <= v"1.11.0"
    @testset "Complete Differentiability" begin 
        # We do extensive correctness checks and tests on the differentiability 
        # in a seperate test set. But we do want to ensure in the regular CI that 
        # we don't commit some kind of problem for the Enzyme differentiability
        # so, we test here if we get a non-zero gradient from the timestepping.  
        spectral_grid = SpectralGrid(trunc=5, nlayers=1)          # define resolution
        model = PrimitiveWetModel(; spectral_grid)   # construct model
        simulation = initialize!(model)  
        initialize!(simulation)
        run!(simulation, period=Hour(6))
        
        (; prognostic_variables, diagnostic_variables, model) = simulation
        (; Δt, Δt_millisec) = model.time_stepping
        dt = 2Δt

        progn = prognostic_variables
        diagn = diagnostic_variables

        diagn_copy = deepcopy(diagn)
        progn_copy = deepcopy(progn)

        d_progn = zero(progn)
        d_diag = make_zero(diagn)
        d_model = make_zero(model)

        progn_new = zero(progn)
        dprogn_new = one(progn) # seed 

        function timestep_oop!(progn_new::PrognosticVariables, progn_old::PrognosticVariables, diagn, dt, model, lf1=2, lf2=2)
            copy!(progn_new, progn_old)
            SpeedyWeather.timestep!(progn_new, diagn, dt, model, lf1, lf2)
            return nothing
        end 

        autodiff(Reverse, timestep_oop!, Const, Duplicated(progn_new, dprogn_new), Duplicated(progn, d_progn), Duplicated(diagn, d_diag), Const(dt), Duplicated(model, d_model))
        @test sum(to_vec(d_progn)[1]) != 0
    end 
else 
    @testset "Complete Differentiability" begin
        @test_broken false # we report a broken test here on v1.11, just to indicate that this (properly) doesn't work yet
    end 
end <|MERGE_RESOLUTION|>--- conflicted
+++ resolved
@@ -39,11 +39,8 @@
                 if !(grid_type <: AbstractReducedGrid) & fd_tests[i_grid]
                     spectral_grid = SpectralGrid(Grid=grid_type, nlayers=1, trunc=5, dealiasing=grid_dealiasing[i_grid])
                     S = SpectralTransform(spectral_grid)
-<<<<<<< HEAD
                     field = rand(spectral_grid.NF, spectral_grid.grid, spectral_grid.nlayers)
-=======
-                    grid = rand(spectral_grid.NF, spectral_grid.grid, spectral_grid.nlayers)
->>>>>>> 2401617b
+
                     f_north = S.scratch_memory_north
                     f_south = S.scratch_memory_south
 
