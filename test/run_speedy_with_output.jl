--- conflicted
+++ resolved
@@ -22,18 +22,11 @@
 end
 
 @testset "Restart from output file" begin 
-<<<<<<< HEAD
     p, d, m = initialize_speedy(Float32, model=:shallowwater, output=true, run_id="restart-test")
     SpeedyWeather.time_stepping!(p, d, m)
  
     progn, diagn, model = initialize_speedy(Float32, initial_conditions=:restart, model=:shallowwater, restart_id="restart-test")
-=======
-    p, d, m = initialize_speedy(Float32, model=ShallowWaterModel, output=true)
-    SpeedyWeather.time_stepping!(p, d, m)
- 
-    # 8 is hard coded as we currently have no other way to determine the run id
-    progn, diagn, model = initialize_speedy(Float32, initial_conditions=:restart, model=ShallowWaterModel, restart_id=8)
->>>>>>> 2da381d2
+
     for varname in propertynames(progn.layers[1].leapfrog[1])
         if SpeedyWeather.has(progn, varname)
             for (var_new, var_old) in zip(SpeedyWeather.get_var(p, varname), SpeedyWeather.get_var(progn, varname))
