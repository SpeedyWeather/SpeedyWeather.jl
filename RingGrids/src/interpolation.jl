--- conflicted
+++ resolved
@@ -6,11 +6,7 @@
     Grid,
     VectorType,
     VectorIntType,
-<<<<<<< HEAD
-    RangeTupleType,
-=======
     VectorRange,
->>>>>>> 16246469
 } <: AbstractGridGeometry
     grid::Grid                  # grid, e.g. FullGaussianGrid
 
@@ -23,13 +19,8 @@
     nlons::VectorIntType        # number of longitudinal points per ring
     lon_offsets::VectorType     # longitude offsets of first grid point per ring
 
-<<<<<<< HEAD
-    # rings, but as a tuple (for GPU compat reasons)
-    rings_tuple::RangeTupleType
-=======
     # rings, GPU/architecture copy (if needed) of grid.rings
     rings::VectorRange
->>>>>>> 16246469
 end
 
 GridGeometry(field::AbstractField; kwargs...) = GridGeometry(field.grid; NF=eltype(field), kwargs...)
@@ -71,16 +62,8 @@
     VectorIntType = array_type(architecture, Int, 1)
     device_rings = on_architecture(architecture, grid.rings)
 
-<<<<<<< HEAD
-    # rings as tuple (for GPU compat reasons)
-    rings_tuple = Tuple(grid.rings)
-
-    return GridGeometry{typeof(grid), VectorType, VectorIntType, typeof(rings_tuple)}(
-        grid, nlat_half, nlat, npoints, londs, latd_poles, nlons, lon_offsets, rings_tuple)
-=======
     return GridGeometry{typeof(grid), VectorType, VectorIntType, typeof(device_rings)}(
         grid, nlat_half, nlat, npoints, londs, latd_poles, nlons, lon_offsets, device_rings)
->>>>>>> 16246469
 end
 
 Base.show(io::IO,G::GridGeometry) = print(io,"GridGeometry for $(G.grid)")
@@ -287,23 +270,17 @@
     geometry::GridGeometry,
     architecture::AbstractArchitecture      
 )
-<<<<<<< HEAD
-    (; npoints_output, ij_as, ij_bs, ij_cs, ij_ds, Δabs, Δcds, Δys) = locator
-    (; npoints, rings_tuple) = geometry
-    
-=======
     (; npoints_output, ij_as, ij_bs, ij_cs, ij_ds, Δabs, Δcds, Δys) = interpolator.locator
     (; npoints) = interpolator.geometry
     (; rings) = interpolator.geometry.grid # CPU version even on GPU
 
->>>>>>> 16246469
     # 1) Aout's length must match the interpolator
     # 2) input A must match the interpolator's geometry points (do not check grids for view support)
     @boundscheck size(Aout, 1) == length(ij_as) || throw(DimensionMismatchArray(Aout, ij_as))
     @boundscheck length(A) == npoints ||
         throw(DimensionMismatch("Interpolator ($npoints points) mismatches input grid ($(length(A)) points)."))
 
-    A_northpole, A_southpole = average_on_poles(A, rings_tuple)
+    A_northpole, A_southpole = average_on_poles(A, rings)
 
     #TODO ij_cs, ij_ds shouldn't be 0...
     @boundscheck extrema_in(ij_as,  0, npoints) || throw(BoundsError)
@@ -631,17 +608,10 @@
                            λs::AbstractArray,           # based on new longitudes λ
                            architecture::AbstractArchitecture=architecture(λs))
                            
-<<<<<<< HEAD
-    (; js, ij_as, ij_bs, ij_cs, ij_ds ) = locator
-    (; Δabs, Δcds ) = locator
-    (; nlons, lon_offsets, nlat ) = geometry
-    (; rings ) = geometry.grid
-=======
     (; js, ij_as, ij_bs, ij_cs, ij_ds ) = I.locator
     (; Δabs, Δcds ) = I.locator
     (; nlons, lon_offsets, nlat ) = I.geometry
     (; rings ) = I.geometry # architecture version (GPU if needed)
->>>>>>> 16246469
     
     # Convert λs to the same type as lon_offsets if needed
     λs_converted = convert.(eltype(lon_offsets), λs)
