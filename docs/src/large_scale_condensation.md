--- conflicted
+++ resolved
@@ -55,11 +55,7 @@
 \left[ 1 + \frac{L_v}{c_p} \frac{\partial q^\star}{\partial T} (T^i) \right] \delta q = q^\star(T_i) - q_i
 ```
 
-<<<<<<< HEAD
 meaning that the implicit immediate condensation can be formulated as (see also [^Frierson2006])
-=======
-meaning that the implicit immediate condensation can be formulated as
->>>>>>> cdd339df
 
 ```math
 \begin{aligned}
@@ -89,7 +85,6 @@
 numerical stability, we tie it here to the time step of the numerical integration.
 This also means that at higher resolution condensation is more immediate than
 at low resolution, but the dispersive time integration of this term is in all
-<<<<<<< HEAD
 cases similar (and not much higher at lower resolution).
 
 ## Large-scale precipitation
@@ -112,7 +107,4 @@
 
 ## References
 
-[^Frierson2006]: Frierson, D. M. W., I. M. Held, and P. Zurita-Gotor, 2006: A Gray-Radiation Aquaplanet Moist GCM. Part I: Static Stability and Eddy Scale. J. Atmos. Sci., 63, 2548-2566, DOI:[10.1175/JAS3753.1](https://doi.org/10.1175/JAS3753.1). 
-=======
-cases similar (and not much higher at lower resolution).
->>>>>>> cdd339df
+[^Frierson2006]: Frierson, D. M. W., I. M. Held, and P. Zurita-Gotor, 2006: A Gray-Radiation Aquaplanet Moist GCM. Part I: Static Stability and Eddy Scale. J. Atmos. Sci., 63, 2548-2566, DOI:[10.1175/JAS3753.1](https://doi.org/10.1175/JAS3753.1).