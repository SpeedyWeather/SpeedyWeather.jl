# Differentiability and Adjoint Model

SpeedyWeather.jl is written with differentiability in mind. This means that our model is differentiable by automatic differentiation (AD). If you are interested in machine learning (ML), this means that you can integrate our model directly into your ML models without the need to first train your neural networks offline. For atmospheric modellers this means that you get an adjoint model for free which is always generated automatically, so that we don't need to maintain it separately. This allows you to calibrate SpeedyWeather.jl in a fully automatic and data-driven way.

!!! warning Work in progress
    The differentiability of SpeedyWeather.jl is still work in progress and some parts of this documentation might be not be always updated to the latest state. We will extend this documentation over time. Don't hesitate to contact us via GitHub issues or mail when you have questions or want to collaborate.

For the differentiability of our model we rely on [Enzyme.jl](https://github.com/EnzymeAD/Enzyme.jl). If you've used Enzyme before, just go ahead and try to differentiate the model! It should work. We have checked the correctness of the gradients extensively against a finite differences differentiation with [FiniteDifferences.jl](https://github.com/JuliaDiff/FiniteDifferences.jl/). In the following we present a simple example how we can take the gradient of a single timestep of the primitive equation model with respect to one of the model parameter.

!!! warning Enzyme with Julia 1.11
    Currently there are still some issues with Enzyme in Julia 1.11, we recommend to use Julia 1.10 for the following

## Differentiating through a single timestep

First we initialize the model as usual:

```julia
using SpeedyWeather, Enzyme

spectral_grid = SpectralGrid(trunc=23, nlayers=3)
model = PrimitiveWetModel(; spectral_grid)
simulation = initialize!(model)
initialize!(simulation)
run!(simulation, period=Day(10)) # spin-up the model a bit
```

Then, we get all variables we need from our `simulation`

```julia
(; prognostic_variables, diagnostic_variables, model) = simulation
(; Δt, Δt_millisec) = model.time_stepping
dt = 2Δt

progn = prognostic_variables
diagn = diagnostic_variables
```

Next, we will prepare to use Enzyme. Enzyme saves the gradient information in a shadow of the original input. For the inputs this shadow is initialized zero, whereas for the output the shadow is used as the seed of the AD. In other words, as we are doing reverse-mode AD, the shadow of the output is the value that is backpropageted by the reverse-mode AD. Ok, let's initialize everything:

```julia
dprogn = one(progn) # shadow for the progn values
ddiagn = make_zero(diagn) # shadow for the diagn values
dmodel = make_zero(model) # here, we'll accumulate all parameter derivatives
```

Then, we can already do the differentiation with Enzyme

```julia
autodiff(Reverse, SpeedyWeather.timestep!, Const, Duplicated(progn, dprogn), Duplicated(diagn, ddiagn), Const(dt), Duplicated(model, dmodel))
```

The derivatives are accumulated in the `dmodel` shadow. So, if we e.g. want to know the derivative with respect to the gravity constant, we just have to inspect:

```julia
dmodel.planet.gravity
```
## Parameter handling

SpeedyWeather also provides automated parameter handling for all models and subcomponents via an extension of [ModelParameters.jl](https://github.com/rafaqz/ModelParameters.jl). Parameters can be automatically collected via the `parameters` method:

```julia
<<<<<<< HEAD
spectral_grid = SpectralGrid(trunc=23, nlayers=1) 
model = BarotropicModel(; spectral_grid)
=======
spectral_grid = SpectralGrid(trunc=23, nlayers=1)
model = Barotropic(; spectral_grid)
>>>>>>> 15e7e666
params = parameters(model)

# output (truncated)
Parameters:
┌───────┬──────────────────────────┬──────────┬────────────┬──────────────────────────────┬─────────────────────────────────────┬──────────────────────────────────────────────────────────────────────────────────────────┐
│   idx │                fieldname │      val │  component │               componentttype │                              bounds │                                                                                     desc │
│ Int64 │                   Symbol │  Float32 │     Symbol │                     DataType │ IntervalSets.TypedEndpointsInterval │                                                                                   String │
├───────┼──────────────────────────┼──────────┼────────────┼──────────────────────────────┼─────────────────────────────────────┼──────────────────────────────────────────────────────────────────────────────────────────┤
│     1 │                 rotation │  7.29e-5 │     planet │               Earth{Float32} │       -Inf .. Inf (open) (RealLine) │                                            angular frequency of Earth's rotation [rad/s] │
│     2 │                  gravity │     9.81 │     planet │               Earth{Float32} │ 0.0 .. Inf (closed-open) (HalfLine) │                                                       gravitational acceleration [m/s^2] │
│     3 │               axial_tilt │     23.4 │     planet │               Earth{Float32} │                           -90 .. 90 │                                                angle [˚] rotation axis tilt wrt to orbit │
│     4 │           solar_constant │   1365.0 │     planet │               Earth{Float32} │ 0.0 .. Inf (closed-open) (HalfLine) │                                    Total solar irradiance at the distance of 1 AU [W/m²] │
│     5 │         mol_mass_dry_air │  28.9649 │ atmosphere │     EarthAtmosphere{Float32} │        0.0 .. Inf (open) (HalfLine) │                                                            molar mass of dry air [g/mol] │
│     6 │          mol_mass_vapour │  18.0153 │ atmosphere │     EarthAtmosphere{Float32} │        0.0 .. Inf (open) (HalfLine) │                                                       molar mass of water vapour [g/mol] │
│     7 │            heat_capacity │   1004.0 │ atmosphere │     EarthAtmosphere{Float32} │ 0.0 .. Inf (closed-open) (HalfLine) │                                           specific heat at constant pressure cₚ [J/K/kg] │
│     8 │                 R_vapour │  461.524 │ atmosphere │     EarthAtmosphere{Float32} │        0.0 .. Inf (open) (HalfLine) │                                          specific gas constant for water vapour [J/kg/K] │
│     9 │                mol_ratio │  0.62197 │ atmosphere │     EarthAtmosphere{Float32} │        0.0 .. Inf (open) (HalfLine) │                       Ratio of gas constants: dry air / water vapour, often called ε [1] │
│    10 │              μ_virt_temp │ 0.607794 │ atmosphere │     EarthAtmosphere{Float32} │        0.0 .. Inf (open) (HalfLine) │ Virtual temperature Tᵥ calculation, Tᵥ = T(1 + μ*q), humidity q, absolute tempereature T │
│    11 │                        κ │ 0.285911 │ atmosphere │     EarthAtmosphere{Float32} │       -Inf .. Inf (open) (RealLine) │                                         = R_dry/cₚ, gas const for air over heat capacity │
│    12 │            water_density │   1000.0 │ atmosphere │     EarthAtmosphere{Float32} │        0.0 .. Inf (open) (HalfLine) │                                                                    water density [kg/m³] │
│    13 │ latent_heat_condensation │  2.501e6 │ atmosphere │     EarthAtmosphere{Float32} │ 0.0 .. Inf (closed-open) (HalfLine) │                                                       latent heat of condensation [J/kg] │
│    14 │  latent_heat_sublimation │  2.801e6 │ atmosphere │     EarthAtmosphere{Float32} │ 0.0 .. Inf (closed-open) (HalfLine) │                                                        latent heat of sublimation [J/kg] │
│    15 │                 pres_ref │ 100000.0 │ atmosphere │     EarthAtmosphere{Float32} │        0.0 .. Inf (open) (HalfLine) │                                                          surface reference pressure [Pa] │
│    16 │                 temp_ref │    288.0 │ atmosphere │     EarthAtmosphere{Float32} │ 0.0 .. Inf (closed-open) (HalfLine) │                                                        surface reference temperature [K] │
│    17 │         moist_lapse_rate │    0.005 │ atmosphere │     EarthAtmosphere{Float32} │       -Inf .. Inf (open) (RealLine) │                                   reference moist-adiabatic temperature lapse rate [K/m] │
│    18 │           dry_lapse_rate │   0.0098 │ atmosphere │     EarthAtmosphere{Float32} │       -Inf .. Inf (open) (RealLine) │                                     reference dry-adiabatic temperature lapse rate [K/m] │
│    19 │          layer_thickness │   8500.0 │ atmosphere │     EarthAtmosphere{Float32} │        0.0 .. Inf (open) (HalfLine) │                                          layer thickness for the shallow water model [m] │
│    20 │                 strength │  3.0e-12 │    forcing │      KolmogorovFlow{Float32} │       -Inf .. Inf (open) (RealLine) │                                                      [OPTION] Strength of forcing [1/s²] │
│    21 │               wavenumber │      8.0 │    forcing │      KolmogorovFlow{Float32} │        0.0 .. Inf (open) (HalfLine) │                    [OPTION] Wavenumber of forcing in meridional direction (pole to pole) │
│    22 │                        c │   1.0e-7 │       drag │ LinearVorticityDrag{Float32} │ 0.0 .. Inf (closed-open) (HalfLine) │                                                          [OPTION] drag coefficient [1/s] │
└───────┴──────────────────────────┴──────────┴────────────┴──────────────────────────────┴─────────────────────────────────────┴──────────────────────────────────────────────────────────────────────────────────────────┘
```

The returned `SpeedyParams` object implements the `Model` interface from ModelParmaeters.jl which allows you to interact with the parameter metadata in tablar form. For example, we could extract the values of the parameters with `params[:,:val]` or the bounds with `params[:,:bounds]`. Subsets of parameters can also be extracted by indexing `params` with one or more `String` variable names (or prefxes), e.g:

```julia
param_subset = params[["planet.gravity", "atmosphere.heat_capacity"]]

# output (truncated)

Parameters:
┌───────┬───────────────┬─────────┬────────────┬──────────────────────────┬───────────────────────────────────────┬────────────────────────────────────────────────┐
│   idx │     fieldname │     val │  component │           componentttype │                                bounds │                                           desc │
│ Int64 │        Symbol │ Float32 │     Symbol │                 DataType │ DomainSets.HalfLine{Float64, :closed} │                                         String │
├───────┼───────────────┼─────────┼────────────┼──────────────────────────┼───────────────────────────────────────┼────────────────────────────────────────────────┤
│     1 │       gravity │    9.81 │     planet │           Earth{Float32} │   0.0 .. Inf (closed-open) (HalfLine) │             gravitational acceleration [m/s^2] │
│     2 │ heat_capacity │  1004.0 │ atmosphere │ EarthAtmosphere{Float32} │   0.0 .. Inf (closed-open) (HalfLine) │ specific heat at constant pressure cₚ [J/K/kg] │
└───────┴───────────────┴─────────┴────────────┴──────────────────────────┴───────────────────────────────────────┴────────────────────────────────────────────────┘
```

## Vectorizing parameters

Many sensitivity analysis, optimization, or uncertainty quantification algorithms require the parameters to be supplied as one or more vectors of values. `SpeedyParams` provides a dispatch for `Base.vec` that flattens the model parameters into a [ComponentVector](https://docs.sciml.ai/ComponentArrays/stable/quickstart/):

```julia
param_vec = vec(params)

# output

ComponentVector{Float32}(planet = (rotation = 7.29f-5, gravity = 9.81f0, axial_tilt = 23.4f0, solar_constant = 1365.0f0), atmosphere = (mol_mass_dry_air = 28.9649f0, mol_mass_vapour = 18.0153f0, heat_capacity = 1004.0f0, R_vapour = 461.52438f0, mol_ratio = 0.62197006f0, μ_virt_temp = 0.60779446f0, κ = 0.2859107f0, water_density = 1000.0f0, latent_heat_condensation = 2.501f6, latent_heat_sublimation = 2.801f6, pres_ref = 100000.0f0, temp_ref = 288.0f0, moist_lapse_rate = 0.005f0, dry_lapse_rate = 0.0098f0, layer_thickness = 8500.0f0), forcing = (strength = 3.0f-12, wavenumber = 8.0f0), drag = (c = 1.0f-7))
```

`ComponentVector`s behave like normal `Array`s but additionally allow you to access the components following the original nested structure in the model, e.g. `param_vec.planet.solar_constant` will extract the solar constant parameter from the `Earth` component.

We can use the resulting parameter vector to calculate sensitivities over a single time step:

```julia
initialize!(simulation)
run!(simulation, period=Day(10))
(; Δt, Δt_sec) = simulation.model.time_stepping
ps = parameters(model)
pvec = vec(ps)
dp = zero(pvec)
dprogn = one(progn) # shadow for the prognostic variabels
ddiagn = make_zero(diagn) # shadow for the diagnostic variables

function timestep_with_new_params!(progn, diagn, dt, model, p)
    new_model = SpeedyWeather.reconstruct(model, p)
    SpeedyWeather.timestep!(progn, diagn, dt, new_model)
    return nothing
end

autodiff(Reverse, timestep_with_new_params!, Const, Duplicated(progn, dprogn), Duplicated(diagn, ddiagn), Const(dt), Duplicated(model, make_zero(model)))
```

Note, however, that a full sensitivity analysis over long integration periods is computationally much more demanding, and is something that we are currently working on.

Stay tuned!<|MERGE_RESOLUTION|>--- conflicted
+++ resolved
@@ -59,13 +59,8 @@
 SpeedyWeather also provides automated parameter handling for all models and subcomponents via an extension of [ModelParameters.jl](https://github.com/rafaqz/ModelParameters.jl). Parameters can be automatically collected via the `parameters` method:
 
 ```julia
-<<<<<<< HEAD
 spectral_grid = SpectralGrid(trunc=23, nlayers=1) 
 model = BarotropicModel(; spectral_grid)
-=======
-spectral_grid = SpectralGrid(trunc=23, nlayers=1)
-model = Barotropic(; spectral_grid)
->>>>>>> 15e7e666
 params = parameters(model)
 
 # output (truncated)
