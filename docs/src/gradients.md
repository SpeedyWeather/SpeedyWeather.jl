--- conflicted
+++ resolved
@@ -122,13 +122,8 @@
 Now pretend you only have `u, v` to get vorticity (which is actually the prognostic variable in the model,
 so calculated anyway...).
 ```@example gradient
-<<<<<<< HEAD
-u = simulation.diagnostic_variables.grid.u_grid[:,1]
-v = simulation.diagnostic_variables.grid.v_grid[:,1]
-=======
 u = simulation.diagnostic_variables.grid.u_grid[:, 1]
 v = simulation.diagnostic_variables.grid.v_grid[:, 1]
->>>>>>> dbc5bd93
 vor = curl(u, v, radius = spectral_grid.radius)
 nothing # hide
 ```
