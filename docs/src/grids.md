--- conflicted
+++ resolved
@@ -384,11 +384,7 @@
 ```math
 \phi = \frac{\pi}{2N_{side}}(i - \frac{s}{2}), \quad s = (j - N_{side} + 1) \mod 2
 ```
-<<<<<<< HEAD
-The modulo function comes in as there is an alternating longitudinal offset from the prime meridian (see [Supported grids](@ref)).
-=======
 The modulo function comes in as there is an alternating longitudinal offset from the prime meridian (see [Implemented grids](@ref)).
->>>>>>> 2123701a
 For the southern hemisphere the grid point locations can be obtained by mirror symmetry.
 
 ### Grid cell boundaries
