# SpeedyTransforms

SpeedyTransforms is a submodule that has been developed for SpeedyWeather.jl which is technically
independent (SpeedyWeather.jl however imports it) and can also be used without running simulations.
It is just not put into its own respective repository for now.

The SpeedyTransforms are based on [RingGrids](@ref) and
[LowerTriangularMatrices](@ref lowertriangularmatrices) to hold
data in either grid-point space or in spectral space. So you want to read these sections first
for clarifications how to work with these. We will also not discuss mathematical details
of the [Spherical Harmonic Transform](@ref) here, but will focus on the usage of the
SpeedyTransforms module.

The SpeedyTransforms module also implements the gradient operators
``\nabla, \nabla \cdot, \nabla \times, \nabla^2, \nabla^{-2}`` in spectral space.
Combined with the spectral transform, you could for example start with a velocity
field in grid-point space, transform to spectral, compute its divergence and transform
back to obtain the divergence in grid-point space. Examples are outlined in [Gradient operators](@ref).

!!! info "SpeedyTransforms assumes a unit sphere"
    The operators in SpeedyTransforms generally assume a sphere of radius ``R=1``.
    For the transforms themselves that does not make a difference, but the gradient operators
    `div`, `curl`, `∇`, `∇²`, `∇⁻²` omit the radius scaling. You will have to do this manually.
    Also note that the meridional derivate expects a ``\cos^{-1}(\theta)`` scaling.
    More in [Gradient operators](@ref).

## Example transform

Lets start with a simple transform. We could be `using SpeedyWeather` but to be more verbose
these are the modules required to load

```@example speedytransforms
using SpeedyWeather.RingGrids
using SpeedyWeather.LowerTriangularMatrices
using SpeedyWeather.SpeedyTransforms
```

As an example, we want to transform the ``l=m=1`` spherical harmonic from spectral space in `alms`
to grid-point space.

```@example speedytransforms
alms = zeros(LowerTriangularMatrix{ComplexF64}, 6, 6)     # spectral coefficients
alms[2, 2] = 1                                           # only l=1, m=1 harmonic
alms
```
Now `gridded` is the function that takes spectral coefficients `alms` and converts
them a grid-point space `map`

```@example speedytransforms
map = gridded(alms)
```
By default, the `gridded` transforms onto a [`FullGaussianGrid`](@ref FullGaussianGrid) unravelled here
into a vector west to east, starting at the prime meridian, then north to south, see [RingGrids](@ref).
We can visualize `map` quickly with a UnicodePlot via `plot` (see [Visualising RingGrid data](@ref))
```@example speedytransforms
import SpeedyWeather.RingGrids: plot    # not necessary when `using SpeedyWeather`
plot(map)
```
Yay! This is the what the ``l=m=1`` spherical harmonic is supposed to look like!
Now let's go back to spectral space with `spectral`
```@example speedytransforms
alms2 = spectral(map)
```
Comparing with `alms` from above you can see that the transform is exact up to a typical rounding error
from `Float64`. 
```@example speedytransforms
alms ≈ alms2
```
YAY! The transform is typically idempotent, meaning that either space may hold information
that is not exactly representable in the other but the first two-way transform will remove that
so that subsequent transforms do not change this any further. However, also note here that
the default [`FullGaussianGrid`](@ref FullGaussianGrid) is an exact grid, inexact grids usually have
a transform error that is larger than the rounding error from floating-point arithmetic.

## Transform onto another grid

While the default grid for [SpeedyTransforms](@ref) is the [`FullGaussianGrid`](@ref FullGaussianGrid)
we can transform onto other grids by specifying `Grid` too
```@example speedytransforms
map = gridded(alms, Grid=HEALPixGrid)
plot(map)
```
which, if transformed back, however, can yield a larger transform error as discussed above
```@example speedytransforms
spectral(map)
```
On such a coarse grid the transform error (absolute and relative) is about ``10^{-2}``, this decreases
for higher resolution. The `gridded` and `spectral` functions will choose a corresponding
grid-spectral resolution (see [Matching spectral and grid resolution](@ref)) following quadratic
truncation, but you can always truncate/interpolate in spectral space with `spectral_truncation`,
`spectral_interpolation` which takes `trunc` = ``l_{max} = m_{max}`` as second argument
```@example speedytransforms
spectral_truncation(alms, 2)
```
Yay, we just chopped off ``l > 2`` from `alms` which contained the harmonics up to degree and
order 5 before.
If the second argument in `spectral_truncation` is larger than `alms` then it will automatically
call `spectral_interpolation` and vice versa. Also see [Interpolation on RingGrids](@ref)
to interpolate directly between grids. If you want to control directly the resolution of the
grid `gridded` is supposed to transform onto you have to provide a `SpectralTransform` instance.
More on that now.

## The `SpectralTransform` struct

Both `spectral` and `gridded` create an instance of `SpectralTransform` under the hood. This object
contains all precomputed information that is required for the transform, either way: 
The Legendre polynomials, pre-planned Fourier transforms, precomputed gradient, divergence and
curl operators, the spherical harmonic eigenvalues among others. Maybe the most intuitive way to
create a `SpectralTransform` is to start with a `SpectralGrid`, which already defines
which spectral resolution is supposed to be combined with a given grid.
```@example speedytransforms
using SpeedyWeather
spectral_grid = SpectralGrid(Float32, trunc=5, Grid=OctahedralGaussianGrid, dealiasing=3)
```
(We `using SpeedyWeather` here as `SpectralGrid` is exported therein).
We also specify the number format `Float32` here to be used for the transform although this
is the default anyway. From `spectral_grid` we now construct a `SpectralTransform` as follows
```@example speedytransforms
S = SpectralTransform(spectral_grid)
```
Note that because we chose `dealiasing=3` (cubic truncation) we now match a T5 spectral field
with a 12-ring octahedral Gaussian grid, instead of the 8 rings as above. So going from
`dealiasing=2` (default) to `dealiasing=3` increased our resolution on the grid while the
spectral resolution remains the same. The `SpectralTransform` also has options for the
recomputation or pre-computation of the Legendre polynomials, fore more information see
[(P)recompute Legendre polynomials](@ref).

Passing on `S` the `SpectralTransform` now allows us to transform directly on the grid
defined therein.
```@example speedytransforms
map = gridded(alms, S)
plot(map)
```
Yay, this is again the ``l=m=1`` harmonic, but this time on a slightly higher resolution
`OctahedralGaussianGrid` as specified in the `SpectralTransform` `S`.
Note that also the number format was converted on the fly to Float32 because that is the number
format we specified in `S`! And from grid to spectral
```@example speedytransforms
alms2 = spectral(map, S)
```
As you can see the rounding error is now more like ``10^{-8}`` as we are using Float32
(the [OctahedralGaussianGrid](@ref OctahedralGaussianGrid) is another _exact_ grid).
Note, however, that the returned `LowerTriangularMatrix` is of size 7x6, not 6x6
what we started from. The underlying reason is that internally SpeedyWeather uses
`LowerTriangularMatrix`s of size ``l_{max} + 2 \times m_{max} + 1``.
One ``+1`` on both degree and order for 0-based harmonics versus 1-based matrix sizes,
but an additional ``+1`` for the degrees which is required by the meridional derivative.
For consistency, all `LowerTriangularMatrix`s in SpeedyWeather.jl carry this additional degree
but only the vector quantities explicitly make use of it. 
See [Meridional derivative](@ref) for details.

For this interface to SpeedyTransforms this means that on a grid-to-spectral transform you will get
one more degree than orders of the spherical harmonics by default. You can, however, always truncate
this additional degree, say to T5 (hence matrix size is 6x6)
```@example speedytransforms
spectral_truncation(alms2, 5, 5)
```
`spectral_truncation(alms2, 5)` would have returned the same, a single argument is then assumed
equal for both degrees and orders. Alternatively, you can also pass on the `one_more_degree=false`
argument to the `SpectralTransform` constructor

```@example speedytransforms
S = SpectralTransform(spectral_grid, one_more_degree=false)
```
As you can see the `7x6 LowerTriangularMatrix` in the description above dropped down to
`6x6 LowerTriangularMatrix`, this is the size of the input that is expected (otherwise
you will get a `BoundsError`).

## Power spectrum

How to take some data and compute a power spectrum with SpeedyTransforms you may ask.
Say you have some global data in a matrix `m` that looks, for example, like
```@example speedytransforms
alms = randn(LowerTriangularMatrix{Complex{Float32}}, 32, 32) # hide
spectral_truncation!(alms, 10) # hide
map = gridded(alms, Grid=FullClenshawGrid) # hide
m = Matrix(map) # hide
m
```
You hopefully know which grid this data comes on, let us assume it is a regular
latitude-longitude grid, which we call the `FullClenshawGrid`. Note that for the spectral
transform this should not include the poles, so the 96x47 matrix size here corresponds
to 

We now wrap this matrix
therefore to associate it with the necessary grid information
```@example speedytransforms
map = FullClenshawGrid(m)
plot(map)
```
Now we transform into spectral space and call `power_spectrum(::LowerTriangularMatrix)`
```@example speedytransforms
alms = spectral(map)
power = SpeedyTransforms.power_spectrum(alms)
nothing # hide
```

Which returns a vector of power at every wavenumber. By default this is normalized
as average power per degree, you can change that with the keyword argument `normalize=false`.
Plotting this yields
```@example speedytransforms
using UnicodePlots
k = 0:length(power)-1
lineplot(k, power, yscale=:log10, ylim=(1e-15, 10), xlim=extrema(k),
    ylabel="power", xlabel="wavenumber", height=10, width=60)
```

The power spectrum of our data is about 1 up to wavenumber 10 and then close to zero for
higher wavenumbers (which is in fact how we constructed this fake data). Let us
turn this around and use SpeedyTransforms to create random noise in spectral space
to be used in grid-point space!

## Example: Creating k^n-distributed noise


How would we construct random noise in spectral space that follows a certain
power law and transform it back into grid-point space? Define the wavenumber ``k``
for T31, the spectral resolution we are interested in.
(We start from 1 instead of 0 to avoid zero to the power of something negative).
Now create some normally distributed spectral coefficients but scale them down
for higher wavenumbers with ``k^{-2}``

```@example speedytransforms
k = 1:32
alms = randn(LowerTriangularMatrix{Complex{Float32}}, 32, 32)
alms .*= k.^-2
```
Awesome. For higher degrees and orders the amplitude clearly decreases! Now
to grid-point space and let us visualize the result
```@example speedytransforms
map = gridded(alms)
plot(map)
```

You can always access the underlying data in `map` via `map.data` in case you
need to get rid of the wrapping into a grid again!

## (P)recompute Legendre polynomials

The spectral transform uses a Legendre transform in meridional direction. For this the
Legendre polynomials are required, at each latitude ring this is a ``l_{max} \times m_{max}``
lower triangular matrix. Storing precomputed Legendre polynomials therefore quickly
increase in size with resolution. One can recompute them to save memory, but that 
uses more arithmetic operations. There is therefore a memory-compute tradeoff.

For a single transform, there is no need to precompute the polynomials as the
`SpectralTransform` object will be garbage collected again anyway. For low resolution
simulations with many repeated small transforms it makes sense to precompute the
polynomials and SpeedyWeather.jl does that automatically anyway. At very high resolution
the polynomials may, however, become prohibitively large. An example at T127,
about 100km resolution

```@example speedytransforms
spectral_grid = SpectralGrid(trunc=127)
SpectralTransform(spectral_grid, recompute_legendre=false)
```
the polynomials are about 3MB in size. Easy that is not much. But at T1023 on the
O1536 octahedral Gaussian grid, this is already 1.5GB, cubically increasing with the
spectral truncation T. `recompute_legendre=true` (default `false` when
constructing a `SpectralTransform` object which may be reused) would lower this
to kilobytes
```@example speedytransforms
SpectralTransform(spectral_grid, recompute_legendre=true)
```

## Gradient operators

`SpeedyTransforms` also includes many gradient operators to take derivatives in
spherical harmonics. These are in particular ``\nabla, \nabla \cdot, \nabla \times,
\nabla^2, \nabla^{-2}``. However, the actually implemented operators are,
in contrast to the mathematical [Derivatives in spherical coordinates](@ref)
due to reasons of scaling as follows. Let the implemented operators be
``\hat{\nabla}`` etc.

```math
\hat{\nabla} A = \left(\frac{\partial A}{\partial \lambda}, \cos(\theta)\frac{\partial A}{\partial \theta} \right) =
R\cos(\theta)\nabla A
```
So the zonal derivative omits the radius and the ``\cos^{-1}(\theta)`` scaling.
The meridional derivative adds a ``\cos(\theta)`` due to a recursion relation
being defined that way, which, however, is actually convenient because the whole
operator is therefore scaled by ``R\cos(\theta)``. The curl and divergence operators
expect the input velocity fields to be scaled by ``\cos^{-1}(\theta)``, i.e.

```math
\begin{aligned}
\hat{\nabla} \cdot (\cos^{-1}(\theta)\mathbf{u}) &= \frac{\partial u}{\partial \lambda} +
\cos\theta\frac{\partial v}{\partial \theta} = R\nabla \cdot \mathbf{u}, \\
\hat{\nabla} \times (\cos^{-1}(\theta)\mathbf{u}) &= \frac{\partial v}{\partial \lambda} -
\cos\theta\frac{\partial u}{\partial \theta} = R\nabla \times \mathbf{u}.
\end{aligned}
```

And the Laplace operators omit a ``R^2`` (radius ``R``) scaling, i.e.

```math
\hat{\nabla}^{-2}A = \frac{1}{R^2}\nabla^{-2}A , \quad \hat{\nabla}^{2}A = R^2\nabla^{2}A
```

## Example: Geostrophy

Now, we want to use the following example to illustrate
their use: We have ``u, v`` and want to calculate ``\eta`` in the shallow water
system from it following geostrophy. Analytically we have
```math
-fv = -g\partial_\lambda \eta, \quad fu = -g\partial_\theta \eta
```
which becomes, if you take the divergence of these two equations
```math
\zeta = \frac{g}{f}\nabla^2 \eta
```
Meaning that if we start with ``u, v`` we can obtain the relative vorticity
``\zeta`` and, using Coriolis parameter ``f`` and gravity ``g``, invert
the Laplace operator to obtain displacement ``\eta``. How to do this with
SpeedyTransforms? 

Let us start by generating some data
```@example speedytransforms
using SpeedyWeather

spectral_grid = SpectralGrid(trunc=31, nlev=1)
forcing = SpeedyWeather.JetStreamForcing(spectral_grid)
drag = QuadraticDrag(spectral_grid)
model = ShallowWaterModel(;spectral_grid, forcing, drag)
model.feedback.verbose = false # hide
simulation = initialize!(model);
run!(simulation, period=Day(30))
nothing # hide
```

Now pretend you only have `u, v` to get vorticity (which is actually the prognostic variable in the model,
so calculated anyway...).
```@example speedytransforms
u = simulation.diagnostic_variables.layers[1].grid_variables.u_grid
v = simulation.diagnostic_variables.layers[1].grid_variables.v_grid
vor = SpeedyTransforms.curl(u, v) / spectral_grid.radius
nothing # hide
```
Here, `u, v` are the grid-point velocity fields, and the function `curl` takes in either
`LowerTriangularMatrix`s (no transform needed as all gradient operators act in spectral space),
or, as shown here, arrays of the same grid and size. In this case, the function actually
runs through the following steps
```@example speedytransforms
RingGrids.scale_coslat⁻¹!(u)
RingGrids.scale_coslat⁻¹!(v)

<<<<<<< HEAD
S = SpectralTransform(u_grid, one_more_degree=true)
us = spectral(u_grid, S)
vs = spectral(v_grid, S)

return curl(us, vs)
=======
S = SpectralTransform(u,one_more_degree=true)
us = spectral(u,S)
vs = spectral(v,S)

vor = curl(us,vs)
>>>>>>> 5c6c74c1
```
(Copies of) the velocity fields are unscaled by the cosine of latitude (see above),
then transformed into spectral space, and the returned `vor` requires a manual division
by the radius. We always unscale vector fields by the cosine of latitude before any
`curl`, or `div` operation, as these omit those.

## One more degree for spectral fields

The `SpectralTransform` in general takes a `one_more_degree` keyword argument,
if otherwise the returned `LowerTriangularMatrix` would be of size 32x32, setting this
to true would return 33x32. The reason is that while most people would expect
square lower triangular matrices for a triangular spectral truncation, all vector quantities
always need one more degree (= one more row) because of a recursion relation in the
meridional gradient. So as we want to take the curl of `us, vs` here, they need this
additional degree, but in the returned lower triangular matrix this row is set to zero.

!!! info "One more degree for vector quantities"
    All gradient operators expect the input lower triangular matrices of shape ``(N+1) \times N``.
    This one more degree of the spherical harmonics is required for the meridional derivative.
    Scalar quantities contain this degree too for size compatibility but they should not
    make use of it. Use `spectral_truncation` to add or remove this degree manually.

## Example: Geostrophy (continued)

Now we transfer `vor` into grid-point space, but specify that we want it on the grid
that we also used in `spectral_grid`. The Coriolis parameter for a grid like `vor_grid`
is obtained, and we do the following for ``f\zeta/g``.

```@example speedytransforms
vor_grid = gridded(vor, Grid=spectral_grid.Grid)
f = SpeedyWeather.coriolis(vor_grid)
fζ_g = spectral_grid.Grid(vor_grid .* f ./ model.planet.gravity)
nothing # hide
```
The last line is a bit awkward for now, as the element-wise multiplication between
two grids escapes the grid and returns a vector that we wrap again into a grid.
We will fix that in future releases. Now we need to apply the inverse
Laplace operator to ``f\zeta/g`` which we do as follows

```@example speedytransforms
fζ_g_spectral = spectral(fζ_g, one_more_degree=true);
η = SpeedyTransforms.∇⁻²(fζ_g_spectral) * spectral_grid.radius^2
η_grid = gridded(η, Grid=spectral_grid.Grid)
nothing # hide
```

Note the manual scaling with the radius ``R^2`` here. We now compare the results
```@example speedytransforms
plot(η_grid)
```
Which is the interface displacement assuming geostrophy. The actual interface
displacement contains also ageostrophy
```@example speedytransforms
plot(simulation.diagnostic_variables.surface.pres_grid)
```
Strikingly similar! The remaining differences are the ageostrophic motions but
also note that the mean is off. This is because geostrophy only use/defines the gradient
of ``\eta`` not the absolute values itself. Our geostrophic ``\eta_g`` has by construction
a mean of zero (that is how we define the inverse Laplace operator) but the actual ``\eta``
is some 1400m higher.

## Functions and type index

```@autodocs
Modules = [SpeedyWeather.SpeedyTransforms]
```<|MERGE_RESOLUTION|>--- conflicted
+++ resolved
@@ -344,19 +344,11 @@
 RingGrids.scale_coslat⁻¹!(u)
 RingGrids.scale_coslat⁻¹!(v)
 
-<<<<<<< HEAD
-S = SpectralTransform(u_grid, one_more_degree=true)
-us = spectral(u_grid, S)
-vs = spectral(v_grid, S)
-
-return curl(us, vs)
-=======
-S = SpectralTransform(u,one_more_degree=true)
+S = SpectralTransform(u, one_more_degree=true)
 us = spectral(u,S)
 vs = spectral(v,S)
 
 vor = curl(us,vs)
->>>>>>> 5c6c74c1
 ```
 (Copies of) the velocity fields are unscaled by the cosine of latitude (see above),
 then transformed into spectral space, and the returned `vor` requires a manual division
