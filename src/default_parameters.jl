--- conflicted
+++ resolved
@@ -19,13 +19,6 @@
 
 
     # RESOLUTION AND GRID
-<<<<<<< HEAD
-    trunc::Int = 31                                 # spectral truncation
-    Grid::Type{<:AbstractGrid} = FullGaussianGrid   # grid used
-    dealiasing::Float64 = 2                         # 1=linear, 2=quadratic, 3=cubic grid
-    
-    # PLANET'S PROPERTIES
-=======
 
     "spectral truncation"
     trunc::Int = 31
@@ -33,11 +26,13 @@
     "grid in use"
     Grid::Type{<:AbstractGrid} = FullGaussianGrid
 
+    "dealiasing factor, 1=linear, 2=quadratic, 3=cubic grid
+    dealiasing::Float64 = 2
+
 
     # EARTH'S PROPERTIES
 
     "planet"
->>>>>>> 49cd4d4b
     planet::Planet = Earth()
 
 
