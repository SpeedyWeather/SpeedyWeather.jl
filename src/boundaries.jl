--- conflicted
+++ resolved
@@ -64,8 +64,7 @@
     end
 
     # convert to number format NF here
-<<<<<<< HEAD
-    return Boundaries(orography)#,η⁰,geopot_surf_grid,geopot_surf,landsea_mask,albedo)
+    return Boundaries(orography,geopot_surf) #,landsea_mask,albedo)
 end
 
 
@@ -78,7 +77,16 @@
                # Adapt.adapt(to, b.landsea_mask),
                # Adapt.adapt(to, b.albedo)
               )
-=======
-    return Boundaries(orography,geopot_surf) #,landsea_mask,albedo)
->>>>>>> fbf37668
+end
+
+
+# GPU methods
+function Adapt.adapt_structure(to, b::Boundaries)
+    Boundaries(Adapt.adapt(to, b.orography), 
+               # Adapt.adapt(to, b.η⁰),
+               # Adapt.adapt(to, b.geopot_surf_grid),
+               # Adapt.adapt(to, b.geopot_surf),
+               # Adapt.adapt(to, b.landsea_mask),
+               # Adapt.adapt(to, b.albedo)
+              )
 end