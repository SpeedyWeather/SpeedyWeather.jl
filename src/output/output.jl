--- conflicted
+++ resolved
@@ -35,19 +35,13 @@
     spectral_grid::SpectralGrid
 
     # FILE OPTIONS
-<<<<<<< HEAD
-    output::Bool = false                    # output to netCDF?
-    path::String = pwd()                    # path to output folder
-    id::String = "0001"                     # run identification string "????"
-=======
     output::Bool = false                    
     
     "[OPTION] path to output folder, run_???? will be created within"
     path::String = pwd()
     
     "[OPTION] run identification number/string"
-    id::Union{String,Int} = "0001"
->>>>>>> 4d5d0182
+    id::String = "0001"
     run_path::String = ""                   # will be determined in initalize!
     
     "[OPTION] name of the output netcdf file"
