abstract type AbstractCallback end
const CALLBACK_DICT = Dict{Symbol, AbstractCallback}
const RANDSTRING_LENGTH = 4

export CallbackDict
function CallbackDict(callbacks::AbstractCallback...)
    callback_pairs = (Pair(Symbol("callback_"*randstring(RANDSTRING_LENGTH)), callback)
                        for callback in callbacks)
    CALLBACK_DICT(callback_pairs...)
end

"""$(TYPEDSIGNATURES)
Empty Callback dictionary generator."""
CallbackDict() = CALLBACK_DICT()

"""$(TYPEDSIGNATURES)
Create Callback dictionary like normal dictionaries."""
CallbackDict(pairs::Pair{Symbol, <:AbstractCallback}...) = CALLBACK_DICT(pairs...)

function Base.show(io::IO, C::AbstractCallback)
    println(io, "$(typeof(C)) <: AbstractCallback")
    keys = propertynames(C)
    print_fields(io, C, keys)
end

# dummy callback
export NoCallback

"""Dummy callback that doesn't do anything."""
struct NoCallback <: AbstractCallback end
initialize!(::NoCallback, args...) = nothing     # executed once before the main time loop
callback!(::NoCallback, args...) = nothing       # executed after every time step
finish!(::NoCallback, args...) = nothing         # executed after main time loop finishes

# simply loop over dict of callbacks
for func in (:initialize!, :callback!, :finish!)
    @eval begin
        function $func(callbacks::CALLBACK_DICT, args...)
            for key in keys(callbacks)
                $func(callbacks[key], args...)
            end
        end
    end
end

export add!
"""
$(TYPEDSIGNATURES)
Add a or several callbacks to a Dict{String, AbstractCallback} dictionary. To be used like

    add!(model.callbacks, :my_callback => callback)
    add!(model.callbacks, :my_callback1 => callback, :my_callback2 => other_callback)
"""
function add!(D::CALLBACK_DICT, key_callbacks::Pair{Symbol, <:AbstractCallback}...)
    for key_callback in key_callbacks
        key = key_callback.first
        callback = key_callback.second
        D[key] = callback
    end
end

"""
$(TYPEDSIGNATURES)
Add a or several callbacks to a model::ModelSetup. To be used like

    add!(model, :my_callback => callback)
    add!(model, :my_callback1 => callback, :my_callback2 => other_callback)
"""
add!(model::ModelSetup, key_callbacks::Pair{Symbol, <:AbstractCallback}...) =
    add!(model.callbacks, key_callbacks...)
add!(D::CALLBACK_DICT, key::Symbol, callback::AbstractCallback) = add!(D, Pair(key, callback))
add!(model::ModelSetup, key::Symbol, callback::AbstractCallback) =
    add!(model.callbacks, Pair(key, callback))


# also with string but flag conversion
function add!(D::CALLBACK_DICT, key::String, callback::AbstractCallback)
    key_symbol = Symbol(key)
    @warn "Callback keys are Symbols. String \"$key\" converted to Symbol :$key_symbol."
    add!(D, key_symbol, callback)
end

"""
$(TYPEDSIGNATURES)
Add a or several callbacks to a Dict{Symbol, AbstractCallback} dictionary without specifying the
key which is randomly created like callback_????. To be used like

    add!(model.callbacks, callback)
    add!(model.callbacks, callback1, callback2)."""
function add!(D::CALLBACK_DICT, callbacks::AbstractCallback...; verbose=true)
    for callback in callbacks
        key = Symbol("callback_"*Random.randstring(4))
        verbose && @info "$(typeof(callback)) callback added with key $key"
        add!(D, key => callback)
    end
end

"""
$(TYPEDSIGNATURES)
Add a or several callbacks to a mdoel without specifying the
key which is randomly created like callback_????. To be used like

    add!(model.callbacks, callback)
    add!(model.callbacks, callback1, callback2)."""
add!(model::ModelSetup, callbacks::AbstractCallback...) =
    add!(model.callbacks, callbacks..., verbose = model.feedback.verbose)

# delete!(dict, key) already defined in Base

export GlobalSurfaceTemperatureCallback

"""
Callback that records the global mean surface temperature on every time step
$(TYPEDFIELDS)."""
Base.@kwdef mutable struct GlobalSurfaceTemperatureCallback{NF} <: AbstractCallback
    timestep_counter::Int = 0
    temp::Vector{NF} = zeros(DEFAULT_NF, 0)
end

GlobalSurfaceTemperatureCallback(SG::SpectralGrid) = GlobalSurfaceTemperatureCallback{SG.NF}()

"""
$(TYPEDSIGNATURES)
Initializes callback.temp vector that records the global mean surface temperature on every time step.
Allocates vector of correct length (number of elements = total time steps plus one) and stores the
global surface temperature of the initial conditions"""
function initialize!(
    callback::GlobalSurfaceTemperatureCallback{NF},
    progn::PrognosticVariables,
    diagn::DiagnosticVariables,
    model::ModelSetup,
) where NF
<<<<<<< HEAD
    callback.temp = Vector{NF}(undef, progn.clock.n_timesteps+1) # replace with vector of correct length
    callback.temp[1] = diagn.temp_average[diagn.nlayers]   # set initial conditions
    callback.timestep_counter = 1                                # (re)set counter to 1
=======
    callback.temp = Vector{NF}(undef, progn.clock.n_timesteps+1)    # replace with vector of correct length
    callback.temp[1] = diagn.temp_average[diagn.nlayers]            # set initial conditions
    callback.timestep_counter = 1                                   # (re)set counter to 1
>>>>>>> dbc5bd93
end

"""
$(TYPEDSIGNATURES)
Pulls the average temperature from the lowermost layer and stores it in the next
element of the callback.temp vector."""
function callback!(
    callback::GlobalSurfaceTemperatureCallback,
    progn::PrognosticVariables,
    diagn::DiagnosticVariables,
    model::ModelSetup,
)
    callback.timestep_counter += 1  
    i = callback.timestep_counter
    callback.temp[i] = diagn.temp_average[diagn.nlayers]
end

# nothing to finish
finish!(::GlobalSurfaceTemperatureCallback, args...) = nothing<|MERGE_RESOLUTION|>--- conflicted
+++ resolved
@@ -130,15 +130,9 @@
     diagn::DiagnosticVariables,
     model::ModelSetup,
 ) where NF
-<<<<<<< HEAD
-    callback.temp = Vector{NF}(undef, progn.clock.n_timesteps+1) # replace with vector of correct length
-    callback.temp[1] = diagn.temp_average[diagn.nlayers]   # set initial conditions
-    callback.timestep_counter = 1                                # (re)set counter to 1
-=======
     callback.temp = Vector{NF}(undef, progn.clock.n_timesteps+1)    # replace with vector of correct length
     callback.temp[1] = diagn.temp_average[diagn.nlayers]            # set initial conditions
     callback.timestep_counter = 1                                   # (re)set counter to 1
->>>>>>> dbc5bd93
 end
 
 """
