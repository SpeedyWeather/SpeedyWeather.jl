"""Defines netCDF output of vorticity. Fields are
$(TYPEDFIELDS)

Custom variable output defined similarly with required fields marked,
optional fields otherwise use variable-independent defaults. Initialize with `VorticityOutput()`
and non-default fields can always be passed on as keyword arguments,
e.g. `VorticityOutput(long_name="relative vorticity", compression_level=0)`.
Custom variable output also requires the `path(::MyOutputVariable, simulation)`
to be extended to return the AbstractField subject to output.
Custom element-wise variable transforms, e.g. scale and/or offset to change
units, or even exp(x)/100 to change from log surface pressure to hPa
are passed on as `transform::Function = x -> exp(x)/100`."""
@kwdef mutable struct VorticityOutput <: AbstractOutputVariable

    "[Required] short name of variable (unique) used in netCDF file and key for dictionary"
    name::String = "vor"

    "[Required] unit of variable"
    unit::String = "s^-1"

    "[Required] long name of variable used in netCDF file"
    long_name::String = "relative vorticity"

    "[Required] NetCDF dimensions the variable uses, lon, lat, layer, time"
    dims_xyzt::NTuple{4, Bool} = (true, true, true, true)

    "[Optional] missing value for the variable, if not specified uses NaN"
    missing_value::Float64 = NaN

    "[Optional] compression level of the lossless compressor, 1=lowest/fastest, 9=highest/slowest, 3=default"
    compression_level::Int = 3

    "[Optional] bitshuffle the data for compression, false = default"
    shuffle::Bool = true

    "[Optional] number of mantissa bits to keep for compression (default: 15)"
    keepbits::Int = 5

    "[Optional] Unscale the variable for output? (default: true)"
    unscale::Bool = true
end

"""$TYPEDSIGNATURES To be extended for every output variable to define
the path where in `simulation` to find that output variable `::AbstractField`."""
path(::VorticityOutput, simulation) = simulation.diagnostic_variables.grid.vor_grid

"""Defines netCDF output for a specific variables, see [`VorticityOutput`](@ref) for details.
Fields are: $(TYPEDFIELDS)"""
@kwdef mutable struct ZonalVelocityOutput <: AbstractOutputVariable
    name::String = "u"
    unit::String = "m/s"
    long_name::String = "zonal wind"
    dims_xyzt::NTuple{4, Bool} = (true, true, true, true)
    missing_value::Float64 = NaN
    compression_level::Int = 3
    shuffle::Bool = true
    keepbits::Int = 7
end

path(::ZonalVelocityOutput, simulation) = simulation.diagnostic_variables.grid.u_grid

"""Defines netCDF output for a specific variables, see [`VorticityOutput`](@ref) for details.
Fields are: $(TYPEDFIELDS)"""
@kwdef mutable struct MeridionalVelocityOutput <: AbstractOutputVariable
    name::String = "v"
    unit::String = "m/s"
    long_name::String = "meridional wind"
    dims_xyzt::NTuple{4, Bool} = (true, true, true, true)
    missing_value::Float64 = NaN
    compression_level::Int = 3
    shuffle::Bool = true
    keepbits::Int = 7
end

path(::MeridionalVelocityOutput, simulation) = simulation.diagnostic_variables.grid.v_grid

"""Defines netCDF output for a specific variables, see [`VorticityOutput`](@ref) for details.
Fields are: $(TYPEDFIELDS)"""
@kwdef mutable struct DivergenceOutput <: AbstractOutputVariable
    name::String = "div"
    unit::String = "s^-1"
    long_name::String = "divergence"
    dims_xyzt::NTuple{4, Bool} = (true, true, true, true)
    missing_value::Float64 = NaN
    compression_level::Int = 3
    shuffle::Bool = true
    keepbits::Int = 5
    unscale::Bool = true
end

path(::DivergenceOutput, simulation) = simulation.diagnostic_variables.grid.div_grid

"""Defines netCDF output for a specific variables, see [`VorticityOutput`](@ref) for details.
Fields are: $(TYPEDFIELDS)"""
@kwdef mutable struct InterfaceDisplacementOutput <: AbstractOutputVariable
    name::String = "eta"
    unit::String = "m"
    long_name::String = "interface displacement"
    dims_xyzt::NTuple{4, Bool} = (true, true, false, true)
    missing_value::Float64 = NaN
    compression_level::Int = 3
    shuffle::Bool = true
    keepbits::Int = 7
end

path(::InterfaceDisplacementOutput, simulation) = simulation.diagnostic_variables.grid.pres_grid

"""Defines netCDF output for a specific variables, see [`VorticityOutput`](@ref) for details.
Fields are: $(TYPEDFIELDS)"""
@kwdef mutable struct SurfacePressureOutput{F} <: AbstractOutputVariable
    name::String = "pres"
    unit::String = "hPa"
    long_name::String = "surface pressure"
    dims_xyzt::NTuple{4, Bool} = (true, true, false, true)
    missing_value::Float64 = NaN
    compression_level::Int = 3
    shuffle::Bool = true
    keepbits::Int = 12
    transform::F = (x) -> exp(x)/100     # log(Pa) to hPa
end

path(::SurfacePressureOutput, simulation) = simulation.diagnostic_variables.grid.pres_grid

"""Defines netCDF output for a specific variables, see [`VorticityOutput`](@ref) for details.
Fields are: $(TYPEDFIELDS)"""
@kwdef mutable struct MeanSeaLevelPressureOutput{F} <: AbstractOutputVariable
    name::String = "mslp"
    unit::String = "hPa"
    long_name::String = "mean sea-level pressure"
    dims_xyzt::NTuple{4, Bool} = (true, true, false, true)
    missing_value::Float64 = NaN
    compression_level::Int = 3
    shuffle::Bool = true
    keepbits::Int = 12
    transform::F = (x) -> exp(x)/100     # log(Pa) to hPa
end

<<<<<<< HEAD
=======
path(::MeanSeaLevelPressureOutput, simulation) = simulation.diagnostic_variables.grid.pres_grid

>>>>>>> b4c73b27
function output!(
    output::NetCDFOutput,
    variable::MeanSeaLevelPressureOutput,
    simulation::AbstractSimulation,
)
    # escape immediately after first call if variable doesn't have a time dimension
    ~hastime(variable) && output.output_counter > 1 && return nothing

<<<<<<< HEAD
    lnpₛ = simulation.diagnostic_variables.grid.pres_grid
=======
    lnpₛ = path(variable, simulation)
>>>>>>> b4c73b27
    h = simulation.model.orography.orography
    (; R_dry) = simulation.model.atmosphere
    g = simulation.model.planet.gravity

    # virtual temperature in 3D view on surface-most 2D layer
    temp_virt_grid = simulation.diagnostic_variables.grid.temp_virt_grid
    nlayers = size(temp_virt_grid, 2)
    Tᵥ = field_view(simulation.diagnostic_variables.grid.temp_virt_grid, :, nlayers)

    # calculate mean sea-level pressure on model grid
    mslp = simulation.diagnostic_variables.dynamics.a_2D_grid
    (; transform) = variable                    # to change units from log(Pa) to hPa
    @. mslp = transform(g*h/R_dry/Tᵥ + lnpₛ)    # Pa to hPa

    # interpolate 2D/3D variables
    mslp_output = output.field2D
    mslp_grid = on_architecture(CPU(), mslp)
    RingGrids.interpolate!(mslp_output, mslp_grid, output.interpolator)

    if hasproperty(variable, :keepbits)     # round mantissabits for compression
        round!(mslp_output, variable.keepbits)
    end

    i = output.output_counter               # output time step i to write
    indices = get_indices(i, variable)      # returns (:, :, i) for example, depending on dims
    output.netcdf_file[variable.name][indices...] = mslp_output     # actually write to file
    return nothing
end

"""Defines netCDF output for a specific variables, see [`VorticityOutput`](@ref) for details.
Fields are: $(TYPEDFIELDS)"""
@kwdef mutable struct TemperatureOutput{F} <: AbstractOutputVariable
    name::String = "temp"
    unit::String = "degC"
    long_name::String = "temperature"
    dims_xyzt::NTuple{4, Bool} = (true, true, true, true)
    missing_value::Float64 = NaN
    compression_level::Int = 3
    shuffle::Bool = true
    keepbits::Int = 10
    transform::F = (x) -> x - 273.15     # K to ˚C
end

path(::TemperatureOutput, simulation) = simulation.diagnostic_variables.grid.temp_grid

"""Defines netCDF output for a specific variables, see [`VorticityOutput`](@ref) for details.
Fields are: $(TYPEDFIELDS)"""
@kwdef mutable struct HumidityOutput <: AbstractOutputVariable
    name::String = "humid"
    unit::String = "kg/kg"
    long_name::String = "specific humidity"
    dims_xyzt::NTuple{4, Bool} = (true, true, true, true)
    missing_value::Float64 = NaN
    compression_level::Int = 3
    shuffle::Bool = true
    keepbits::Int = 7
end

path(::HumidityOutput, simulation) = simulation.diagnostic_variables.grid.humid_grid

# collect all in one for convenience
DynamicsOutput() = (
    VorticityOutput(),
    ZonalVelocityOutput(),
    MeridionalVelocityOutput(),
    DivergenceOutput(),
    InterfaceDisplacementOutput(),
    SurfacePressureOutput(),
    MeanSeaLevelPressureOutput(),
    TemperatureOutput(),
    HumidityOutput(),
)<|MERGE_RESOLUTION|>--- conflicted
+++ resolved
@@ -135,11 +135,9 @@
     transform::F = (x) -> exp(x)/100     # log(Pa) to hPa
 end
 
-<<<<<<< HEAD
-=======
+# points to surface not mean sea level pressure but core variable to read in
 path(::MeanSeaLevelPressureOutput, simulation) = simulation.diagnostic_variables.grid.pres_grid
 
->>>>>>> b4c73b27
 function output!(
     output::NetCDFOutput,
     variable::MeanSeaLevelPressureOutput,
@@ -148,11 +146,8 @@
     # escape immediately after first call if variable doesn't have a time dimension
     ~hastime(variable) && output.output_counter > 1 && return nothing
 
-<<<<<<< HEAD
-    lnpₛ = simulation.diagnostic_variables.grid.pres_grid
-=======
+
     lnpₛ = path(variable, simulation)
->>>>>>> b4c73b27
     h = simulation.model.orography.orography
     (; R_dry) = simulation.model.atmosphere
     g = simulation.model.planet.gravity
