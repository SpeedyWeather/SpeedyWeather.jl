"""Defines netCDF output of vorticity. Fields are
$(TYPEDFIELDS)

Custom variable output defined similarly with required fields marked,
optional fields otherwise use variable-independent defaults. Initialize with `VorticityOutput()`
and non-default fields can always be passed on as keyword arguments,
e.g. `VorticityOutput(long_name="relative vorticity", compression_level=0)`.
Custom variable output also requires the `path(::MyOutputVariable, simulation)`
to be extended to return the AbstractField subject to output.
Custom element-wise variable transforms, e.g. scale and/or offset to change
units, or even exp(x)/100 to change from log surface pressure to hPa
are passed on as `transform::Function = x -> exp(x)/100`."""
@kwdef mutable struct VorticityOutput <: AbstractOutputVariable

    "[Required] short name of variable (unique) used in netCDF file and key for dictionary"
    name::String = "vor"

    "[Required] unit of variable"
    unit::String = "s^-1"

    "[Required] long name of variable used in netCDF file"
    long_name::String = "relative vorticity"

    "[Required] NetCDF dimensions the variable uses, lon, lat, layer, time"
    dims_xyzt::NTuple{4, Bool} = (true, true, true, true)

    "[Optional] missing value for the variable, if not specified uses NaN"
    missing_value::Float64 = NaN

    "[Optional] compression level of the lossless compressor, 1=lowest/fastest, 9=highest/slowest, 3=default"
    compression_level::Int = 3

    "[Optional] bitshuffle the data for compression, false = default"
    shuffle::Bool = true

    "[Optional] number of mantissa bits to keep for compression (default: 15)"
    keepbits::Int = 5

    "[Optional] Unscale the variable for output? (default: true)"
    unscale::Bool = true
end

"""$TYPEDSIGNATURES To be extended for every output variable to define
the path where in `simulation` to find that output variable `::AbstractField`."""
path(::VorticityOutput, simulation) = simulation.diagnostic_variables.grid.vor_grid

"""Defines netCDF output for a specific variables, see [`VorticityOutput`](@ref) for details.
Fields are: $(TYPEDFIELDS)"""
@kwdef mutable struct ZonalVelocityOutput <: AbstractOutputVariable
    name::String = "u"
    unit::String = "m/s"
    long_name::String = "zonal wind"
    dims_xyzt::NTuple{4, Bool} = (true, true, true, true)
    missing_value::Float64 = NaN
    compression_level::Int = 3
    shuffle::Bool = true
    keepbits::Int = 7
end

path(::ZonalVelocityOutput, simulation) = simulation.diagnostic_variables.grid.u_grid

"""Defines netCDF output for a specific variables, see [`VorticityOutput`](@ref) for details.
Fields are: $(TYPEDFIELDS)"""
@kwdef mutable struct MeridionalVelocityOutput <: AbstractOutputVariable
    name::String = "v"
    unit::String = "m/s"
    long_name::String = "meridional wind"
    dims_xyzt::NTuple{4, Bool} = (true, true, true, true)
    missing_value::Float64 = NaN
    compression_level::Int = 3
    shuffle::Bool = true
    keepbits::Int = 7
end

path(::MeridionalVelocityOutput, simulation) = simulation.diagnostic_variables.grid.v_grid

"""Defines netCDF output for a specific variables, see [`VorticityOutput`](@ref) for details.
Fields are: $(TYPEDFIELDS)"""
@kwdef mutable struct DivergenceOutput <: AbstractOutputVariable
    name::String = "div"
    unit::String = "s^-1"
    long_name::String = "divergence"
    dims_xyzt::NTuple{4, Bool} = (true, true, true, true)
    missing_value::Float64 = NaN
    compression_level::Int = 3
    shuffle::Bool = true
    keepbits::Int = 5
    unscale::Bool = true
end

path(::DivergenceOutput, simulation) = simulation.diagnostic_variables.grid.div_grid

"""Defines netCDF output for a specific variables, see [`VorticityOutput`](@ref) for details.
Fields are: $(TYPEDFIELDS)"""
@kwdef mutable struct InterfaceDisplacementOutput <: AbstractOutputVariable
    name::String = "eta"
    unit::String = "m"
    long_name::String = "interface displacement"
    dims_xyzt::NTuple{4, Bool} = (true, true, false, true)
    missing_value::Float64 = NaN
    compression_level::Int = 3
    shuffle::Bool = true
    keepbits::Int = 7
end

path(::InterfaceDisplacementOutput, simulation) = simulation.diagnostic_variables.grid.pres_grid

"""Defines netCDF output for a specific variables, see [`VorticityOutput`](@ref) for details.
Fields are: $(TYPEDFIELDS)"""
@kwdef mutable struct SurfacePressureOutput{F} <: AbstractOutputVariable
    name::String = "pres"
    unit::String = "hPa"
    long_name::String = "surface pressure"
    dims_xyzt::NTuple{4, Bool} = (true, true, false, true)
    missing_value::Float64 = NaN
    compression_level::Int = 3
    shuffle::Bool = true
    keepbits::Int = 12
    transform::F = (x) -> exp(x)/100     # log(Pa) to hPa
end

path(::SurfacePressureOutput, simulation) = simulation.diagnostic_variables.grid.pres_grid

"""Defines netCDF output for a specific variables, see [`VorticityOutput`](@ref) for details.
Fields are: $(TYPEDFIELDS)"""
<<<<<<< HEAD
@kwdef mutable struct MeanSeaLevelPressureOutput <: AbstractOutputVariable
=======
@kwdef mutable struct MeanSeaLevelPressureOutput{F} <: AbstractOutputVariable
>>>>>>> c05366a7
    name::String = "mslp"
    unit::String = "hPa"
    long_name::String = "mean sea-level pressure"
    dims_xyzt::NTuple{4, Bool} = (true, true, false, true)
    missing_value::Float64 = NaN
    compression_level::Int = 3
    shuffle::Bool = true
    keepbits::Int = 12
<<<<<<< HEAD
end

=======
    transform::F = (x) -> exp(x)/100     # log(Pa) to hPa
end

path(::MeanSeaLevelPressureOutput, simulation) = simulation.diagnostic_variables.grid.pres_grid

>>>>>>> c05366a7
function output!(
    output::NetCDFOutput,
    variable::MeanSeaLevelPressureOutput,
    simulation::AbstractSimulation,
)
    # escape immediately after first call if variable doesn't have a time dimension
    ~hastime(variable) && output.output_counter > 1 && return nothing

<<<<<<< HEAD
    lnpₛ = simulation.diagnostic_variables.grid.pres_grid
=======
    lnpₛ = path(variable, simulation)
>>>>>>> c05366a7
    h = simulation.model.orography.orography
    (; R_dry) = simulation.model.atmosphere
    g = simulation.model.planet.gravity

    # virtual temperature in 3D view on surface-most 2D layer
    temp_virt_grid = simulation.diagnostic_variables.grid.temp_virt_grid
    nlayers = size(temp_virt_grid, 2)
    Tᵥ = field_view(simulation.diagnostic_variables.grid.temp_virt_grid, :, nlayers)

    # calculate mean sea-level pressure on model grid
    mslp = simulation.diagnostic_variables.dynamics.a_2D_grid
<<<<<<< HEAD
    @. mslp = exp(g*h/R_dry/Tᵥ + lnpₛ) / 100  # Pa to hPa
=======
    (; transform) = variable                    # to change units from log(Pa) to hPa
    @. mslp = transform(g*h/R_dry/Tᵥ + lnpₛ)    # Pa to hPa
>>>>>>> c05366a7

    # interpolate 2D/3D variables
    mslp_output = output.field2D
    mslp_grid = on_architecture(CPU(), mslp)
    RingGrids.interpolate!(mslp_output, mslp_grid, output.interpolator)

    if hasproperty(variable, :keepbits)     # round mantissabits for compression
        round!(mslp_output, variable.keepbits)
    end

    i = output.output_counter               # output time step i to write
    indices = get_indices(i, variable)      # returns (:, :, i) for example, depending on dims
    output.netcdf_file[variable.name][indices...] = mslp_output     # actually write to file
    return nothing
end

"""Defines netCDF output for a specific variables, see [`VorticityOutput`](@ref) for details.
Fields are: $(TYPEDFIELDS)"""
@kwdef mutable struct TemperatureOutput{F} <: AbstractOutputVariable
    name::String = "temp"
    unit::String = "degC"
    long_name::String = "temperature"
    dims_xyzt::NTuple{4, Bool} = (true, true, true, true)
    missing_value::Float64 = NaN
    compression_level::Int = 3
    shuffle::Bool = true
    keepbits::Int = 10
    transform::F = (x) -> x - 273.15     # K to ˚C
end

path(::TemperatureOutput, simulation) = simulation.diagnostic_variables.grid.temp_grid

"""Defines netCDF output for a specific variables, see [`VorticityOutput`](@ref) for details.
Fields are: $(TYPEDFIELDS)"""
@kwdef mutable struct HumidityOutput <: AbstractOutputVariable
    name::String = "humid"
    unit::String = "kg/kg"
    long_name::String = "specific humidity"
    dims_xyzt::NTuple{4, Bool} = (true, true, true, true)
    missing_value::Float64 = NaN
    compression_level::Int = 3
    shuffle::Bool = true
    keepbits::Int = 7
end

path(::HumidityOutput, simulation) = simulation.diagnostic_variables.grid.humid_grid

# collect all in one for convenience
DynamicsOutput() = (
    VorticityOutput(),
    ZonalVelocityOutput(),
    MeridionalVelocityOutput(),
    DivergenceOutput(),
    InterfaceDisplacementOutput(),
    SurfacePressureOutput(),
    MeanSeaLevelPressureOutput(),
    TemperatureOutput(),
    HumidityOutput(),
)<|MERGE_RESOLUTION|>--- conflicted
+++ resolved
@@ -123,11 +123,7 @@
 
 """Defines netCDF output for a specific variables, see [`VorticityOutput`](@ref) for details.
 Fields are: $(TYPEDFIELDS)"""
-<<<<<<< HEAD
-@kwdef mutable struct MeanSeaLevelPressureOutput <: AbstractOutputVariable
-=======
 @kwdef mutable struct MeanSeaLevelPressureOutput{F} <: AbstractOutputVariable
->>>>>>> c05366a7
     name::String = "mslp"
     unit::String = "hPa"
     long_name::String = "mean sea-level pressure"
@@ -136,16 +132,9 @@
     compression_level::Int = 3
     shuffle::Bool = true
     keepbits::Int = 12
-<<<<<<< HEAD
-end
-
-=======
     transform::F = (x) -> exp(x)/100     # log(Pa) to hPa
 end
 
-path(::MeanSeaLevelPressureOutput, simulation) = simulation.diagnostic_variables.grid.pres_grid
-
->>>>>>> c05366a7
 function output!(
     output::NetCDFOutput,
     variable::MeanSeaLevelPressureOutput,
@@ -154,11 +143,7 @@
     # escape immediately after first call if variable doesn't have a time dimension
     ~hastime(variable) && output.output_counter > 1 && return nothing
 
-<<<<<<< HEAD
     lnpₛ = simulation.diagnostic_variables.grid.pres_grid
-=======
-    lnpₛ = path(variable, simulation)
->>>>>>> c05366a7
     h = simulation.model.orography.orography
     (; R_dry) = simulation.model.atmosphere
     g = simulation.model.planet.gravity
@@ -170,12 +155,8 @@
 
     # calculate mean sea-level pressure on model grid
     mslp = simulation.diagnostic_variables.dynamics.a_2D_grid
-<<<<<<< HEAD
-    @. mslp = exp(g*h/R_dry/Tᵥ + lnpₛ) / 100  # Pa to hPa
-=======
     (; transform) = variable                    # to change units from log(Pa) to hPa
     @. mslp = transform(g*h/R_dry/Tᵥ + lnpₛ)    # Pa to hPa
->>>>>>> c05366a7
 
     # interpolate 2D/3D variables
     mslp_output = output.field2D
