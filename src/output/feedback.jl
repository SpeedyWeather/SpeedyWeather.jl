--- conflicted
+++ resolved
@@ -137,21 +137,12 @@
 
     feedback.nans_detected && return nothing    # escape immediately if nans already detected
     i = feedback.progress_meter.counter         # time step
-<<<<<<< HEAD
-    vor0 = progn.vor[1:1, end, end]             # only check 0-0 mode of surface vorticity
+    vor0 = progn.vor[1:1, end, 2]             # only check 0-0 mode of surface vorticity
 
     # just check first harmonic, spectral transform propagates NaRs globally anyway
-    nars_detected_here = ~all(isfinite, vor0)
-    nars_detected_here && @warn "NaN or Inf detected at time step $i"
-    feedback.nars_detected = nars_detected_here
-=======
-    vor0 = progn.vor[1, end, 2]                 # only check 0-0 mode of surface vorticity at leapfrog lf=2
-
-    # just check first harmonic, spectral transform propagates NaNs globally anyway
-    nans_detected_here = ~isfinite(vor0)
+    nans_detected_here = ~all(isfinite, vor0)
     nans_detected_here && @warn "NaN or Inf detected at time step $i"
     feedback.nans_detected = nans_detected_here
->>>>>>> ac17f392
 end
 
 """
