abstract type AbstractVerticalDiffusion <: AbstractParameterization end

## FUNCTION BARRIERS for all AbstractVerticalDiffusion
function vertical_diffusion!(   column::ColumnVariables,
                                model::PrimitiveEquation)
    vertical_diffusion!(column, model.vertical_diffusion, model)
end

## NO VERTICAL DIFFUSION
export NoVerticalDiffusion
struct NoVerticalDiffusion <: AbstractVerticalDiffusion end
NoVerticalDiffusion(SG::SpectralGrid) = NoVerticalDiffusion()

# define dummy functions
initialize!(::NoVerticalDiffusion,::PrimitiveEquation) = nothing
vertical_diffusion!(::ColumnVariables, ::NoVerticalDiffusion, ::PrimitiveEquation) = nothing

export BulkRichardsonDiffusion
@kwdef struct BulkRichardsonDiffusion{NF} <: AbstractVerticalDiffusion
<<<<<<< HEAD
    nlayers::Int
=======
    nlev::Int
>>>>>>> 419c46c8

    "[OPTION] von Kármán constant [1]"
    κ::NF = 0.4

    "[OPTION] roughness length [m]"
    z₀::NF = 3.21e-5

    "[OPTION] Critical Richardson number for stable mixing cutoff [1]"
    Ri_c::NF = 10

    "[OPTION] Fraction of surface boundary layer"
    fb::NF = 0.1

    "[OPTION] diffuse static energy?"
    diffuse_static_energy::Bool = true

    "[OPTION] diffuse momentum?"
    diffuse_momentum::Bool = true

    "[OPTION] diffuse humidity? Ignored for PrimitiveDryModels"
    diffuse_humidity::Bool = true

    # precomputed constants
    logZ_z₀::Base.RefValue{NF} = Ref(zero(NF))
    sqrtC_max::Base.RefValue{NF} = Ref(zero(NF))

    # precomputed operators
    ∇²_above::Vector{NF} = zeros(NF, nlayers)
    ∇²_below::Vector{NF} = zeros(NF, nlayers)
end

BulkRichardsonDiffusion(SG::SpectralGrid; kwargs...) = BulkRichardsonDiffusion{SG.NF}(; nlayers=SG.nlayers, kwargs...)

function initialize!(scheme::BulkRichardsonDiffusion, model::PrimitiveEquation)
    
    (; nlayers) = model.geometry
    nlayers == 1 && return nothing     # no diffusion for 1-layer model

    # ∇² operator on σ levels like 1/Δσ² but for variable Δσ
    # also includes a 1/2 so that the diffusion coefficients on full levels can be added
    # which is equivalent to interpolating them on half levels for a ∂σ (K ∂σ) formulation
    # with σ-dependent diffusion coefficient K
    σ = model.geometry.σ_levels_full
    σ_half = model.geometry.σ_levels_half

    for k in 1:nlayers
        σ₋ = k <= 1    ? -Inf : σ[k-1]   # sets the gradient across surface and top to 0
        σ₊ = k >= nlayers ?  Inf : σ[k+1]   # = no flux boundary conditions
        scheme.∇²_above[k] = inv(2*(σ[k] - σ₋) * (σ_half[k+1] - σ_half[k]))
        scheme.∇²_below[k] = inv(2*(σ₊ - σ[k]) * (σ_half[k+1] - σ_half[k]))
    end

    # Typical height Z of lowermost layer from geopotential of reference surface temperature
    # minus surface geopotential (orography * gravity), simplification compared to
    # Frierson to reduce the number of expensive log calls given that z ≈ Z for most
    # surface temperature variations
    (; temp_ref) = model.atmosphere
    (; gravity) = model.planet
    (; Δp_geopot_full) = model.geopotential
    Z = temp_ref * Δp_geopot_full[end] / gravity
    
    # maximum drag Cmax from that height, stable conditions would decrease Cmax towards 0
    # Frierson 2006, eq (12)
    (; κ, z₀) = scheme
    scheme.logZ_z₀[] = log(Z/z₀)        # ≈ log(z/z₀) avoid log during integration
    scheme.sqrtC_max[] = κ/log(Z/z₀)

    return nothing
end

function vertical_diffusion!(
    column::ColumnVariables,
    scheme::BulkRichardsonDiffusion,
    model::PrimitiveEquation)

    (; diffuse_momentum, diffuse_static_energy, diffuse_humidity) = scheme

    # escape immediately if all diffusions disabled
    any((diffuse_momentum, diffuse_static_energy, diffuse_humidity)) || return nothing
    
    K, kₕ = get_diffusion_coefficients!(column, scheme, model.atmosphere, model.planet)

    (; u, u_tend, v, v_tend, dry_static_energy, temp_tend, humid, humid_tend) = column
    diffuse_momentum                            && vertical_diffusion!(u_tend, u, K, kₕ, scheme)
    diffuse_momentum                            && vertical_diffusion!(v_tend, v, K, kₕ, scheme)
    model isa PrimitiveWet && diffuse_humidity  && vertical_diffusion!(humid_tend, humid, K, kₕ, scheme)
    K ./= model.atmosphere.heat_capacity        # put dry static energy => temperature conversion into K
    diffuse_static_energy                       && vertical_diffusion!(temp_tend, dry_static_energy, K, kₕ, scheme)
    return nothing
end

function get_diffusion_coefficients!(
    column::ColumnVariables,
    scheme::BulkRichardsonDiffusion,
    atmosphere::AbstractAtmosphere,
    planet::AbstractPlanet,
)
    K = column.b        # reuse work array for diffusion coefficients
    (; Ri_c, κ, z₀, fb) = scheme
    logZ_z₀ = scheme.logZ_z₀[]
    (; nlayers, u, v, geopot, orography) = column
    gravity⁻¹ = inv(planet.gravity)

    # Boundary layer depth is highest layer for which Ri < Ri_c (the "critical" threshold)
    # as well as all layers below
    Ri = bulk_richardson!(column, atmosphere)
    kₕ::Int = nlayers
    while kₕ > 0 && Ri[kₕ] < Ri_c
        kₕ -= 1
    end
    kₕ += 1  # uppermost layer where Ri < Ri_c
    column.boundary_layer_depth = kₕ

    if kₕ <= nlayers    # boundary layer depth is at least 1 layer thick (calculate diffusion)

        # Calculate diffusion coefficients following Frierson 2006, eq. 16-20
        h = max(geopot[kₕ]*gravity⁻¹ - orography, 0)# always positive to avoid error in log 
        Ri_N = Ri[nlayers]                          # surface bulk Richardson number
        Ri_N = clamp(Ri_N, 0, Ri_c)                 # cases of eq. 12-14
        sqrtC = scheme.sqrtC_max[]*(1-Ri_N/Ri_c)    # sqrt of eq. 12-14
        surface_speed = sqrt(u[nlayers]^2 + v[nlayers]^2)
        K0 = κ * surface_speed * sqrtC              # height-independent K eq. 19, 20

        K[1:kₕ-1] .= 0                              # diffusion above boundary layer 0
        for k in kₕ:nlayers
            z = max(geopot[k]*gravity⁻¹ - orography, z₀)    # height [m] above surface
            zmin = min(z, fb*h)         # height [m] to evaluate Kb(z) at
            K_k = K0 * zmin             # = κ*u_N*√Cz in eq. (19, 20)

            # multiply with z-dependent factor in eq. (18) ?
            K_k *= z < fb*h ? 1 : zfac(z, h, fb)

            # multiply with Ri-dependent factor in eq. (20) ?
            # TODO use Ri[kₕ] or Ri_N here? 
            K_k *= Ri[kₕ] <= 0 ? 1 : Rifac(Ri[kₕ], Ri_c, logZ_z₀)
            K[k] = K_k                  # write diffusion coefficient into array
        end
    else
        fill!(K,0)
    end

    # return diffusion coefficients and height index of boundary layer
    return K, kₕ
end

# z-dependent factor in Frierson, 2006 eq (18)
@inline zfac(z,h,fb) = z/(fb*h)*(1 - (z - fb*h) / ((1-fb) * h))^2

# Ri-dependent factor in Frierson, 2006 eq (20)
@inline function Rifac(Ri, Ri_c, z, z₀)
    Ri_Ri_c = Ri/Ri_c
    return inv(1 + Ri_Ri_c * log(z/z₀) / (1 - Ri_Ri_c))
end

# Approximate: Ri-dependent factor in Frierson, 2006 eq (20)
# because 1 / (1 + log(z/z₀)) is so weakly dependent on z for 10-10000m
@inline function Rifac(Ri, Ri_c, logz_z₀)
    Ri_Ri_c = Ri/Ri_c
    return inv(1 + Ri_Ri_c * logz_z₀ / (1 - Ri_Ri_c))
end

function vertical_diffusion!(   
    tend::AbstractVector,       # tendency to accumulate diffusion into
    var::AbstractVector,        # variable calculate diffusion from
    K::AbstractVector,          # diffusion coefficients
    kₕ::Int,                    # uppermost layer that's still within the boundary layer
    scheme::BulkRichardsonDiffusion,
)
    (; ∇²_above, ∇²_below) = scheme
    nlayers = length(tend)
    nlayers == 1 && return nothing     # escape immediately for single-layer (no diffusion)

    @boundscheck nlayers == length(var) == length(K) || throw(BoundsError)
    @boundscheck nlayers == length(∇²_above) == length(∇²_below) || throw(BoundsError)

    @inbounds for k in kₕ:nlayers      # diffusion only in surface boundary layer of thickness h
        
        # sets the gradient across surface and top to 0 = no flux boundary conditions
        k₋ = max(k, 1)          # index above (- in σ direction which is 0 at top and 1 at surface)
        k₊ = min(k, nlayers)    # index below (+ in σ direction which is 0 at top and 1 at surface)

        K_∂var_below = (var[k₊] - var[k]) * (K[k₊] + K[k])  # average diffusion coefficient K here
        K_∂var_above = (var[k] - var[k₋]) * (K[k] + K[k₋])  # but 1/2 is already baked into the ∇² operators

        tend[k] += ∇²_below[k]*K_∂var_below - ∇²_above[k]*K_∂var_above
    end
end

"""
$(TYPEDSIGNATURES)
Calculate the bulk richardson number following Frierson, 2007.
For vertical stability in the boundary layer."""
function bulk_richardson!(
    column::ColumnVariables,
    atmosphere::AbstractAtmosphere,
)
    cₚ = atmosphere.heat_capacity
<<<<<<< HEAD
    (; u, v, geopot, temp_virt, nlayers) = column
    surface = column.nlayers        # surface index = nlayers
    bulk_richardson = column.a      # reuse work array
=======
    (; u, v, geopot, temp_virt, nlev) = column
    bulk_richardson = column.d      # reuse work array
>>>>>>> 419c46c8

    # surface layer
    V² = u[surface]^2 + v[surface]^2
    Θ₀ = cₚ*temp_virt[surface]
    Θ₁ = Θ₀ + geopot[surface]
    bulk_richardson[surface] = geopot[surface]*(Θ₁ - Θ₀) / (Θ₀*V²)

    @inbounds for k in 1:nlayers-1
        V² = u[k]^2 + v[k]^2
        virtual_dry_static_energy = cₚ * temp_virt[k] + geopot[k]
        bulk_richardson[k] = geopot[k]*(virtual_dry_static_energy - Θ₁) / (Θ₁*V²)
    end

    return bulk_richardson
end<|MERGE_RESOLUTION|>--- conflicted
+++ resolved
@@ -17,11 +17,7 @@
 
 export BulkRichardsonDiffusion
 @kwdef struct BulkRichardsonDiffusion{NF} <: AbstractVerticalDiffusion
-<<<<<<< HEAD
     nlayers::Int
-=======
-    nlev::Int
->>>>>>> 419c46c8
 
     "[OPTION] von Kármán constant [1]"
     κ::NF = 0.4
@@ -219,14 +215,9 @@
     atmosphere::AbstractAtmosphere,
 )
     cₚ = atmosphere.heat_capacity
-<<<<<<< HEAD
     (; u, v, geopot, temp_virt, nlayers) = column
     surface = column.nlayers        # surface index = nlayers
     bulk_richardson = column.a      # reuse work array
-=======
-    (; u, v, geopot, temp_virt, nlev) = column
-    bulk_richardson = column.d      # reuse work array
->>>>>>> 419c46c8
 
     # surface layer
     V² = u[surface]^2 + v[surface]^2
