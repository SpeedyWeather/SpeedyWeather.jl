abstract type AbstractColumnVariables end
export ColumnVariables

"""
Mutable struct that contains all prognostic (copies thereof) and diagnostic variables in a single column
needed to evaluate the physical parametrizations. For now the struct is mutable as we will reuse the struct
to iterate over horizontal grid points. Most column vectors have `nlayers` entries, from [1] at the top to
[end] at the lowermost model level at the planetary boundary layer.
$(TYPEDFIELDS)"""
@kwdef mutable struct ColumnVariables{NF<:AbstractFloat} <: AbstractColumnVariables

    # DIMENSIONS
    const nlayers::Int = 0                  # number of vertical levels
    
    # COORDINATES
    ij::Int = 0                             # grid-point index
    jring::Int = 0                          # latitude ring the column is on
    lond::NF = 0                            # longitude
    latd::NF = 0                            # latitude, needed for shortwave radiation
    land_fraction::NF = 0                   # fraction of the column that is over land
    orography::NF = 0                       # orography height [m]

    # PROGNOSTIC VARIABLES
    const u::Vector{NF} = zeros(NF, nlayers)            # zonal velocity [m/s]
    const v::Vector{NF} = zeros(NF, nlayers)            # meridional velocity [m/s]
    const temp::Vector{NF} = zeros(NF, nlayers)         # absolute temperature [K]
    const humid::Vector{NF} = zeros(NF, nlayers)        # specific humidity [kg/kg]

<<<<<<< HEAD
    # PROGNOSTIC VARIABLES at previous time step
    const u_prev::Vector{NF} = zeros(NF, nlayers)       # zonal velocity [m/s]
    const v_prev::Vector{NF} = zeros(NF, nlayers)       # meridional velocity [m/s]
    const temp_prev::Vector{NF} = zeros(NF, nlayers)    # absolute temperature [K]
    const humid_prev::Vector{NF} = zeros(NF, nlayers)   # specific humidity [kg/kg]

=======
>>>>>>> 419c46c8
    # (log) pressure per layer, surface is prognostic, last element here, but precompute other layers too
    const ln_pres::Vector{NF} = zeros(NF, nlayers+1)    # logarithm of pressure [log(Pa)]
    const pres::Vector{NF} = zeros(NF, nlayers+1)       # pressure [Pa]

    # TENDENCIES to accumulate the parametrizations into
    const u_tend::Vector{NF} = zeros(NF, nlayers)       # zonal velocity [m/s²]
    const v_tend::Vector{NF} = zeros(NF, nlayers)       # meridional velocity [m/s²]
    const temp_tend::Vector{NF} = zeros(NF, nlayers)    # absolute temperature [K/s]
    const humid_tend::Vector{NF} = zeros(NF, nlayers)   # specific humidity [kg/kg/s]

    # FLUXES, arrays to be used for various parameterizations, on half levels incl top and bottom
    const flux_u_upward::Vector{NF} = zeros(NF, nlayers+1)
    const flux_u_downward::Vector{NF} = zeros(NF, nlayers+1)

    const flux_v_upward::Vector{NF} = zeros(NF, nlayers+1)
    const flux_v_downward::Vector{NF} = zeros(NF, nlayers+1)

    const flux_temp_upward::Vector{NF} = zeros(NF, nlayers+1)
    const flux_temp_downward::Vector{NF} = zeros(NF, nlayers+1)
    
    const flux_humid_upward::Vector{NF} = zeros(NF, nlayers+1)
    const flux_humid_downward::Vector{NF} = zeros(NF, nlayers+1)

    # boundary layer
    boundary_layer_depth::Int = 0
    boundary_layer_drag::NF = 0
    surface_geopotential::NF = 0
    surface_u::NF = 0
    surface_v::NF = 0
    surface_temp::NF = 0
    surface_humid::NF = 0
    surface_wind_speed::NF = 0
    skin_temperature_sea::NF = 0
    skin_temperature_land::NF = 0
    soil_moisture_availability::NF = 0

    # THERMODYNAMICS
    surface_air_density::NF = 0
    const sat_humid::Vector{NF} = zeros(NF, nlayers)                # Saturation specific humidity [kg/kg]
    const dry_static_energy::Vector{NF} = zeros(NF, nlayers)        # Dry static energy [J/kg]
    const temp_virt::Vector{NF} = zeros(NF, nlayers)                # virtual temperature [K]
    const geopot::Vector{NF} = zeros(NF, nlayers)                   # gepotential height [m]

    # CONVECTION AND PRECIPITATION
    cloud_top::Int = nlayers+1              # layer index k of top-most layer with clouds
    precip_convection::NF = 0               # Precipitation due to convection [m]
    precip_large_scale::NF = 0              # precipitation due to large-scale condensation [m]

    # RADIATION
    cos_zenith::NF = 0                      # cosine of solar zenith angle
    albedo::NF = 0                          # surface albedo

    # WORK ARRAYS
    const a::Vector{NF} = zeros(NF, nlayers)
    const b::Vector{NF} = zeros(NF, nlayers)
    const c::Vector{NF} = zeros(NF, nlayers)
    const d::Vector{NF} = zeros(NF, nlayers)
end<|MERGE_RESOLUTION|>--- conflicted
+++ resolved
@@ -26,15 +26,6 @@
     const temp::Vector{NF} = zeros(NF, nlayers)         # absolute temperature [K]
     const humid::Vector{NF} = zeros(NF, nlayers)        # specific humidity [kg/kg]
 
-<<<<<<< HEAD
-    # PROGNOSTIC VARIABLES at previous time step
-    const u_prev::Vector{NF} = zeros(NF, nlayers)       # zonal velocity [m/s]
-    const v_prev::Vector{NF} = zeros(NF, nlayers)       # meridional velocity [m/s]
-    const temp_prev::Vector{NF} = zeros(NF, nlayers)    # absolute temperature [K]
-    const humid_prev::Vector{NF} = zeros(NF, nlayers)   # specific humidity [kg/kg]
-
-=======
->>>>>>> 419c46c8
     # (log) pressure per layer, surface is prognostic, last element here, but precompute other layers too
     const ln_pres::Vector{NF} = zeros(NF, nlayers+1)    # logarithm of pressure [log(Pa)]
     const pres::Vector{NF} = zeros(NF, nlayers+1)       # pressure [Pa]
