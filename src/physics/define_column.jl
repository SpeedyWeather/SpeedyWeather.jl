"""
Mutable struct that contains all prognostic (copies thereof) and diagnostic variables in a single column
needed to evaluate the physical parametrizations. For now the struct is mutable as we will reuse the struct
to iterate over horizontal grid points. Every column vector has `nlev` entries, from [1] at the top to
[end] at the lowermost model level at the planetary boundary layer.
$(TYPEDFIELDS)"""
Base.@kwdef mutable struct ColumnVariables{NF<:AbstractFloat} <: AbstractColumnVariables{NF}

    # DIMENSIONS
    const nlev::Int = 0                     # number of vertical levels
    const nband::Int = 0                    # number of radiation bands, needed for radiation
    const n_stratosphere_levels::Int = 0    # number of stratospheric levels, needed for radiation
    
    # COORDINATES
    ij::Int = 0                             # grid-point index
    jring::Int = 0                          # latitude ring the column is on
    lond::NF = 0                            # longitude
    latd::NF = 0                            # latitude, needed for shortwave radiation
    land_fraction::NF = 0                   # fraction of the column that is over land
    orography::NF = 0                       # orography height [m]

    # PROGNOSTIC VARIABLES
    const u::Vector{NF} = zeros(NF,nlev)            # zonal velocity [m/s]
    const v::Vector{NF} = zeros(NF,nlev)            # meridional velocity [m/s]
    const temp::Vector{NF} = zeros(NF,nlev)         # absolute temperature [K]
    const humid::Vector{NF} = zeros(NF,nlev)        # specific humidity [kg/kg]

    # (log) pressure per layer, surface is prognostic, last element here, but precompute other layers too
    const ln_pres::Vector{NF} = zeros(NF,nlev+1)    # logarithm of pressure [log(Pa)]
    const pres::Vector{NF} = zeros(NF,nlev+1)       # pressure [Pa]

    # TENDENCIES to accumulate the parametrizations into
    const u_tend::Vector{NF} = zeros(NF,nlev)                   # zonal velocity [m/s²]
    const v_tend::Vector{NF} = zeros(NF,nlev)                   # meridional velocity [m/s²]
    const temp_tend::Vector{NF} = zeros(NF,nlev)                # absolute temperature [K/s]
    const humid_tend::Vector{NF} = zeros(NF,nlev)               # specific humidity [kg/kg/s]

<<<<<<< HEAD
    # DIAGNOSTIC VARIABLES
    const geopot::Vector{NF} = zeros(NF,nlev)                   # gepotential height [m]
    const temp_virt::Vector{NF} = zeros(NF,nlev)                # virtual temperature [K]

=======
>>>>>>> e5abef46
    # FLUXES, arrays to be used for various parameterizations, on half levels incl top and bottom
    const flux_u_upward::Vector{NF} = zeros(NF,nlev+1)
    const flux_u_downward::Vector{NF} = zeros(NF,nlev+1)

    const flux_v_upward::Vector{NF} = zeros(NF,nlev+1)
    const flux_v_downward::Vector{NF} = zeros(NF,nlev+1)

    const flux_temp_upward::Vector{NF} = zeros(NF,nlev+1)
    const flux_temp_downward::Vector{NF} = zeros(NF,nlev+1)
    
    const flux_humid_upward::Vector{NF} = zeros(NF,nlev+1)
    const flux_humid_downward::Vector{NF} = zeros(NF,nlev+1)

    # boundary layer
    boundary_layer_depth::Int = 0
    boundary_layer_drag::NF = 0
    surface_geopotential::NF = 0
    surface_u::NF = 0
    surface_v::NF = 0
    surface_temp::NF = 0
    surface_humid::NF = 0
    surface_wind_speed::NF = 0
    skin_temperature_sea::NF = 0
    skin_temperature_land::NF = 0
    soil_moisture_availability::NF = 0

    # THERMODYNAMICS
    surface_air_density::NF = 0
    const sat_humid::Vector{NF} = zeros(NF,nlev)                # Saturation specific humidity [kg/kg]
    const rel_humid::Vector{NF} = zeros(NF,nlev)                # Relative humidity [1]
    const dry_static_energy::Vector{NF} = zeros(NF,nlev)        # Dry static energy
    const moist_static_energy::Vector{NF} = zeros(NF,nlev)      # Moist static energy
    const sat_moist_static_energy::Vector{NF} = zeros(NF,nlev)  # Saturation moist static energy
    const temp_virt::Vector{NF} = zeros(NF,nlev)                # virtual temperature [K]
    const bulk_richardson::Vector{NF} = zeros(NF,nlev)          # bulk richardson number [1]
    const geopot::Vector{NF} = zeros(NF,nlev)                   # gepotential height [m]

    # and interpolated to half levels
    const humid_half::Vector{NF} = zeros(NF,nlev)                    # Specific humidity interpolated to half-levels
    const sat_humid_half::Vector{NF} = zeros(NF,nlev)                # Saturation specific humidity interpolated to half-levels
    const dry_static_energy_half::Vector{NF} = zeros(NF,nlev)        # Dry static energy interpolated to half-levels
    const sat_moist_static_energy_half::Vector{NF} = zeros(NF,nlev)  # Saturation moist static energy interpolated to half-levels

    # Convection
    conditional_instability::Bool = false                       # in this column? (condition 1)
    activate_convection::Bool = false                           # in this column? (condition 2)
    cloud_top::Int = nlev+1                                     # Top-of-convection layer
    excess_humid::NF = 0                                        # due to convection
    cloud_base_mass_flux::NF = 0                                # Mass flux at the top of the PBL
    precip_convection::NF = 0                                   # Precipitation due to convection [m]

    # Large-scale condensation
    precip_large_scale::NF = 0                                  # precipitation [m]

    # Longwave radiation
    ## New vars in radlw_down!
    wvi::Matrix{NF} = fill(NF(NaN), nlev, 2)  # Weights for vertical interpolation
    tau2::Matrix{NF} = fill(NF(NaN), nlev, nband) # Transmissivity of atmospheric layers
    dfabs::Vector{NF} = fill(NF(NaN), nlev)   # Flux of sw rad. absorbed by each atm. layer
    fsfcd::NF = NaN                       # Downward-only flux of sw rad. at the surface
    st4a::Matrix{NF} = fill(NF(NaN), nlev, 2) # Blackbody emission from full and half atmospheric levels
    flux::Vector{NF} = fill(NF(NaN), nband)       # Radiative flux in different spectral bands

    ## New vars in compute_bbe!
    fsfcu::NF = NaN # surface blackbody emission (upward)
    ts::NF = NaN    # surface temperature

    ## New vars in radlw_up!
    fsfc::NF = NaN # Net (downw.) flux of sw rad. at the surface
    ftop::NF = NaN # Net (downw.) flux of sw rad. at the atm. top
    stratc::Vector{NF} = fill(NF(NaN), n_stratosphere_levels) # Stratospheric correction term 
    # Shortwave radiation: solar
    tyear::NF = NF(NaN) # time as fraction of year (0-1, 0 = 1jan.h00)
    csol::NF = NF(NaN)  # FIXME
    topsr::NF = NF(NaN) # FIXME
    # Shortwave radiation: solar_oz
    fsol::NF = NF(NaN)   # Flux of incoming solar radiation
    ozupp::NF = NF(NaN)  # Flux absorbed by ozone (upper stratos.)
    ozone::NF = NF(NaN)  # Flux absorbed by ozone (lower stratos.)
    zenit::NF = NF(NaN)  # Optical depth ratio (function of solar zenith angle)
    stratz::NF = NF(NaN) # Stratospheric correction for polar night
    # Shortwave radiation: radsw
    albsfc::NF = NF(NaN) # Combined surface albedo (land + sea)
    ssrd::NF = NF(NaN)   # Surface shortwave radiation (downward-only)
    ssr::NF = NF(NaN)    # Surface shortwave radiation (net downward)
    tsr::NF = NF(NaN)    # Top-of-atm. shortwave radiation (downward)
    tend_t_rsw::Vector{NF} = fill(NF(NaN), nlev) # Tempterature tendency
    norm_pres::NF = NF(NaN) # Normalized pressure (p/1000 hPa)
    # Shortwave radiation: cloud
    icltop::Int = typemax(Int) # Cloud top level (all clouds)
    cloudc::NF = NF(NaN)       # Total cloud cover (fraction)
    clstr::NF = NF(NaN)        # Stratiform cloud cover (fraction)
    qcloud::NF = NF(NaN)       # Equivalent specific humidity of clouds
    fmask::NF = NF(NaN)        # Fraction of land
    # Shortwave radiation: shortwave_radiation
    # rel_hum::Vector{NF} = fill(NF(NaN), nlev) # Relative humidity
    grad_dry_static_energy::NF = NF(NaN)      # gradient of dry static energy
end

function plot(column::ColumnVariables,var::Symbol=:temp)
    v = getfield(column,var)
    z = 1:length(v)

    x,y = column.lond, column.latd
    title = "Column at $(y)˚N, $(x)˚E"
    ylabel = "k"
    yflip = true

    UnicodePlots.lineplot(v,z;title,xlabel=string(var),ylabel,yflip)
end<|MERGE_RESOLUTION|>--- conflicted
+++ resolved
@@ -35,13 +35,6 @@
     const temp_tend::Vector{NF} = zeros(NF,nlev)                # absolute temperature [K/s]
     const humid_tend::Vector{NF} = zeros(NF,nlev)               # specific humidity [kg/kg/s]
 
-<<<<<<< HEAD
-    # DIAGNOSTIC VARIABLES
-    const geopot::Vector{NF} = zeros(NF,nlev)                   # gepotential height [m]
-    const temp_virt::Vector{NF} = zeros(NF,nlev)                # virtual temperature [K]
-
-=======
->>>>>>> e5abef46
     # FLUXES, arrays to be used for various parameterizations, on half levels incl top and bottom
     const flux_u_upward::Vector{NF} = zeros(NF,nlev+1)
     const flux_u_downward::Vector{NF} = zeros(NF,nlev+1)
