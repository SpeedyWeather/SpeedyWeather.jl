--- conflicted
+++ resolved
@@ -17,14 +17,7 @@
     rings = eachring(diagn.grid.vor_grid)       # indices on every latitude ring
     for ij in eachgridpoint(diagn)              # loop over all horizontal grid points
 
-<<<<<<< HEAD
-    for ij in eachgridpoint(diagn)              # loop over all horizontal grid points
-
-        thread_id = Threads.threadid()          # not two threads should use the same ColumnVariables
-        column = diagn.columns[thread_id]
-=======
         (; column) = diagn
->>>>>>> 719dce95
         jring = whichring(ij, rings)            # ring index gridpoint ij is on
 
         # extract current column for contiguous memory access
