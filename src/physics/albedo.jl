abstract type AbstractAlbedo <: AbstractModelComponent end

export OceanLandAlbedo

"""Composite type: Two albedo parameterizations, one for ocean and one for land surfaces.
Fields are $(TYPEDFIELDS)"""
@kwdef struct OceanLandAlbedo{Ocean, Land} <: AbstractAlbedo
    "[OPTION] Albedo parameterization for ocean surfaces"
    ocean::Ocean

    "[OPTION] Albedo parameterization for land surfaces"
    land::Land
end

function Base.show(io::IO, A::OceanLandAlbedo)
    println(io, "OceanLandAlbedo <: SpeedyWeather.AbstractAlbedo")
    properties = propertynames(A)
    n = length(properties)
    for (i, key) in enumerate(properties)
        val = getfield(A, key)
        s = i == n ? "└" : "├"  # choose ending └ for last property
        p = i == n ? print : println
        p(io, "$s $key: $(typeof(val))")
    end
end

Adapt.@adapt_structure OceanLandAlbedo

export DefaultAlbedo

"""$(TYPEDSIGNATURES)
Default albedo parameterization with `OceanSeaIceAlbedo`
for ocean and `AlbedoClimatology` for land surfaces."""
function DefaultAlbedo(SG::SpectralGrid;
    ocean = OceanSeaIceAlbedo(SG),
<<<<<<< HEAD
    land = AlbedoClimatology(SG))
    return OceanLandAlbedo(ocean, land)
=======
    land = LandSnowAlbedo(SG))
    return Albedo(ocean, land)
>>>>>>> 7b0f8d24
end

function initialize!(albedo::OceanLandAlbedo, model::PrimitiveEquation)
    initialize!(albedo.ocean, model)
    initialize!(albedo.land, model)
end

# composite OceanLandAlbedo: call separately for ocean and land with .ocean and .land
@propagate_inbounds function parameterization!(ij, diagn::DiagnosticVariables, progn, albedo::OceanLandAlbedo, model)
    parameterization!(ij, diagn.physics.ocean, progn, albedo.ocean, model)
    parameterization!(ij, diagn.physics.land, progn, albedo.land, model)
end

<<<<<<< HEAD
function variables(::OceanLandAlbedo)
    return (
        DiagnosticVariable(name=:albedo, dims=Grid2D(), desc="Albedo", units="1"),
        DiagnosticVariable(name=:albedo, dims=Grid2D(), desc="Albedo over the ocean", units="1", namespace=:ocean),
        DiagnosticVariable(name=:albedo, dims=Grid2D(), desc="Albedo over the land", units="1", namespace=:land),
    )
end

# single albedo: call separately for ocean and land with the same albedo
 @propagate_inbounds function parameterization!(ij, diagn::DiagnosticVariables, progn, albedo::AbstractAlbedo, model)
    parameterization!(ij, diagn.physics.ocean, progn, albedo, model)
    parameterization!(ij, diagn.physics.land, progn, albedo, model)
=======
# composite albedos: call separately for ocean and land with .ocean and .land
function albedo!(
    diagn::DiagnosticVariables,
    progn::PrognosticVariables,
    albedo::Albedo,
    model::PrimitiveEquation,
)
    albedo!(diagn.physics.ocean, diagn, progn, albedo.ocean, model)
    albedo!(diagn.physics.land, diagn, progn, albedo.land, model)
end

# single albedo: call separately for ocean and land with the same albedo
function albedo!(
    diagn::DiagnosticVariables,
    progn::PrognosticVariables,
    albedo::AbstractAlbedo,
    model::PrimitiveEquation,
)
    albedo!(diagn.physics.ocean, diagn, progn, albedo, model)
    albedo!(diagn.physics.land, diagn, progn, albedo, model)
end

# single albedo, copy over the constant albedo
function albedo!(
    diagn::AbstractDiagnosticVariables,     # ocean or land!
    diagn_all::DiagnosticVariables,         # all diagnostics
    progn::PrognosticVariables,
    albedo::AbstractAlbedo,
    model::PrimitiveEquation,
)
    diagn.albedo .= albedo.albedo           # copy over the constant albedo
>>>>>>> 7b0f8d24
end

## GLOBAL CONSTANT ALBEDO
export GlobalConstantAlbedo

"""Global constant albedo parameterization. To be used for land and ocean 
or only one of them within a `OceanLandAlbedo`.
Fields are $(TYPEDFIELDS)"""
@kwdef struct GlobalConstantAlbedo{NF} <: AbstractAlbedo
    "[OPTION] Albedo value [1]"
    albedo::NF = 0.3
end

GlobalConstantAlbedo(SG::SpectralGrid; kwargs...) = GlobalConstantAlbedo{SG.NF}(; kwargs...)
initialize!(albedo::GlobalConstantAlbedo, ::PrimitiveEquation) = nothing
@propagate_inbounds parameterization!(ij, diagn, progn, albedo::GlobalConstantAlbedo, model) =
    albedo!(ij, diagn.albedo, albedo.albedo)
@propagate_inbounds function albedo!(ij, diagn_albedo::AbstractArray, albedo::Real)
    diagn_albedo[ij] = albedo
end

Adapt.@adapt_structure GlobalConstantAlbedo

## MANUAL ALBEDO
export ManualAlbedo

"""Manual albedo field, to be used with `set!` and is copied into the diagnostic variables on every time step.
Defined so that parameterizations can change the albedo at every time step (e.g. snow cover) without
losing the information of the original surface albedo. Fields are
$(TYPEDFIELDS)"""
struct ManualAlbedo{GridVariable2D} <: AbstractAlbedo
    "Albedo field [1]"
    albedo::GridVariable2D
end

ManualAlbedo(SG::SpectralGrid) = ManualAlbedo{SG.GridVariable2D}(zeros(SG.GridVariable2D, SG.grid))
initialize!(albedo::ManualAlbedo, model::PrimitiveEquation) = nothing
@propagate_inbounds parameterization!(ij, diagn, progn, albedo::ManualAlbedo, model) = albedo!(ij, diagn.albedo, albedo.albedo)
@propagate_inbounds function albedo!(ij, diagn_albedo::AbstractArray, albedo::AbstractArray)
    diagn_albedo[ij] = albedo[ij]
end

Adapt.@adapt_structure ManualAlbedo

## ALBEDO CLIMATOLOGY
export AlbedoClimatology

"""Albedo climatology loaded from netcdf file.
Fields are $(TYPEDFIELDS)"""
@kwdef struct AlbedoClimatology{GridVariable2D} <: AbstractAlbedo
    "[OPTION] path to the folder containing the albedo file, pkg path default"
    path::String = "SpeedyWeather.jl/input_data"

    "[OPTION] filename of albedo"
    file::String = "albedo.nc"

    "[OPTION] variable name in netcdf file"
    varname::String = "alb"

    "[OPTION] Grid the albedo file comes on"
    file_Grid::Type{<:AbstractGrid} = FullGaussianGrid

    "Albedo climatology"
    albedo::GridVariable2D
end

function AlbedoClimatology(SG::SpectralGrid; kwargs...)
    (; GridVariable2D, grid) = SG
    albedo = zeros(GridVariable2D, grid)
    AlbedoClimatology{GridVariable2D}(; albedo, kwargs...)
end

# set albedo with grid, scalar, function; just define path `albedo.albedo` to grid here
set!(albedo::AbstractAlbedo, args...; kwargs...) = set!(albedo.albedo, args...; kwargs...)

function initialize!(albedo::AlbedoClimatology, model::PrimitiveEquation)

    # LOAD NETCDF FILE
    if albedo.path == "SpeedyWeather.jl/input_data"
        path = joinpath(@__DIR__, "../../input_data", albedo.file)
    else
        path = joinpath(albedo.path, albedo.file)
    end
    ncfile = NCDataset(path)

    a = on_architecture(model.architecture, albedo.file_Grid(ncfile[albedo.varname].var[:, :], input_as=Matrix))
    interpolate!(albedo.albedo, a)
end

@propagate_inbounds parameterization!(ij, diagn, progn, albedo::AlbedoClimatology, model) = albedo!(ij, diagn.albedo, albedo.albedo)

# For GPU usage just discard the extra information and treat it as a `ManualAlbedo`
Adapt.adapt_structure(to, albedo::AlbedoClimatology) = adapt(to, ManualAlbedo(albedo.albedo))

## OceanSeaIceAlbedo
export OceanSeaIceAlbedo

"""Albedo that scales linearly between ocean and ice albedo depending on sea ice concentration.
Fields are $(TYPEDFIELDS)"""
@kwdef struct OceanSeaIceAlbedo{NF} <: AbstractAlbedo
    "[OPTION] Albedo over open ocean [1]"
    albedo_ocean::NF = 0.06

    "[OPTION] Albedo over sea ice at concentration=1 [1]"
    albedo_ice::NF = 0.6
end

Adapt.@adapt_structure OceanSeaIceAlbedo
OceanSeaIceAlbedo(SG::SpectralGrid; kwargs...) = OceanSeaIceAlbedo{SG.NF}(;kwargs...)
<<<<<<< HEAD
initialize!(::OceanSeaIceAlbedo, ::PrimitiveEquation) = nothing
@propagate_inbounds parameterization!(ij, diagn, progn, albedo::OceanSeaIceAlbedo, model) = albedo!(ij, diagn.albedo, progn.ocean, albedo)

@propagate_inbounds function albedo!(ij, diagn_albedo::AbstractArray, ocean, albedo::OceanSeaIceAlbedo)
    (; sea_ice_concentration ) = ocean
    (; albedo_ocean, albedo_ice) = albedo

    # set ocean albedo linearly between ocean and ice depending on sea ice concentration
    diagn_albedo[ij] = albedo_ocean + sea_ice_concentration[ij] * (albedo_ice - albedo_ocean)
end

function variables(::AbstractAlbedo)
    return (
        DiagnosticVariable(name=:albedo, dims=Grid2D(), desc="Albedo", units="1"),
    )
=======
initialize!(albedo::OceanSeaIceAlbedo, model::PrimitiveEquation) = nothing

function albedo!(
    diagn::AbstractDiagnosticVariables,     # ocean only
    diagn_all::DiagnosticVariables,         # all diagnostics
    progn::PrognosticVariables,
    albedo::OceanSeaIceAlbedo,
    model::PrimitiveEquation,
)
    (; sea_ice_concentration ) = progn.ocean
    (; albedo_ocean, albedo_ice) = albedo

    # set ocean albedo linearly between ocean and ice depending on sea ice concentration
    diagn.albedo .= albedo_ocean .+ sea_ice_concentration .* (albedo_ice .- albedo_ocean)
end

abstract type AbstractSnowCover end

export LinearSnowCover, SaturatingSnowCover
"""Linear ramp: snow cover grows with snow depth from 0 to 1 at `snow_depth_scale`."""
struct LinearSnowCover <: AbstractSnowCover end

"""Saturating ramp: snow cover grows with snow depth S as `S/(S+scale)`."""
struct SaturatingSnowCover  <: AbstractSnowCover end

"""$(TYPEDSIGNATURES) Snow cover fraction for the linear scheme, clamped to 1."""
@inline (::LinearSnowCover)(snow_depth, scale) = min(snow_depth / scale, 1)

"""$(TYPEDSIGNATURES) Snow cover fraction for the saturating scheme."""
@inline (::SaturatingSnowCover)(snow_depth, scale) = snow_depth / (snow_depth + scale)

## LandSnowAlbedo
export LandSnowAlbedo

@kwdef struct LandSnowAlbedo{NF, Scheme<:AbstractSnowCover} <: AbstractAlbedo
    "Albedo of bare land (excluding vegetation) [1]"
    albedo_land::NF = 0.4

    "Albedo of high vegetation [1]"
    albedo_high_vegetation::NF = 0.15

    "Albedo of low vegetation [1]"
    albedo_low_vegetation::NF = 0.20

    "Albedo of snow [1], additive to land"
    albedo_snow::NF = 0.4

    "Conversion from snow depth to snow cover [m]"
    snow_depth_scale::NF = 0.05

    "Snow cover-albedo scheme"
    snow_cover::Scheme = SaturatingSnowCover()
end

function LandSnowAlbedo(SG::SpectralGrid; snow_cover = SaturatingSnowCover(), kwargs...)
    return LandSnowAlbedo{SG.NF, typeof(snow_cover)}(; snow_cover, kwargs...)
end

initialize!(albedo::LandSnowAlbedo, model::PrimitiveEquation) = nothing

function albedo!(
    diagn::AbstractDiagnosticVariables,     # land only
    diagn_all::DiagnosticVariables,         # all diagnostics
    progn::PrognosticVariables,
    albedo::LandSnowAlbedo,
    model::PrimitiveEquation,
)
    # 1. Albedo of vegetation + bare soil (no snow)
    (; albedo_land, albedo_high_vegetation, albedo_low_vegetation) = albedo

    if model.land isa AbstractWetLand
        (; high_cover, low_cover) = model.land.vegetation

        # linear combination of high and low vegetation and bare soil
        diagn.albedo .= high_cover .* albedo_high_vegetation .+
                                low_cover .* albedo_low_vegetation .+
                                albedo_land .* (1 .- high_cover .- low_cover)
    else
        diagn.albedo .= albedo_land
    end

    # 2. Add snow cover
    (; snow_depth) = progn.land
    (; albedo_snow, snow_depth_scale) = albedo

    # compute snow cover from snow depth
    snow_cover_scheme = albedo.snow_cover
    snow_cover = diagn_all.dynamics.a_2D_grid       # scratch memory
    
    # compute snow-cover fraction using the chosen scheme and clamp to [0, 1]
    snow_cover .= snow_cover_scheme.(snow_depth, snow_depth_scale)

    # set land albedo linearly between bare land and snow depending on snow cover [0, 1]
    diagn.albedo .+= snow_cover .* albedo_snow
>>>>>>> 7b0f8d24
end<|MERGE_RESOLUTION|>--- conflicted
+++ resolved
@@ -33,13 +33,8 @@
 for ocean and `AlbedoClimatology` for land surfaces."""
 function DefaultAlbedo(SG::SpectralGrid;
     ocean = OceanSeaIceAlbedo(SG),
-<<<<<<< HEAD
-    land = AlbedoClimatology(SG))
+    land = LandSnowAlbedo(SG))
     return OceanLandAlbedo(ocean, land)
-=======
-    land = LandSnowAlbedo(SG))
-    return Albedo(ocean, land)
->>>>>>> 7b0f8d24
 end
 
 function initialize!(albedo::OceanLandAlbedo, model::PrimitiveEquation)
@@ -53,8 +48,7 @@
     parameterization!(ij, diagn.physics.land, progn, albedo.land, model)
 end
 
-<<<<<<< HEAD
-function variables(::OceanLandAlbedo)
+function variables(::AbstractAlbedo)
     return (
         DiagnosticVariable(name=:albedo, dims=Grid2D(), desc="Albedo", units="1"),
         DiagnosticVariable(name=:albedo, dims=Grid2D(), desc="Albedo over the ocean", units="1", namespace=:ocean),
@@ -66,39 +60,6 @@
  @propagate_inbounds function parameterization!(ij, diagn::DiagnosticVariables, progn, albedo::AbstractAlbedo, model)
     parameterization!(ij, diagn.physics.ocean, progn, albedo, model)
     parameterization!(ij, diagn.physics.land, progn, albedo, model)
-=======
-# composite albedos: call separately for ocean and land with .ocean and .land
-function albedo!(
-    diagn::DiagnosticVariables,
-    progn::PrognosticVariables,
-    albedo::Albedo,
-    model::PrimitiveEquation,
-)
-    albedo!(diagn.physics.ocean, diagn, progn, albedo.ocean, model)
-    albedo!(diagn.physics.land, diagn, progn, albedo.land, model)
-end
-
-# single albedo: call separately for ocean and land with the same albedo
-function albedo!(
-    diagn::DiagnosticVariables,
-    progn::PrognosticVariables,
-    albedo::AbstractAlbedo,
-    model::PrimitiveEquation,
-)
-    albedo!(diagn.physics.ocean, diagn, progn, albedo, model)
-    albedo!(diagn.physics.land, diagn, progn, albedo, model)
-end
-
-# single albedo, copy over the constant albedo
-function albedo!(
-    diagn::AbstractDiagnosticVariables,     # ocean or land!
-    diagn_all::DiagnosticVariables,         # all diagnostics
-    progn::PrognosticVariables,
-    albedo::AbstractAlbedo,
-    model::PrimitiveEquation,
-)
-    diagn.albedo .= albedo.albedo           # copy over the constant albedo
->>>>>>> 7b0f8d24
 end
 
 ## GLOBAL CONSTANT ALBEDO
@@ -112,6 +73,7 @@
     albedo::NF = 0.3
 end
 
+Adapt.@adapt_structure GlobalConstantAlbedo
 GlobalConstantAlbedo(SG::SpectralGrid; kwargs...) = GlobalConstantAlbedo{SG.NF}(; kwargs...)
 initialize!(albedo::GlobalConstantAlbedo, ::PrimitiveEquation) = nothing
 @propagate_inbounds parameterization!(ij, diagn, progn, albedo::GlobalConstantAlbedo, model) =
@@ -165,6 +127,9 @@
     albedo::GridVariable2D
 end
 
+# For GPU usage just discard the extra information and treat it as a `ManualAlbedo`
+Adapt.adapt_structure(to, albedo::AlbedoClimatology) = adapt(to, ManualAlbedo(albedo.albedo))
+
 function AlbedoClimatology(SG::SpectralGrid; kwargs...)
     (; GridVariable2D, grid) = SG
     albedo = zeros(GridVariable2D, grid)
@@ -190,9 +155,6 @@
 
 @propagate_inbounds parameterization!(ij, diagn, progn, albedo::AlbedoClimatology, model) = albedo!(ij, diagn.albedo, albedo.albedo)
 
-# For GPU usage just discard the extra information and treat it as a `ManualAlbedo`
-Adapt.adapt_structure(to, albedo::AlbedoClimatology) = adapt(to, ManualAlbedo(albedo.albedo))
-
 ## OceanSeaIceAlbedo
 export OceanSeaIceAlbedo
 
@@ -208,7 +170,6 @@
 
 Adapt.@adapt_structure OceanSeaIceAlbedo
 OceanSeaIceAlbedo(SG::SpectralGrid; kwargs...) = OceanSeaIceAlbedo{SG.NF}(;kwargs...)
-<<<<<<< HEAD
 initialize!(::OceanSeaIceAlbedo, ::PrimitiveEquation) = nothing
 @propagate_inbounds parameterization!(ij, diagn, progn, albedo::OceanSeaIceAlbedo, model) = albedo!(ij, diagn.albedo, progn.ocean, albedo)
 
@@ -224,21 +185,6 @@
     return (
         DiagnosticVariable(name=:albedo, dims=Grid2D(), desc="Albedo", units="1"),
     )
-=======
-initialize!(albedo::OceanSeaIceAlbedo, model::PrimitiveEquation) = nothing
-
-function albedo!(
-    diagn::AbstractDiagnosticVariables,     # ocean only
-    diagn_all::DiagnosticVariables,         # all diagnostics
-    progn::PrognosticVariables,
-    albedo::OceanSeaIceAlbedo,
-    model::PrimitiveEquation,
-)
-    (; sea_ice_concentration ) = progn.ocean
-    (; albedo_ocean, albedo_ice) = albedo
-
-    # set ocean albedo linearly between ocean and ice depending on sea ice concentration
-    diagn.albedo .= albedo_ocean .+ sea_ice_concentration .* (albedo_ice .- albedo_ocean)
 end
 
 abstract type AbstractSnowCover end
@@ -246,9 +192,11 @@
 export LinearSnowCover, SaturatingSnowCover
 """Linear ramp: snow cover grows with snow depth from 0 to 1 at `snow_depth_scale`."""
 struct LinearSnowCover <: AbstractSnowCover end
+Adapt.@adapt_structure LinearSnowCover
 
 """Saturating ramp: snow cover grows with snow depth S as `S/(S+scale)`."""
 struct SaturatingSnowCover  <: AbstractSnowCover end
+Adapt.@adapt_structure SaturatingSnowCover
 
 """$(TYPEDSIGNATURES) Snow cover fraction for the linear scheme, clamped to 1."""
 @inline (::LinearSnowCover)(snow_depth, scale) = min(snow_depth / scale, 1)
@@ -259,7 +207,7 @@
 ## LandSnowAlbedo
 export LandSnowAlbedo
 
-@kwdef struct LandSnowAlbedo{NF, Scheme<:AbstractSnowCover} <: AbstractAlbedo
+@kwdef struct LandSnowAlbedo{NF, Scheme <: AbstractSnowCover} <: AbstractAlbedo
     "Albedo of bare land (excluding vegetation) [1]"
     albedo_land::NF = 0.4
 
@@ -279,16 +227,19 @@
     snow_cover::Scheme = SaturatingSnowCover()
 end
 
-function LandSnowAlbedo(SG::SpectralGrid; snow_cover = SaturatingSnowCover(), kwargs...)
-    return LandSnowAlbedo{SG.NF, typeof(snow_cover)}(; snow_cover, kwargs...)
-end
+Adapt.@adapt_structure LandSnowAlbedo
+LandSnowAlbedo(SG::SpectralGrid; snow_cover = SaturatingSnowCover(), kwargs...) =
+    LandSnowAlbedo{SG.NF, typeof(snow_cover)}(; snow_cover, kwargs...)
 
 initialize!(albedo::LandSnowAlbedo, model::PrimitiveEquation) = nothing
 
-function albedo!(
-    diagn::AbstractDiagnosticVariables,     # land only
-    diagn_all::DiagnosticVariables,         # all diagnostics
-    progn::PrognosticVariables,
+@propagate_inbounds parameterization!(ij, diagn, progn, albedo::LandSnowAlbedo, model) = 
+    albedo!(ij, diagn.albedo, progn.land, albedo, model)
+
+@propagate_inbounds function albedo!(
+    ij,                                     # grid point index
+    diagn,                                  # land only
+    land,
     albedo::LandSnowAlbedo,
     model::PrimitiveEquation,
 )
@@ -299,25 +250,23 @@
         (; high_cover, low_cover) = model.land.vegetation
 
         # linear combination of high and low vegetation and bare soil
-        diagn.albedo .= high_cover .* albedo_high_vegetation .+
-                                low_cover .* albedo_low_vegetation .+
-                                albedo_land .* (1 .- high_cover .- low_cover)
+        diagn.albedo[ij] = high_cover[ij] * albedo_high_vegetation +
+                                low_cover[ij] * albedo_low_vegetation +
+                                albedo_land * (1 - high_cover[ij] - low_cover[ij])
     else
-        diagn.albedo .= albedo_land
+        diagn.albedo[ij] = albedo_land
     end
 
     # 2. Add snow cover
-    (; snow_depth) = progn.land
+    (; snow_depth) = land
     (; albedo_snow, snow_depth_scale) = albedo
 
-    # compute snow cover from snow depth
+    # how to compute snow cover from snow depth
     snow_cover_scheme = albedo.snow_cover
-    snow_cover = diagn_all.dynamics.a_2D_grid       # scratch memory
-    
+
     # compute snow-cover fraction using the chosen scheme and clamp to [0, 1]
-    snow_cover .= snow_cover_scheme.(snow_depth, snow_depth_scale)
+    snow_cover = snow_cover_scheme(snow_depth[ij], snow_depth_scale)
 
     # set land albedo linearly between bare land and snow depending on snow cover [0, 1]
-    diagn.albedo .+= snow_cover .* albedo_snow
->>>>>>> 7b0f8d24
+    diagn.albedo[ij] += snow_cover * albedo_snow
 end