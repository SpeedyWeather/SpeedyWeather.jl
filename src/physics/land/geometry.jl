--- conflicted
+++ resolved
@@ -1,30 +1,17 @@
 abstract type AbstractLandGeometry <: AbstractModelComponent end
 
 export LandGeometry
-<<<<<<< HEAD
-mutable struct LandGeometry{NF} <: AbstractLandGeometry
-    "[OPTION] number of soil layers"
-    nlayers::Int
-
-=======
-mutable struct LandGeometry{VectorType} <: AbstractLandGeometry
->>>>>>> bb3a3469
+struct LandGeometry{VectorType} <: AbstractLandGeometry
     "[OPTION] thickness of each soil layer [m]"
-    layer_thickness::Vector{NF}
+    layer_thickness::VectorType
 end
 
 # default constructor
-<<<<<<< HEAD
-function LandGeometry(SG::SpectralGrid; kwargs...)
-    (; NF) = SG
-    nlayers = SG.nlayers_soil
-=======
 function LandGeometry(SG::SpectralGrid; layer_thickness=nothing)
 
     if isnothing(layer_thickness)
         (; NF) = SG
         nlayers = SG.nlayers_soil
->>>>>>> bb3a3469
 
         # for two layers use the default soil layer thickness of MITgcm's 2-layer model
         if nlayers == 2
@@ -34,23 +21,13 @@
         end
     end
 
-<<<<<<< HEAD
-    return LandGeometry{NF}(nlayers, layer_thickness)
-=======
     return LandGeometry(layer_thickness)
->>>>>>> bb3a3469
 end
 
 initialize!(::LandGeometry, model::PrimitiveEquation) = nothing
 
-<<<<<<< HEAD
-function Base.show(io::IO, geom::LandGeometry{T}) where {T}
-    (; nlayers) = geom
-    println(io, "$nlayers-layer LandGeometry{$T}")
-=======
 function Base.show(io::IO, geom::LandGeometry{V}) where {V}
     nlayers = length(geom.layer_thickness)
     println(io, "$nlayers-layer LandGeometry{$V}")
->>>>>>> bb3a3469
     print(io, "└ layer_thickness: $(geom.layer_thickness)")
 end