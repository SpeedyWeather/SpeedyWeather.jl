abstract type AbstractLandGeometry <: AbstractModelComponent end

export LandGeometry
struct LandGeometry{VectorType} <: AbstractLandGeometry
    "[OPTION] thickness of each soil layer [m]"
    layer_thickness::VectorType
end

# default constructor
<<<<<<< HEAD
function LandGeometry(SG::SpectralGrid, nlayers::Int; kwargs...)
    (; NF) = SG
=======
function LandGeometry(SG::SpectralGrid; layer_thickness=nothing)

    if isnothing(layer_thickness)
        (; NF) = SG
        nlayers = SG.nlayers_soil
>>>>>>> f58f2df0

        # for two layers use the default soil layer thickness of MITgcm's 2-layer model
        if nlayers == 2
            layer_thickness = NF[0.2, 2]
        else
            layer_thickness = ones(NF, nlayers)
        end
    end

    return LandGeometry(layer_thickness)
end

initialize!(::LandGeometry, model::PrimitiveEquation) = nothing

function Base.show(io::IO, geom::LandGeometry{V}) where {V}
    nlayers = length(geom.layer_thickness)
    println(io, "$nlayers-layer LandGeometry{$V}")
    print(io, "└ layer_thickness: $(geom.layer_thickness)")
end<|MERGE_RESOLUTION|>--- conflicted
+++ resolved
@@ -7,16 +7,11 @@
 end
 
 # default constructor
-<<<<<<< HEAD
-function LandGeometry(SG::SpectralGrid, nlayers::Int; kwargs...)
-    (; NF) = SG
-=======
-function LandGeometry(SG::SpectralGrid; layer_thickness=nothing)
+function LandGeometry(SG::SpectralGrid, nlayers::Int; layer_thickness=nothing, kwargs...)
 
     if isnothing(layer_thickness)
         (; NF) = SG
         nlayers = SG.nlayers_soil
->>>>>>> f58f2df0
 
         # for two layers use the default soil layer thickness of MITgcm's 2-layer model
         if nlayers == 2
