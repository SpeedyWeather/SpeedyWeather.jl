--- conflicted
+++ resolved
@@ -11,20 +11,12 @@
 unrealistic snow buildup as in reality the snow would turn into ice and a glacier / 
 ice sheet would form instead.
 $(TYPEDFIELDS)"""
-<<<<<<< HEAD
-@parameterized @kwdef mutable struct SnowModel{NF} <: AbstractSnow
-=======
-@kwdef struct SnowModel{NF} <: AbstractSnow
->>>>>>> 5008171e
+@parameterized @kwdef struct SnowModel{NF} <: AbstractSnow
     "[OPTION] Temperature threshold for snow melting [K]"
     @param melting_threshold::NF = 275 (bounds=Positive,)
 
     "[OPTION] Time scale for snow runoff/leakage into soil moisture [s]"
-<<<<<<< HEAD
-    @param runoff_time_scale::Second = Year(4) (bounds=Positive,)
-=======
-    runoff_time_scale::Second = Year(4)
->>>>>>> 5008171e
+    @param runoff_time_scale::Second = Year(4)(bounds=Positive,)
 end
 
 Adapt.@adapt_structure SnowModel
