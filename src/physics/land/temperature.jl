--- conflicted
+++ resolved
@@ -27,6 +27,12 @@
     (; NF, GridVariable3D, grid) = SG
     monthly_temperature = zeros(GridVariable3D, grid, 12)  # 12 months
     return SeasonalLandTemperature{NF, GridVariable3D}(; monthly_temperature, kwargs...)
+end
+
+function variables(::SeasonalLandTemperature)
+    return (
+        PrognosticVariable(name=:soil_temperature, dims=Grid3D(), namespace=:land),
+    )
 end
 
 function initialize!(land::SeasonalLandTemperature, model::PrimitiveEquation)
@@ -90,12 +96,6 @@
     return nothing
 end
 
-<<<<<<< HEAD
-function variables(::SeasonalLandTemperature)
-    return (
-        PrognosticVariable(name=:soil_temperature, dims=Grid3D(), namespace=:land),
-    )
-=======
 @kernel inbounds=true function seasonal_land_temperature_kernel!(
     soil_temperature, monthly_temperature, weight, this_month, next_month
 )
@@ -103,7 +103,6 @@
     
     soil_temperature[ij, k] = (1 - weight) * monthly_temperature[ij, this_month] + 
                             weight * monthly_temperature[ij, next_month]
->>>>>>> 70a7f295
 end
 
 ## CONSTANT LAND CLIMATOLOGY
