abstract type AbstractLandTemperature <: AbstractParameterization end

export SeasonalLandTemperature
@kwdef mutable struct SeasonalLandTemperature{NF, GridVariable3D} <: AbstractLandTemperature
    "[OPTION] path to the folder containing the land temperature file, pkg path default"
    path::String = "SpeedyWeather.jl/input_data"

    "[OPTION] filename of land surface temperatures"
    file::String = "land_surface_temperature.nc"

    "[OPTION] variable name in netcdf file"
    varname::String = "lst"

    "[OPTION] Grid the land surface temperature file comes on"
    file_Grid::Type{<:AbstractGrid} = FullGaussianGrid

    "[OPTION] The missing value in the data respresenting ocean"
    missing_value::NF = NF(NaN)

    # to be filled from file
    "Monthly land surface temperatures [K], interpolated onto Grid"
    monthly_temperature::GridVariable3D
end

# generator function
function SeasonalLandTemperature(SG::SpectralGrid; kwargs...)
    (; NF, GridVariable3D, grid) = SG
    monthly_temperature = zeros(GridVariable3D, grid, 12)  # 12 months
    return SeasonalLandTemperature{NF, GridVariable3D}(; monthly_temperature, kwargs...)
end

function initialize!(land::SeasonalLandTemperature, model::PrimitiveEquation)
    (; monthly_temperature) = land

    # LOAD NETCDF FILE
    if land.path == "SpeedyWeather.jl/input_data"
        path = joinpath(@__DIR__, "../../../input_data", land.file)
    else
        path = joinpath(land.path, land.file)
    end
    ncfile = NCDataset(path)

    # read out netCDF data
    fill_value = ncfile[land.varname].attrib["_FillValue"]
    lst = land.file_Grid(ncfile[land.varname].var[:, :, :], input_as=Matrix)
    lst[lst .=== fill_value] .= land.missing_value      # === to include NaN
    lst = on_architecture(model.architecture, lst)
    
    @boundscheck fields_match(monthly_temperature, lst, vertical_only=true) ||
        throw(DimensionMismatch(monthly_temperature, lst))

    # create interpolator from grid in file to grid used in model
    interp = RingGrids.interpolator(monthly_temperature, lst, NF=Float32)
    interpolate!(monthly_temperature, lst, interp)
    return nothing
end

function initialize!(
    progn::PrognosticVariables,
    diagn::DiagnosticVariables,
    land::SeasonalLandTemperature,
    model::PrimitiveEquation,
)
    # initialize land temperature by "running" the step at the current time
    timestep!(progn, diagn, land, model)
end

function timestep!(
    progn::PrognosticVariables,
    diagn::DiagnosticVariables,
    land::SeasonalLandTemperature,
    model::PrimitiveEquation,
)
    (; time) = progn.clock

    this_month = Dates.month(time)
    next_month = (this_month % 12) + 1      # mod for dec 12 -> jan 1

    # linear interpolation weight between the two months
    # TODO check whether this shifts the climatology by 1/2 a month
    (; monthly_temperature) = land
    (; soil_temperature) = progn.land
    NF = eltype(soil_temperature)
    weight = convert(NF, Dates.days(time-Dates.firstdayofmonth(time))/Dates.daysinmonth(time))

    for k in eachlayer(soil_temperature)
        for ij in eachgridpoint(soil_temperature)
            soil_temperature[ij, k] = (1-weight) * monthly_temperature[ij, this_month] +
                                    weight  * monthly_temperature[ij, next_month]
        end
    end

    return nothing
end

## CONSTANT LAND CLIMATOLOGY
export ConstantLandTemperature
@kwdef mutable struct ConstantLandTemperature{NF} <: AbstractLandTemperature
    "[OPTION] Globally constant temperature"
    temperature::NF = 285

    "[OPTION] Apply land-sea mask to NaN ocean-only points?"
    mask::Bool = true
end

# generator function
ConstantLandTemperature(SG::SpectralGrid; kwargs...) = ConstantLandTemperature{SG.NF}(; kwargs...)

initialize!(land::ConstantLandTemperature, model::PrimitiveEquation) = nothing
function initialize!(   
    progn::PrognosticVariables,
    diagn::DiagnosticVariables,
    land::ConstantLandTemperature,
    model::PrimitiveEquation,
)
    set!(progn.land.soil_temperature, land.temperature)
    land.mask && mask!(progn.land.soil_temperature, model.land_sea_mask, :ocean)
end

# temperature is constant so do nothing during land timestep
timestep!(progn::PrognosticVariables, diagn::DiagnosticVariables, land::ConstantLandTemperature, args...) = nothing

export LandBucketTemperature

"""MITgcm's two-layer soil model (https://mitgcm.readthedocs.io/en/latest/phys_pkgs/land.html). Fields assert
$(TYPEDFIELDS)"""
@kwdef mutable struct LandBucketTemperature{NF} <: AbstractLandTemperature
    "[OPTION] Apply land-sea mask to set ocean-only points?"
    mask::Bool = true
    
    "[OPTION] Initial soil temperature over ocean [K]"
    ocean_temperature::NF = 285
end

# generator function
LandBucketTemperature(SG::SpectralGrid; kwargs...) = LandBucketTemperature{SG.NF}(; kwargs...)
function initialize!(land::LandBucketTemperature, model::PrimitiveEquation)
    (; nlayers_soil) = model.spectral_grid
    @assert nlayers_soil == 2 "LandBucketTemperature only works with 2 soil layers "*
        "but spectral_grid.nlayers_soil = $nlayers_soil given. Ignoring additional layers."
    return nothing
end

function initialize!(
    progn::PrognosticVariables,
    diagn::DiagnosticVariables,
    land::LandBucketTemperature,
    model::PrimitiveEquation,
)
    # create a seasonal model, initialize it and the variables
    seasonal_model = SeasonalLandTemperature(model.spectral_grid)
    initialize!(seasonal_model, model)
    initialize!(progn, diagn, seasonal_model, model)
    # (seasonal model will be garbage collected hereafter)

    # set ocean "land" temperature points (100% ocean only)
    masked_value = land.ocean_temperature
    if land.mask
        lst = progn.land.soil_temperature
        progn.land.soil_temperature[isnan.(lst)] .= masked_value
        mask!(progn.land.soil_temperature, model.land_sea_mask, :ocean; masked_value)
    end
end

function timestep!(
    progn::PrognosticVariables,
    diagn::DiagnosticVariables,
    land::LandBucketTemperature,
    model::PrimitiveEquation,
)
    (; soil_temperature, soil_moisture) = progn.land
    Lᵥ = model.atmosphere.latent_heat_condensation
    Lᵢ = model.atmosphere.latent_heat_sublimation
    # ρ = model.atmosphere.water_density
    Δt = model.time_stepping.Δt_sec
    
    (; mask) = model.land_sea_mask
    (; thermodynamics, geometry) = model.land

    # Sum up flux F following Frierson et al. 2006, eq (1)
    # use separate land fluxes (not ocean)
    Rsd = diagn.physics.surface_shortwave_down          # before albedo reflection
    Rsu = diagn.physics.land.surface_shortwave_up       # only albedo reflection
    Rld = diagn.physics.surface_longwave_down           # all in [W/m²]
    Rlu = diagn.physics.land.surface_longwave_up
    Ev = diagn.physics.land.surface_humidity_flux       # except this in [kg/s/m²]
    S = diagn.physics.land.sensible_heat_flux
    M = diagn.physics.land.snow_melt_rate               # in [kg/s/m²] from snow model

    @boundscheck fields_match(soil_temperature, Rsd, Rsu, Rld, Rlu, Ev, S, M, horizontal_only=true) ||
        throw(DimensionMismatch(soil_temperature, Rs))
    @boundscheck size(soil_moisture, 2) == size(soil_temperature, 2) == 2 || throw(DimensionMismatch)
    
    λ = thermodynamics.heat_conductivity_dry_soil
    γ = thermodynamics.field_capacity
    Cw = thermodynamics.heat_capacity_water
    Cs = thermodynamics.heat_capacity_dry_soil
    z₁ = geometry.layer_thickness[1]
    z₂ = geometry.layer_thickness[2]

    Δ =  2λ/(z₁ + z₂)   # thermal diffusion operator [W/(m² K)]

    launch!(architecture(soil_temperature), LinearWorkOrder, (size(soil_temperature, 1),),
<<<<<<< HEAD
        land_bucket_temperature_kernel!, soil_temperature, mask, soil_moisture, Rsd, Rsu, Rlu, Rld, Ev, S, M,
        Lᵥ, Lᵢ, γ, Cw, Cs, z₁, z₂, Δ, Δt)
    synchronize(architecture(soil_temperature))
=======
        land_bucket_temperature_kernel!, soil_temperature, mask, soil_moisture, Rsd, Rsu, Rlu, Rld, Ev, S,
        Lᵥ, γ, Cw, Cs, z₁, z₂, Δ, Δt)

    return nothing
>>>>>>> 5c972482
end

@kernel inbounds=true function land_bucket_temperature_kernel!(
    soil_temperature, mask, soil_moisture, Rsd, Rsu, Rlu, Rld, Ev, S, M,
    @Const(Lᵥ), @Const(Lᵢ), @Const(γ), @Const(Cw), @Const(Cs),
    @Const(z₁), @Const(z₂), @Const(Δ), @Const(Δt),
)
    ij = @index(Global, Linear)

    if mask[ij] > 0                         # at least partially land
        
        # Cooling from snow melt rate
        Q_melt = Lᵢ * M[ij]                 # in [W/m²] = [J/kg] * [kg/m²/s]

        # # soil heat capacity [J/m²/K]
        # C_soil = ρ_soil * cₛ * z₁

        # total surface downward heat flux [W/m^2]
        F = Rsd[ij] - Rsu[ij] - Rlu[ij] + Rld[ij] - Lᵥ*Ev[ij] - S[ij] #- Q_melt

        # heat capacity of the (wet) soil layers 1 and 2 [J/(m³ K)]
        C₁ = Cw * soil_moisture[ij, 1] * γ + Cs
        C₂ = Cw * soil_moisture[ij, 2] * γ + Cs

        # vertical diffusion term between layers
        D = Δ*(soil_temperature[ij, 1] - soil_temperature[ij, 2])

        # Equation in 8.5.2.2 of the MITgcm users guide (Land package)
        soil_temperature[ij, 1] += Δt/(z₁*C₁)*(F - D)
        soil_temperature[ij, 2] += Δt/(z₂*C₂)*D
    end
end<|MERGE_RESOLUTION|>--- conflicted
+++ resolved
@@ -201,16 +201,10 @@
     Δ =  2λ/(z₁ + z₂)   # thermal diffusion operator [W/(m² K)]
 
     launch!(architecture(soil_temperature), LinearWorkOrder, (size(soil_temperature, 1),),
-<<<<<<< HEAD
-        land_bucket_temperature_kernel!, soil_temperature, mask, soil_moisture, Rsd, Rsu, Rlu, Rld, Ev, S, M,
-        Lᵥ, Lᵢ, γ, Cw, Cs, z₁, z₂, Δ, Δt)
-    synchronize(architecture(soil_temperature))
-=======
         land_bucket_temperature_kernel!, soil_temperature, mask, soil_moisture, Rsd, Rsu, Rlu, Rld, Ev, S,
         Lᵥ, γ, Cw, Cs, z₁, z₂, Δ, Δt)
 
     return nothing
->>>>>>> 5c972482
 end
 
 @kernel inbounds=true function land_bucket_temperature_kernel!(
