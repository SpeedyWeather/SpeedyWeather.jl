abstract type AbstractLandTemperature <: AbstractParameterization end

export SeasonalLandTemperature
@kwdef mutable struct SeasonalLandTemperature{NF, GridVariable3D} <: AbstractLandTemperature
    "[OPTION] path to the folder containing the land temperature file, pkg path default"
    path::String = "SpeedyWeather.jl/input_data"

    "[OPTION] filename of land surface temperatures"
    file::String = "land_surface_temperature.nc"

    "[OPTION] variable name in netcdf file"
    varname::String = "lst"

    "[OPTION] Grid the land surface temperature file comes on"
    file_Grid::Type{<:AbstractGrid} = FullGaussianGrid

    "[OPTION] The missing value in the data respresenting ocean"
    missing_value::NF = NaN

    "[OPTION] Apply land-sea mask to use fallback ocean temperature for ocean-only points?"
    mask::Bool = true

    "[OPTION] Fallback ocean temperature when mask=true [K]"
    ocean_temperature::NF = 285

    # to be filled from file
    "Monthly land surface temperatures [K], interpolated onto Grid"
    monthly_temperature::GridVariable3D
end

# generator function
function SeasonalLandTemperature(SG::SpectralGrid; kwargs...)
    (; NF, GridVariable3D, grid) = SG
    monthly_temperature = zeros(GridVariable3D, grid, 12)  # 12 months
    return SeasonalLandTemperature{NF, GridVariable3D}(; monthly_temperature, kwargs...)
end

function variables(::SeasonalLandTemperature)
    return (
        PrognosticVariable(name=:soil_temperature, dims=Grid3D(), namespace=:land),
    )
end

function initialize!(land::SeasonalLandTemperature, model::PrimitiveEquation)
    (; monthly_temperature) = land

    # LOAD NETCDF FILE
    if land.path == "SpeedyWeather.jl/input_data"
        path = joinpath(@__DIR__, "../../../input_data", land.file)
    else
        path = joinpath(land.path, land.file)
    end
    ncfile = NCDataset(path)

    # read out netCDF data
    fill_value = ncfile[land.varname].attrib["_FillValue"]
    lst = land.file_Grid(ncfile[land.varname].var[:, :, :], input_as=Matrix)
    lst[lst .=== fill_value] .= land.missing_value      # === to include NaN
    lst = on_architecture(model.architecture, lst)
    
    @boundscheck fields_match(monthly_temperature, lst, vertical_only=true) ||
        throw(DimensionMismatch(monthly_temperature, lst))

    # create interpolator from grid in file to grid used in model
    interp = RingGrids.interpolator(monthly_temperature, lst, NF=Float32)
    interpolate!(monthly_temperature, lst, interp)

    # mask ocean points to fallback ocean temperature
    # set ocean "land" temperature points (100% ocean only)
    masked_value = land.ocean_temperature
    if land.mask
        # Replace NaN values in soil temperature with a fallback ocean temperature
        monthly_temperature[isnan.(monthly_temperature)] .= masked_value

        # but land-sea mask may not align so also set those 100% ocean points to
        # the same fallback ocean temperature
        mask!(monthly_temperature, model.land_sea_mask, :ocean; masked_value)
    end
end

function initialize!(
    progn::PrognosticVariables,
    diagn::DiagnosticVariables,
    land::SeasonalLandTemperature,
    model::PrimitiveEquation,
)
    # initialize land temperature by "running" the step at the current time
    timestep!(progn, diagn, land, model)
end

function timestep!(
    progn::PrognosticVariables,
    diagn::DiagnosticVariables,
    land::SeasonalLandTemperature,
    model::PrimitiveEquation,
)
    (; time) = progn.clock

    this_month = Dates.month(time)
    next_month = (this_month % 12) + 1      # mod for dec 12 -> jan 1

    # linear interpolation weight between the two months
    # TODO check whether this shifts the climatology by 1/2 a month
    (; monthly_temperature) = land
    (; soil_temperature) = progn.land
    NF = eltype(soil_temperature)
    weight = convert(NF, Dates.days(time-Dates.firstdayofmonth(time))/Dates.daysinmonth(time))

    launch!(architecture(soil_temperature), RingGridWorkOrder, size(soil_temperature),
            seasonal_land_temperature_kernel!,
            soil_temperature, monthly_temperature, weight, this_month, next_month)

    return nothing
end

@kernel inbounds=true function seasonal_land_temperature_kernel!(
    soil_temperature, monthly_temperature, weight, this_month, next_month
)
    ij, k  = @index(Global, NTuple)
    
    soil_temperature[ij, k] = (1 - weight) * monthly_temperature[ij, this_month] + 
                            weight * monthly_temperature[ij, next_month]
end

## CONSTANT LAND CLIMATOLOGY
export ConstantLandTemperature
@kwdef mutable struct ConstantLandTemperature{NF} <: AbstractLandTemperature
    "[OPTION] Globally constant temperature"
    temperature::NF = 285

    "[OPTION] Apply land-sea mask to NaN ocean-only points?"
    mask::Bool = true
end

# generator function
ConstantLandTemperature(SG::SpectralGrid; kwargs...) = ConstantLandTemperature{SG.NF}(; kwargs...)

initialize!(land::ConstantLandTemperature, model::PrimitiveEquation) = nothing
function initialize!(   
    progn::PrognosticVariables,
    diagn::DiagnosticVariables,
    land::ConstantLandTemperature,
    model::PrimitiveEquation,
)
    set!(progn.land.soil_temperature, land.temperature)
    land.mask && mask!(progn.land.soil_temperature, model.land_sea_mask, :ocean)
end

# temperature is constant so do nothing during land timestep
timestep!(progn::PrognosticVariables, diagn::DiagnosticVariables, land::ConstantLandTemperature, args...) = nothing

function variables(::ConstantLandTemperature)
    return (
        PrognosticVariable(name=:soil_temperature, dims=Grid3D(), namespace=:land),
    )
end

export LandBucketTemperature

"""MITgcm's two-layer soil model (https://mitgcm.readthedocs.io/en/latest/phys_pkgs/land.html). Fields assert
$(TYPEDFIELDS)"""
@kwdef mutable struct LandBucketTemperature{NF} <: AbstractLandTemperature
    "[OPTION] Apply land-sea mask to set ocean-only points?"
    mask::Bool = true
    
    "[OPTION] Initial soil temperature over ocean [K]"
    ocean_temperature::NF = 285
end

# generator function
LandBucketTemperature(SG::SpectralGrid; kwargs...) = LandBucketTemperature{SG.NF}(; kwargs...)
function initialize!(land::LandBucketTemperature, model::PrimitiveEquation)
    (; nlayers_soil) = model.spectral_grid
    @assert nlayers_soil == 2 "LandBucketTemperature only works with 2 soil layers "*
        "but spectral_grid.nlayers_soil = $nlayers_soil given. Ignoring additional layers."
    return nothing
end

function initialize!(
    progn::PrognosticVariables,
    diagn::DiagnosticVariables,
    land::LandBucketTemperature,
    model::PrimitiveEquation,
)
    # create a seasonal model, initialize it and the variables
    seasonal_model = SeasonalLandTemperature(model.spectral_grid)
    initialize!(seasonal_model, model)
    initialize!(progn, diagn, seasonal_model, model)
    # (seasonal model will be garbage collected hereafter)

    # set ocean "land" temperature points (100% ocean only)
    if land.mask
<<<<<<< HEAD
        masked_value = land.ocean_temperature
        # TODO currently requries .data because of broadcasting issues
        lst = progn.land.soil_temperature.data
        lst[isnan.(lst)] .= masked_value
=======
        lst = progn.land.soil_temperature
        # Replace NaN values in soil temperature with a fallback ocean temperature
        progn.land.soil_temperature[isnan.(lst)] .= masked_value

        # but land-sea mask may not align so also set those 100% ocean points to
        # the same fallback ocean temperature
>>>>>>> 7b0f8d24
        mask!(progn.land.soil_temperature, model.land_sea_mask, :ocean; masked_value)
    end
end

function timestep!(
    progn::PrognosticVariables,
    diagn::DiagnosticVariables,
    land::LandBucketTemperature,
    model::PrimitiveEquation,
)
    (; soil_temperature, soil_moisture) = progn.land
    Lᵥ = model.atmosphere.latent_heat_condensation
    Lᵢ = model.atmosphere.latent_heat_sublimation
    # ρ = model.atmosphere.water_density
    Δt = model.time_stepping.Δt_sec
    
    (; mask) = model.land_sea_mask
    (; thermodynamics, geometry) = model.land

    # Sum up flux F following Frierson et al. 2006, eq (1)
    # use separate land fluxes (not ocean)
    Rsd = diagn.physics.surface_shortwave_down          # before albedo reflection
    Rsu = diagn.physics.land.surface_shortwave_up       # only albedo reflection
    Rld = diagn.physics.surface_longwave_down           # all in [W/m²]
    Rlu = diagn.physics.land.surface_longwave_up
    S = diagn.physics.land.sensible_heat_flux
<<<<<<< HEAD
    H = diagn.physics.land.surface_humidity_flux        # except this in [kg/s/m²]

    @boundscheck fields_match(soil_temperature, Rsd, Rsu, Rld, Rlu, H, S, horizontal_only=true) ||
=======
    M = diagn.physics.land.snow_melt_rate               # in [kg/s/m²] from snow model

    @boundscheck fields_match(soil_temperature, Rsd, Rsu, Rld, Rlu, Ev, S, M, horizontal_only=true) ||
>>>>>>> 7b0f8d24
        throw(DimensionMismatch(soil_temperature, Rs))
    @boundscheck size(soil_moisture, 2) == size(soil_temperature, 2) == 2 || throw(DimensionMismatch)
    
    λ = thermodynamics.heat_conductivity_dry_soil
    γ = thermodynamics.field_capacity
    Cw = thermodynamics.heat_capacity_water
    Cs = thermodynamics.heat_capacity_dry_soil
    z₁ = geometry.layer_thickness[1]
    z₂ = geometry.layer_thickness[2]
    Δ =  2λ/(z₁ + z₂)   # thermal diffusion operator [W/(m² K)]
<<<<<<< HEAD
    params = (; Lᵥ, γ, Cw, Cs, z₁, z₂, Δ, Δt)   # pack into NamedTuple

    launch!(architecture(soil_temperature), LinearWorkOrder, (size(soil_temperature, 1),),
        land_bucket_temperature_kernel!, soil_temperature, mask, soil_moisture, Rsd, Rsu, Rlu, Rld, H, S,
=======
    params = (; Lᵥ, Lᵢ, γ, Cw, Cs, z₁, z₂, Δ, Δt)

    launch!(architecture(soil_temperature), LinearWorkOrder, (size(soil_temperature, 1),),
        land_bucket_temperature_kernel!, soil_temperature, mask, soil_moisture, Rsd, Rsu, Rlu, Rld, Ev, S, M,
>>>>>>> 7b0f8d24
        params)

    return nothing
end

@kernel inbounds=true function land_bucket_temperature_kernel!(
<<<<<<< HEAD
    soil_temperature, mask, soil_moisture, Rsd, Rsu, Rlu, Rld, H, S,
=======
    soil_temperature, mask, soil_moisture, Rsd, Rsu, Rlu, Rld, Ev, S, M,
>>>>>>> 7b0f8d24
    params,
)
    ij = @index(Global, Linear)

    if mask[ij] > 0                         # at least partially land
<<<<<<< HEAD

        (; Lᵥ, γ, Cw, Cs, z₁, z₂, Δ, Δt) = params

        # total surface downward heat flux
        F = Rsd[ij] - Rsu[ij] - Rlu[ij] + Rld[ij] - Lᵥ*H[ij] - S[ij]
=======
        
        (; Lᵥ, Lᵢ, γ, Cw, Cs, z₁, z₂, Δ, Δt) = params
        
        # Cooling from snow melt rate
        Q_melt = Lᵢ * M[ij]                 # in [W/m²] = [J/kg] * [kg/m²/s]

        # total surface downward heat flux [W/m^2]
        F = Rsd[ij] - Rsu[ij] - Rlu[ij] + Rld[ij] - Lᵥ*Ev[ij] - S[ij] - Q_melt
>>>>>>> 7b0f8d24

        # heat capacity of the (wet) soil layers 1 and 2 [J/(m³ K)]
        # ignore snow here
        C₁ = Cw * soil_moisture[ij, 1] * γ + Cs
        C₂ = Cw * soil_moisture[ij, 2] * γ + Cs

        # vertical diffusion term between layers
        D = Δ*(soil_temperature[ij, 1] - soil_temperature[ij, 2])

        # Equation in 8.5.2.2 of the MITgcm users guide (Land package)
        soil_temperature[ij, 1] += Δt/(z₁*C₁)*(F - D)
        soil_temperature[ij, 2] += Δt/(z₂*C₂)*D
    end
end

function variables(::LandBucketTemperature)
    return (
        # Prognostic variables
        PrognosticVariable(name=:soil_temperature, dims=Grid3D(), namespace=:land),
        PrognosticVariable(name=:soil_moisture, dims=Grid3D(), namespace=:land),
        # Diagnostic variables read from diagn.physics
        DiagnosticVariable(name=:surface_shortwave_down, dims=Grid2D(), desc="Surface shortwave radiation down", units="W/m²"),
        DiagnosticVariable(name=:surface_shortwave_up, dims=Grid2D(), desc="Surface shortwave radiation up", units="W/m²", namespace=:land),
        DiagnosticVariable(name=:surface_longwave_down, dims=Grid2D(), desc="Surface longwave radiation down", units="W/m²"),
        DiagnosticVariable(name=:surface_longwave_up, dims=Grid2D(), desc="Surface longwave radiation up", units="W/m²", namespace=:land),
        DiagnosticVariable(name=:surface_humidity_flux, dims=Grid2D(), desc="Surface humidity flux", units="kg/s/m²", namespace=:land),
        DiagnosticVariable(name=:sensible_heat_flux, dims=Grid2D(), desc="Sensible heat flux", units="W/m²", namespace=:land),
    )
end<|MERGE_RESOLUTION|>--- conflicted
+++ resolved
@@ -190,19 +190,10 @@
 
     # set ocean "land" temperature points (100% ocean only)
     if land.mask
-<<<<<<< HEAD
         masked_value = land.ocean_temperature
         # TODO currently requries .data because of broadcasting issues
         lst = progn.land.soil_temperature.data
         lst[isnan.(lst)] .= masked_value
-=======
-        lst = progn.land.soil_temperature
-        # Replace NaN values in soil temperature with a fallback ocean temperature
-        progn.land.soil_temperature[isnan.(lst)] .= masked_value
-
-        # but land-sea mask may not align so also set those 100% ocean points to
-        # the same fallback ocean temperature
->>>>>>> 7b0f8d24
         mask!(progn.land.soil_temperature, model.land_sea_mask, :ocean; masked_value)
     end
 end
@@ -229,15 +220,10 @@
     Rld = diagn.physics.surface_longwave_down           # all in [W/m²]
     Rlu = diagn.physics.land.surface_longwave_up
     S = diagn.physics.land.sensible_heat_flux
-<<<<<<< HEAD
     H = diagn.physics.land.surface_humidity_flux        # except this in [kg/s/m²]
-
-    @boundscheck fields_match(soil_temperature, Rsd, Rsu, Rld, Rlu, H, S, horizontal_only=true) ||
-=======
     M = diagn.physics.land.snow_melt_rate               # in [kg/s/m²] from snow model
 
-    @boundscheck fields_match(soil_temperature, Rsd, Rsu, Rld, Rlu, Ev, S, M, horizontal_only=true) ||
->>>>>>> 7b0f8d24
+    @boundscheck fields_match(soil_temperature, Rsd, Rsu, Rld, Rlu, H, S, M, horizontal_only=true) ||
         throw(DimensionMismatch(soil_temperature, Rs))
     @boundscheck size(soil_moisture, 2) == size(soil_temperature, 2) == 2 || throw(DimensionMismatch)
     
@@ -248,49 +234,29 @@
     z₁ = geometry.layer_thickness[1]
     z₂ = geometry.layer_thickness[2]
     Δ =  2λ/(z₁ + z₂)   # thermal diffusion operator [W/(m² K)]
-<<<<<<< HEAD
-    params = (; Lᵥ, γ, Cw, Cs, z₁, z₂, Δ, Δt)   # pack into NamedTuple
+    
+    params = (; Lᵥ, Lᵢ, γ, Cw, Cs, z₁, z₂, Δ, Δt)
 
     launch!(architecture(soil_temperature), LinearWorkOrder, (size(soil_temperature, 1),),
-        land_bucket_temperature_kernel!, soil_temperature, mask, soil_moisture, Rsd, Rsu, Rlu, Rld, H, S,
-=======
-    params = (; Lᵥ, Lᵢ, γ, Cw, Cs, z₁, z₂, Δ, Δt)
-
-    launch!(architecture(soil_temperature), LinearWorkOrder, (size(soil_temperature, 1),),
-        land_bucket_temperature_kernel!, soil_temperature, mask, soil_moisture, Rsd, Rsu, Rlu, Rld, Ev, S, M,
->>>>>>> 7b0f8d24
+        land_bucket_temperature_kernel!, soil_temperature, mask, soil_moisture, Rsd, Rsu, Rlu, Rld, H, S, M,
         params)
 
     return nothing
 end
 
 @kernel inbounds=true function land_bucket_temperature_kernel!(
-<<<<<<< HEAD
-    soil_temperature, mask, soil_moisture, Rsd, Rsu, Rlu, Rld, H, S,
-=======
-    soil_temperature, mask, soil_moisture, Rsd, Rsu, Rlu, Rld, Ev, S, M,
->>>>>>> 7b0f8d24
-    params,
-)
+    soil_temperature, mask, soil_moisture, Rsd, Rsu, Rlu, Rld, H, S, M, params)
+    
     ij = @index(Global, Linear)
 
     if mask[ij] > 0                         # at least partially land
-<<<<<<< HEAD
-
-        (; Lᵥ, γ, Cw, Cs, z₁, z₂, Δ, Δt) = params
-
-        # total surface downward heat flux
-        F = Rsd[ij] - Rsu[ij] - Rlu[ij] + Rld[ij] - Lᵥ*H[ij] - S[ij]
-=======
-        
         (; Lᵥ, Lᵢ, γ, Cw, Cs, z₁, z₂, Δ, Δt) = params
         
         # Cooling from snow melt rate
         Q_melt = Lᵢ * M[ij]                 # in [W/m²] = [J/kg] * [kg/m²/s]
 
         # total surface downward heat flux [W/m^2]
-        F = Rsd[ij] - Rsu[ij] - Rlu[ij] + Rld[ij] - Lᵥ*Ev[ij] - S[ij] - Q_melt
->>>>>>> 7b0f8d24
+        F = Rsd[ij] - Rsu[ij] - Rlu[ij] + Rld[ij] - Lᵥ*H[ij] - S[ij] - Q_melt
 
         # heat capacity of the (wet) soil layers 1 and 2 [J/(m³ K)]
         # ignore snow here
