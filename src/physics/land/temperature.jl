--- conflicted
+++ resolved
@@ -135,11 +135,7 @@
 
 ## CONSTANT LAND CLIMATOLOGY
 export ConstantLandTemperature
-<<<<<<< HEAD
-@parameterized @kwdef mutable struct ConstantLandTemperature{NF} <: AbstractLandTemperature
-=======
-@kwdef struct ConstantLandTemperature{NF} <: AbstractLandTemperature
->>>>>>> 5008171e
+@parameterized @kwdef struct ConstantLandTemperature{NF} <: AbstractLandTemperature
     "[OPTION] Globally constant temperature"
     @param temperature::NF = 285 (bounds=Positive,)
 
