--- conflicted
+++ resolved
@@ -15,18 +15,6 @@
 end
 
 # default constructor
-<<<<<<< HEAD
-#=function LandModel(SG::SpectralGrid)
-    return LandModel(
-        SeasonalLandTemperature(SG),
-        SeasonalSoilMoisture(SG),
-        VegetationClimatology(SG),
-        NoRivers(SG),
-    )
-end =#
-
-=======
->>>>>>> d4c34286
 function LandModel(
     SG::SpectralGrid;
     temperature = SeasonalLandTemperature,
