--- conflicted
+++ resolved
@@ -38,21 +38,13 @@
 export LandModel
 @kwdef mutable struct LandModel{G, TD, T, SM, SN, V, R} <: AbstractWetLand
     spectral_grid::SpectralGrid
-<<<<<<< HEAD
     nlayers::Int = DEFAULT_NLAYERS_SOIL
     geometry::G = LandGeometry(spectral_grid, nlayers)
     thermodynamics::TD = LandThermodynamics(spectral_grid, geometry)
     temperature::T = LandBucketTemperature(spectral_grid, geometry)
+    snow::SN = SnowModel(spectral_grid, geometry)
     soil_moisture::SM = LandBucketMoisture(spectral_grid, geometry)
     vegetation::V = VegetationClimatology(spectral_grid, geometry)
-=======
-    geometry::G = LandGeometry(spectral_grid)
-    thermodynamics::TD = LandThermodynamics(spectral_grid)
-    temperature::T = LandBucketTemperature(spectral_grid)
-    soil_moisture::SM = LandBucketMoisture(spectral_grid)
-    snow::SN = SnowModel(spectral_grid)
-    vegetation::V = VegetationClimatology(spectral_grid)
->>>>>>> 7a997a1a
     rivers::R = nothing
 end
 
