--- conflicted
+++ resolved
@@ -154,11 +154,7 @@
     "[OPTION] Fraction of top layer runoff that is put into layer below [1]"
     runoff_fraction::NF = 0.5
 
-<<<<<<< HEAD
     "[OPTION] Initial soil moisture, volume fraction [1], start saturated for faster spinup"
-=======
-    "[OPTION] Initial soil moisture, volume fraction [1]"
->>>>>>> a77897ea
     initial_moisture::NF = 1
     
     "[OPTION] Apply land-sea mask to NaN ocean-only points?"
