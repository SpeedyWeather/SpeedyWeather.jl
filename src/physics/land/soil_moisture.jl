--- conflicted
+++ resolved
@@ -148,14 +148,10 @@
 
 export LandBucketMoisture
 
-<<<<<<< HEAD
-@parameterized @kwdef mutable struct LandBucketMoisture{NF} <: AbstractSoilMoisture
-=======
-"""LandBucketMoisture model with two soil layers exchanging moisture via vertical diffusion.
+@parameterized """LandBucketMoisture model with two soil layers exchanging moisture via vertical diffusion.
 Forced by precipitation, evaporation, surface condensation, snow melt and river runoff drainage.
 $(TYPEDFIELDS)"""
 @kwdef struct LandBucketMoisture{NF} <: AbstractSoilMoisture
->>>>>>> 5008171e
     "[OPTION] Time scale of vertical diffusion [s]"
     time_scale::Second = Day(2)
 
@@ -166,17 +162,7 @@
     mask::Bool = true
 
     "[OPTION] Initial soil moisture over ocean, volume fraction [1]"
-<<<<<<< HEAD
     @param ocean_moisture::NF = 0 (bounds=0..1,)
-
-    "[DERIVED] Water at field capacity [m], top layer, f = γz, set at initialize from by land.thermodynamics and .geometry"
-    f₁::NF = zero(NF)
-
-    "[DERIVED] Water at field capacity [m], lower layer, f = γz, set at initialize from by land.thermodynamics and .geometry"
-    f₂::NF = zero(NF)
-=======
-    ocean_moisture::NF = 0
->>>>>>> 5008171e
 end
 
 Adapt.@adapt_structure LandBucketMoisture
