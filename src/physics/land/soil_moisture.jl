abstract type AbstractSoilMoisture <: AbstractParameterization end

export SeasonalSoilMoisture
@kwdef mutable struct SeasonalSoilMoisture{NF, GridVariable4D} <: AbstractSoilMoisture
    # READ CLIMATOLOGY FROM FILE
    "[OPTION] path to the folder containing the soil moisture file, pkg path default"
    path::String = "SpeedyWeather.jl/input_data"

    "[OPTION] filename of soil moisture"
    file::String = "soil_moisture.nc"

    "[OPTION] variable name in netcdf file for layer 1"
    varname_layer1::String = "swl1"

    "[OPTION] variable name in netcdf file for layer 2"
    varname_layer2::String = "swl2"

    "[OPTION] Grid the soil moisture file comes on"
    file_Grid::Type{<:AbstractGrid} = FullGaussianGrid

    "[OPTION] The missing value in the data respresenting ocean"
    missing_value::NF = NF(NaN)

    # to be filled from file
    "Monthly soil moisture volume fraction [1], interpolated onto Grid"
    monthly_soil_moisture::GridVariable4D
end

# generator function
function SeasonalSoilMoisture(SG::SpectralGrid; kwargs...)
    (; NF, GridVariable4D, grid, nlayers_soil) = SG
    monthly_soil_moisture = zeros(GridVariable4D, grid, nlayers_soil, 12)
    return SeasonalSoilMoisture{NF, GridVariable4D}(; monthly_soil_moisture, kwargs...)
end

# don't both initializing for the dry model
initialize!(soil::SeasonalSoilMoisture, model::PrimitiveDry) = nothing

function initialize!(soil::SeasonalSoilMoisture, model::PrimitiveEquation)
    (; monthly_soil_moisture) = soil

    # LOAD NETCDF FILE
    if soil.path == "SpeedyWeather.jl/input_data"
        path = joinpath(@__DIR__, "../../../input_data", soil.file)
    else
        path = joinpath(soil.path, soil.file)
    end
    ncfile = NCDataset(path)

    # read out netCDF data
    nx, ny, nt = ncfile.dim["lon"], ncfile.dim["lat"], ncfile.dim["time"]
    nlat_half = RingGrids.get_nlat_half(soil.file_Grid, nx*ny)
    grid = soil.file_Grid(nlat_half)

    # the soil moisture from file but wrapped into a grid
    NF = eltype(monthly_soil_moisture)
    nlayers = size(monthly_soil_moisture, 2)
    soil_moisture_file = zeros(NF, grid, nlayers, nt)

    for l in 1:nt   # read out monthly to swap dimensions to horizontal - vertical - time
        soil_moisture_file[:, 1, l] .= vec(ncfile[soil.varname_layer1].var[:, :, l])
        soil_moisture_file[:, 2, l] .= vec(ncfile[soil.varname_layer2].var[:, :, l])
    end

    fill_value1 = NF(ncfile[soil.varname_layer1].attrib["_FillValue"])
    fill_value2 = NF(ncfile[soil.varname_layer2].attrib["_FillValue"])
    fill_value1 === fill_value2 || @warn "Fill values are different for the two soil layers, use only from layer 1"
    soil_moisture_file[soil_moisture_file .=== fill_value1] .= soil.missing_value      # === to include NaN
    soil_moisture_file = on_architecture(model.architecture, soil_moisture_file)
    
    @boundscheck fields_match(monthly_soil_moisture, soil_moisture_file, vertical_only=true) ||
        throw(DimensionMismatch(monthly_soil_moisture, soil_moisture_file))

    # create interpolator from grid in file to grid used in model
    interp = RingGrids.interpolator(monthly_soil_moisture, soil_moisture_file, NF=Float32)
    interpolate!(monthly_soil_moisture, soil_moisture_file, interp)
    return nothing
end

function initialize!(
    progn::PrognosticVariables,
    diagn::DiagnosticVariables,
    soil::SeasonalSoilMoisture,
    model::PrimitiveEquation,
)
    # initialize soil_moisture by "running" the step at the current time
    timestep!(progn, diagn, soil, model)
end

function timestep!(
    progn::PrognosticVariables,
    diagn::DiagnosticVariables,
    soil::SeasonalSoilMoisture,
    model::PrimitiveDry,
)
    return nothing
end

function timestep!(
    progn::PrognosticVariables,
    diagn::DiagnosticVariables,
    soil::SeasonalSoilMoisture,
    model::PrimitiveEquation,
)
    (; time) = progn.clock

    this_month = Dates.month(time)
    next_month = (this_month % 12) + 1      # mod for dec 12 -> jan 1

    # linear interpolation weight between the two months
    # TODO check whether this shifts the climatology by 1/2 a month
    NF = eltype(progn.land.soil_moisture)
    weight = convert(NF, Dates.days(time-Dates.firstdayofmonth(time))/Dates.daysinmonth(time))

    (; monthly_soil_moisture) = soil
    (; soil_moisture) = progn.land

    for k in eachlayer(soil_moisture)
        for ij in eachgridpoint(soil_moisture)
            soil_moisture[ij, k] = (1-weight) * monthly_soil_moisture[ij, k, this_month] +
                                    weight  * monthly_soil_moisture[ij, k, next_month]
        end
    end

    return nothing
end

export LandBucketMoisture

@kwdef mutable struct LandBucketMoisture{NF} <: AbstractSoilMoisture
    "[OPTION] Time scale of vertical diffusion [s]"
    time_scale::Second = Day(2)

    "[OPTION] Infiltration fraction, that is, fraction of top layer runoff that is put into layer below [1]"
    infiltration_fraction::NF = 0.25

    "[OPTION] Apply land-sea mask to set ocean-only points?"
    mask::Bool = true

    "[OPTION] Initial soil moisture over ocean, volume fraction [1]"
    ocean_moisture::NF = 0

    "[DERIVED] Water at field capacity [m], top layer, f = γz, set at initialize from by land.thermodynamics and .geometry"
    f₁::NF = zero(NF)

    "[DERIVED] Water at field capacity [m], lower layer, f = γz, set at initialize from by land.thermodynamics and .geometry"
    f₂::NF = zero(NF)
end

LandBucketMoisture(SG::SpectralGrid; kwargs...) = LandBucketMoisture{SG.NF}(; kwargs...)
function initialize!(soil::LandBucketMoisture, model::PrimitiveEquation)
    (; nlayers_soil) = model.spectral_grid
    @assert nlayers_soil == 2 "LandBucketMoisture only works with 2 soil layers "*
    "but spectral_grid.nlayers_soil = $nlayers_soil given. Ignoring additional layers."
    
    # set the field capacity given layer thickness and 
    γ = model.land.thermodynamics.field_capacity
    z₁ = model.land.geometry.layer_thickness[1]
    z₂ = model.land.geometry.layer_thickness[2]
    soil.f₁ = γ*z₁    # amount of water at field capacity in first layer [m]
    soil.f₂ = γ*z₂    # amount of water at field capacity in second layer [m]

    return nothing
end

function initialize!(
    progn::PrognosticVariables,
    diagn::DiagnosticVariables,
    soil::LandBucketMoisture,
    model::PrimitiveDry,
)
    return nothing
end

function initialize!(
    progn::PrognosticVariables,
    diagn::DiagnosticVariables,
    soil::LandBucketMoisture,
    model::PrimitiveEquation,
)
    # create a seasonal model, initialize it and the variables
    seasonal_model = SeasonalSoilMoisture(model.spectral_grid)
    initialize!(seasonal_model, model)
    initialize!(progn, diagn, seasonal_model, model)
    # (seasonal model will be garbage collected hereafter)

    # set ocean "soil" moisture points (100% ocean only)
    masked_value = soil.ocean_moisture
    if soil.mask
        sm = progn.land.soil_moisture
        progn.land.soil_moisture[isnan.(sm)] .= masked_value
        mask!(progn.land.soil_moisture, model.land_sea_mask, :ocean; masked_value)
    end
end

function timestep!(
    progn::PrognosticVariables,
    diagn::DiagnosticVariables,
    soil::LandBucketMoisture,
    model::PrimitiveDry,
)
    return nothing
end

function timestep!(
    progn::PrognosticVariables,
    diagn::DiagnosticVariables,
    soil::LandBucketMoisture,
    model::PrimitiveEquation,
)
    (; soil_moisture) = progn.land
    Δt = model.time_stepping.Δt_sec
    ρ = model.atmosphere.water_density
    (; mask) = model.land_sea_mask

    P = diagn.physics.total_precipitation_rate      # precipitation (rain+snow) in [m/s]
    E = diagn.physics.land.surface_humidity_flux    # [kg/s/m²], divide by density for [m/s]
    R = diagn.physics.land.river_runoff             # diagnosed [m/s]

    @boundscheck fields_match(soil_moisture, P, E, R, horizontal_only=true) ||
        throw(DimensionMismatch(soil_moisture, P))
    @boundscheck size(soil_moisture, 2) >= 2 || throw(DimensionMismatch)
    f₁, f₂ = soil.f₁, soil.f₂
    p = soil.infiltration_fraction        # Infiltration fraction: fraction of top layer runoff put into lower layer
    τ⁻¹ = inv(convert(eltype(soil_moisture), Second(soil.time_scale).value))
    f₁_f₂ = f₁/f₂
    Δt_f₁ = Δt/f₁

    launch!(architecture(soil_moisture), LinearWorkOrder, (size(soil_moisture, 1),),
<<<<<<< HEAD
        land_bucket_soil_moisture_kernel!, soil_moisture, mask, Pconv, Plsc, E, R, ρ, Δt, f₁, Δt_f₁, f₁_f₂, p, τ⁻¹)

    return nothing
=======
        land_bucket_soil_moisture_kernel!, soil_moisture, mask, P, E, R, ρ, Δt, f₁, Δt_f₁, f₁_f₂, p, τ⁻¹)
    synchronize(architecture(soil_moisture))
>>>>>>> f79a6747
end

@kernel inbounds=true function land_bucket_soil_moisture_kernel!(
    soil_moisture, mask, P, E, R,
    @Const(ρ), @Const(Δt), @Const(f₁), @Const(Δt_f₁), @Const(f₁_f₂), @Const(p), @Const(τ⁻¹),
)
    ij = @index(Global, Linear)             # every grid point ij

    if mask[ij] > 0                         # at least partially land
        # precipitation (rain+snow, convection + large-scale) minus evaporation (or condensation)
        # river runoff only diagnostic, i.e. R=0 here but drain excess water below
        # convert to [m/s] by dividing by density
        F = (P[ij] - E[ij])/ρ               # - R[ij]
  
        # vertical diffusion term between layers
        D = τ⁻¹*(soil_moisture[ij, 1] - soil_moisture[ij, 2])

        # Equation in 8.5.2.2 of the MITgcm users guide (Land package)
        soil_moisture[ij, 1] += Δt_f₁*F - Δt*D
        soil_moisture[ij, 2] += Δt*f₁_f₂*D

        # river runoff
        W₁ = soil_moisture[ij, 1]           # wrt to field capacity so maximum is 1
        δW₁ = W₁ - min(W₁, 1)               # excess moisture in top layer, cap at field capacity
        soil_moisture[ij, 1] -= δW₁         # remove excess from top layer
        soil_moisture[ij, 2] += p*δW₁*f₁_f₂ # add fraction to lower layer
        R[ij] += Δt*(1-p)*δW₁*f₁            # accumulate river runoff [m] of top layer

        # remove excess water from lower layer (this disappears)
        soil_moisture[ij, 2] = min(soil_moisture[ij, 2], 1)
    end
end<|MERGE_RESOLUTION|>--- conflicted
+++ resolved
@@ -227,14 +227,8 @@
     Δt_f₁ = Δt/f₁
 
     launch!(architecture(soil_moisture), LinearWorkOrder, (size(soil_moisture, 1),),
-<<<<<<< HEAD
-        land_bucket_soil_moisture_kernel!, soil_moisture, mask, Pconv, Plsc, E, R, ρ, Δt, f₁, Δt_f₁, f₁_f₂, p, τ⁻¹)
-
-    return nothing
-=======
         land_bucket_soil_moisture_kernel!, soil_moisture, mask, P, E, R, ρ, Δt, f₁, Δt_f₁, f₁_f₂, p, τ⁻¹)
     synchronize(architecture(soil_moisture))
->>>>>>> f79a6747
 end
 
 @kernel inbounds=true function land_bucket_soil_moisture_kernel!(
