abstract type AbstractSolarDeclination end
abstract type AbstractSolarTimeCorrection end
abstract type AbstractZenith end

"""Coefficients to calculate the solar declination angle δ [radians] based on a simple
sine function, with Earth's axial tilt as amplitude, equinox as phase shift.
$(TYPEDFIELDS)"""
Base.@kwdef struct SinSolarDeclination{NF} <: AbstractSolarDeclination
    axial_tilt::NF = 23.44
    equinox::DateTime = DateTime(2000, 3, 20)
    length_of_year::Second = Day(365.25)
    length_of_day::Second = Hour(24)
end

"""Generator function pulling the number format NF from a SpectralGrid."""
SinSolarDeclination(SG::SpectralGrid; kwargs...) = SinSolarDeclination{SG.NF}(; kwargs...)

"""Generator function using the planet's orbital parameters to adapt the
solar declination calculation."""
function SinSolarDeclination(SG::SpectralGrid, P::AbstractPlanet)
    (; axial_tilt, equinox, length_of_year, length_of_day) = P
    SinSolarDeclination{SG.NF}(; axial_tilt, equinox, length_of_year, length_of_day)
end

"""
$(TYPEDSIGNATURES)
SinSolarDeclination functor, computing the solar declination angle of
angular fraction of year g [radians] using the coefficients of the
SinSolarDeclination struct."""
function (S::SinSolarDeclination)(g::NF) where NF
    axial_tilt = deg2rad(S.axial_tilt)
    equinox = S.length_of_day.value*Dates.dayofyear(S.equinox)/S.length_of_year.value
    return axial_tilt*sin(g-2*(π*convert(NF, equinox)))
end

"""Coefficients to calculate the solar declination angle δ from

    δ = 0.006918    - 0.399912*cos(g)  + 0.070257*sin(g)
                    - 0.006758*cos(2g) + 0.000907*sin(2g)
                    - 0.002697*cos(3g) + 0.001480*sin(3g)

with g the angular fraction of the year in radians. Following Spencer 1971,
Fourier series representation of the position of the sun. Search 2(5):172.
$(TYPEDFIELDS)"""
Base.@kwdef struct SolarDeclination{NF<:AbstractFloat} <: AbstractSolarDeclination
    a::NF =   0.006918      # the offset +
    s1::NF =  0.070257      # s1*sin(g) +
    c1::NF = -0.399912      # c1*cos(g) +
    s2::NF =  0.000907      # s2*sin(2g) +
    c2::NF = -0.006758      # c2*cos(2g) +
    s3::NF =  0.001480      # s3*sin(3g) +
    c3::NF = -0.002697      # c3*cos(3g)
end

"""Generator function pulling the number format NF from a SpectralGrid."""
SolarDeclination(SG::SpectralGrid; kwargs...) = SolarDeclination{SG.NF}(; kwargs...)

"""
$(TYPEDSIGNATURES)
SolarDeclination functor, computing the solar declination angle of
angular fraction of year g [radians] using the coefficients of the
SolarDeclination struct."""
function (SD::SolarDeclination)(g)
    (; a, s1, s2, s3, c1, c2, c3) = SD
    sin1g, cos1g = sincos(g)
    sin2g, cos2g = sincos(2g)
    sin3g, cos3g = sincos(3g)
    return a + s1*sin1g + c1*cos1g + s2*sin2g + c2*cos2g + s3*sin3g + c3*cos3g
end

function Base.show(io::IO, L::AbstractSolarDeclination)
    println(io, "$(typeof(L)) <: AbstractSolarDeclination")
    keys = propertynames(L)
    print_fields(io, L, keys)
end

"""Coefficients for the solar time correction (also called
Equation of time) which adjusts the solar hour to an oscillation
of sunrise/set by about +-16min throughout the year."""
Base.@kwdef struct SolarTimeCorrection{NF<:AbstractFloat} <: AbstractSolarTimeCorrection
    a::NF =   0.004297      # the offset +
    s1::NF = -1.837877      # s1*sin(g) +
    c1::NF =  0.107029      # c1*cos(g) +
    s2::NF = -2.340475      # s2*sin(2g) +
    c2::NF = -0.837378      # c2*cos(2g)
end

"""
$(TYPEDSIGNATURES)
Functor that returns the time correction for a angular
fraction of the year g [radians], so that g=0 for Jan-01 and g=2π for Dec-31."""
function (STC::SolarTimeCorrection)(g)
    (; a, s1, s2, c1, c2) = STC
    sin1g, cos1g = sincos(g)
    sin2g, cos2g = sincos(2g)
    return deg2rad(a + s1*sin1g + c1*cos1g + s2*sin2g + c2*cos2g)
end

function Base.show(io::IO, L::AbstractSolarTimeCorrection)
    println(io, "$(typeof(L)) <: AbstractSolarTimeCorrection")
    keys = propertynames(L)
    print_fields(io, L, keys)
end

"""
$(TYPEDSIGNATURES)
Chooses from SolarZenith (daily and seasonal cycle) or SolarZenithSeason
given the parameters in model.planet. In both cases the seasonal cycle can
be disabled, calculating the solar declination from the initial time
instead of current time."""
function WhichZenith(SG::SpectralGrid, P::AbstractPlanet; kwargs...)
    (; NF) = SG
    (; daily_cycle, seasonal_cycle, length_of_day, length_of_year) = P
    solar_declination = SinSolarDeclination(SG, P)

    if daily_cycle
        return SolarZenith{NF}(;
            length_of_day, length_of_year, solar_declination, seasonal_cycle, kwargs...)

    else
        return SolarZenithSeason{NF}(;
            length_of_day, length_of_year, solar_declination, seasonal_cycle, kwargs...)
    end
end

# function barrier
function cos_zenith!(diagn::DiagnosticVariables, time::DateTime, model::PrimitiveEquation)
    (; solar_zenith, geometry) = model
    (; cos_zenith) = diagn.physics
    cos_zenith!(cos_zenith, solar_zenith, time, geometry)
end

function Base.show(io::IO, L::AbstractZenith)
    println(io, "$(typeof(L)) <: AbstractZenith")
    keys = propertynames(L)
    print_fields(io, L, keys)
end

export SolarZenith

"""Solar zenith angle varying with daily and seasonal cycle.
$(TYPEDFIELDS)"""
@kwdef struct SolarZenith{NF<:AbstractFloat} <: AbstractZenith
    # OPTIONS
    length_of_day::Second = Hour(24)
    length_of_year::Second = Day(365.25)
    equation_of_time::Bool = true
    seasonal_cycle::Bool = true

    # COEFFICIENTS
    solar_declination::SinSolarDeclination{NF} = SinSolarDeclination{NF}()
    time_correction::SolarTimeCorrection{NF} = SolarTimeCorrection{NF}()

    initial_time::Base.RefValue{DateTime} = Ref(DEFAULT_DATE)
end

function initialize!(
    S::AbstractZenith,
    initial_time::DateTime,
    model::AbstractModel
)
    S.initial_time[] = initial_time     # to fix the season if no seasonal cycle
end

"""
$(TYPEDSIGNATURES)
Fraction of year as angle in radians [0...2π].
TODO: Takes length of day/year as argument, but calls to Dates.Time(), Dates.dayofyear()
currently have these hardcoded."""
function year_angle(::Type{T}, time::DateTime, length_of_day::Second, length_of_year::Second) where T
    year2rad = convert(T, 2π/length_of_year.value)
    sec_of_day = Dates.second(Dates.Time(time).instant)
    return year2rad*(Dates.dayofyear(time)*length_of_day.value + sec_of_day)
end

"""
$(TYPEDSIGNATURES)
Fraction of day as angle in radians [0...2π].
TODO: Takes length of day as argument, but a call to Dates.Time()
currently have this hardcoded anyway."""
function solar_hour_angle(
    ::Type{T},
    time::DateTime,
    λ,                      # longitude in radians
    length_of_day::Second
) where T
    day2rad = convert(T, 2π/length_of_day.value)
    noon_in_sec = length_of_day.value ÷ 2
    sec_of_day = Dates.second(Dates.Time(time).instant)
    return (sec_of_day - noon_in_sec)*day2rad + convert(T, λ)
end

"""
$(TYPEDSIGNATURES)
Calculate cos of solar zenith angle with a daily cycle
at time `time`. Seasonal cycle or time correction may be disabled,
depending on parameters in SolarZenith."""
function cos_zenith!(
    cos_zenith::AbstractField,
    S::SolarZenith,
    time::DateTime,
    geometry::AbstractGeometry,
)
    NF = eltype(cos_zenith)
    (; sinlat, coslat, lons) = geometry
    (; length_of_day, length_of_year) = S
    @boundscheck geometry.spectral_grid.grid == cos_zenith.grid ||
        throw(DimensionMismatch(geometry.spectral_grid.grid, cos_zenith.grid))

    # g: angular fraction of year [0...2π] for Jan-01 to Dec-31
    time_of_year = S.seasonal_cycle ? time : S.initial_time[]
    g = year_angle(NF, time_of_year, length_of_day, length_of_year)

    # time correction [radians] due to the equation of time (sunrise/set oscillation)
    tc = S.equation_of_time ? S.time_correction(g) : zero(NF)
    
    # solar hour angle at 0˚E (longtiude offset added later)
    λ = 0
    solar_hour_angle_0E = solar_hour_angle(NF, time, λ, length_of_day) + tc

    # solar declination angle [radians] changing from tropic of cancer to capricorn
    # throughout the year measured by g [radians]
    δ = S.solar_declination(g)
    sinδ, cosδ = sincos(δ)

    # Launch kernel for solar zenith calculation
    launch!(architecture(cos_zenith), LinearWorkOrder, size(cos_zenith), solar_zenith_kernel!, 
            cos_zenith, solar_hour_angle_0E, sinδ, cosδ, sinlat, coslat, lons, cos_zenith.grid.whichring)
end

# Kernel for solar zenith calculation with daily cycle
@kernel inbounds=true function solar_zenith_kernel!(cos_zenith, @Const(solar_hour_angle_0E), @Const(sinδ), @Const(cosδ), @Const(sinlat), @Const(coslat), @Const(lons), @Const(whichring))
    ij = @index(Global, Linear)
<<<<<<< HEAD
    j = whichring[ij]
=======
    j = whichring(ij, cos_zenith)
>>>>>>> 7658ef33
    
    sinδsinϕ = sinδ * sinlat[j]
    cosδcosϕ = cosδ * coslat[j]
    h = solar_hour_angle_0E + lons[ij]      # solar hour angle at longitude λ in radians
    cos_zenith[ij] = max(0, sinδsinϕ + cosδcosϕ * cos(h))
end

export SolarZenithSeason

"""Solar zenith angle varying with seasonal cycle only.
$(TYPEDFIELDS)"""
Base.@kwdef struct SolarZenithSeason{NF<:AbstractFloat} <: AbstractZenith
    # OPTIONS
    length_of_day::Second = Hour(24)
    length_of_year::Second = Day(365.25)
    seasonal_cycle::Bool = true

    # COEFFICIENTS
    solar_declination::SinSolarDeclination{NF} = SinSolarDeclination{NF}()

    initial_time::Base.RefValue{DateTime} = Ref(DEFAULT_DATE)
end

"""
$(TYPEDSIGNATURES)
Calculate cos of solar zenith angle as daily average
at time `time`. Seasonal cycle or time correction may be disabled,
depending on parameters in SolarZenithSeason."""
function cos_zenith!(
    cos_zenith::AbstractField,
    S::SolarZenithSeason,
    time::DateTime,
    geometry::AbstractGeometry,
)
    NF = eltype(cos_zenith)
    (; sinlat, coslat, lat) = geometry
    (; length_of_day, length_of_year) = S
    @boundscheck geometry.spectral_grid.grid == cos_zenith.grid ||
        throw(DimensionMismatch(geometry.spectral_grid.grid, cos_zenith.grid))

    # g: angular fraction of year [0...2π] for Jan-01 to Dec-31
    time_of_year = S.seasonal_cycle ? time : S.initial_time[]
    g = year_angle(NF, time_of_year, length_of_day, length_of_year)
    
    # solar declination angle [radians] changing from tropic of cancer to capricorn
    # throughout the year measured by g [radians]
    δ = S.solar_declination(g)
    sinδ, cosδ = sincos(δ)

    # Launch kernel for seasonal solar zenith calculation
    launch!(architecture(cos_zenith), LinearWorkOrder, size(cos_zenith), solar_zenith_season_kernel!,
            cos_zenith, δ, sinδ, cosδ, sinlat, coslat, lat, cos_zenith.grid.whichring)
end

# Kernel for seasonal solar zenith calculation (daily average)
@kernel inbounds=true function solar_zenith_season_kernel!(cos_zenith, @Const(δ), @Const(sinδ), @Const(cosδ), @Const(sinlat), @Const(coslat), @Const(lat), @Const(whichring))
    ij = @index(Global, Linear)
<<<<<<< HEAD
    j = whichring[ij]
=======
    j = whichring(ij, cos_zenith)
>>>>>>> 7658ef33
    
    NF = eltype(cos_zenith)         # force type stability
    local h₀::NF                    # hour angle sunrise to sunset
    local cos_zenith_j::NF          # at latitude j

    ϕ = lat[j]
    h₀ = abs(δ) + abs(ϕ) < π/2 ?    # polar day/night?
         acos(-tan(ϕ) * tan(δ)) :   # if not: calculate length of day
         ϕ*δ > 0 ? π : 0            # polar day if signs are equal, otherwise polar night
    
    sinϕ, cosϕ = sinlat[j], coslat[j]
    cos_zenith_j = h₀*sinδ*sinϕ + cosδ*cosϕ*sin(h₀)
    cos_zenith_j /= π
    
    cos_zenith[ij] = cos_zenith_j
end<|MERGE_RESOLUTION|>--- conflicted
+++ resolved
@@ -231,11 +231,7 @@
 # Kernel for solar zenith calculation with daily cycle
 @kernel inbounds=true function solar_zenith_kernel!(cos_zenith, @Const(solar_hour_angle_0E), @Const(sinδ), @Const(cosδ), @Const(sinlat), @Const(coslat), @Const(lons), @Const(whichring))
     ij = @index(Global, Linear)
-<<<<<<< HEAD
     j = whichring[ij]
-=======
-    j = whichring(ij, cos_zenith)
->>>>>>> 7658ef33
     
     sinδsinϕ = sinδ * sinlat[j]
     cosδcosϕ = cosδ * coslat[j]
@@ -293,11 +289,7 @@
 # Kernel for seasonal solar zenith calculation (daily average)
 @kernel inbounds=true function solar_zenith_season_kernel!(cos_zenith, @Const(δ), @Const(sinδ), @Const(cosδ), @Const(sinlat), @Const(coslat), @Const(lat), @Const(whichring))
     ij = @index(Global, Linear)
-<<<<<<< HEAD
     j = whichring[ij]
-=======
-    j = whichring(ij, cos_zenith)
->>>>>>> 7658ef33
     
     NF = eltype(cos_zenith)         # force type stability
     local h₀::NF                    # hour angle sunrise to sunset
