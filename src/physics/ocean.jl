--- conflicted
+++ resolved
@@ -382,36 +382,25 @@
 
     (; mask) = model.land_sea_mask
 
-    # Frierson et al. 2006, eq (1)
+    # Frierson et al. 2006, eq (1), all W/m² except humidity flux in kg/m²/s
     Rsd = diagn.physics.surface_shortwave_down          # before albedo
     Rsu = diagn.physics.ocean.surface_shortwave_up      # reflected from albedo
     Rld = diagn.physics.surface_longwave_down
     Rlu = diagn.physics.ocean.surface_longwave_up
-    Ev = diagn.physics.ocean.surface_humidity_flux
     S = diagn.physics.ocean.sensible_heat_flux
+    H = diagn.physics.ocean.surface_humidity_flux       # [kg/m²/s]
+
+    params = (; Δt_C₀, Lᵥ)                              # pack into NamedTuple for kernel
 
     launch!(architecture(sst), LinearWorkOrder, size(sst), slab_ocean_kernel!,
-<<<<<<< HEAD
-        sst, ice, mask, Rsd, Rsu, Rld, Rlu, Ev, S,
-        insulation, Δt_C₀, Lᵥ)
-=======
-        sst, mask, Rsd, Rsu, Rld, Rlu, Ev, S, Δt_C₀, Lᵥ)
->>>>>>> 7b0f8d24
-
+        sst, mask, Rsd, Rsu, Rld, Rlu, H, S, params)
     return nothing
 end
 
-<<<<<<< HEAD
-@kernel inbounds=true function slab_ocean_kernel!(
-    sst, ice, mask, Rsd, Rsu, Rld, Rlu, Ev, S,
-    @Const(insulation), @Const(Δt_C₀), @Const(Lᵥ),
-)
-=======
-@kernel inbounds=true function slab_ocean_kernel!(sst, mask, Rsd, Rsu, Rld, Rlu, Ev, S, Δt_C₀, Lᵥ)
->>>>>>> 7b0f8d24
+@kernel inbounds=true function slab_ocean_kernel!(sst, mask, Rsd, Rsu, Rld, Rlu, H, S, params)
     ij = @index(Global, Linear)         # every grid point ij
-
     if mask[ij] < 1                     # at least partially ocean
-        sst[ij] += Δt_C₀*(Rsd[ij] - Rsu[ij] - Rlu[ij] + Rld[ij] - Lᵥ*Ev[ij] - S[ij])
+        (; Δt_C₀, Lᵥ) = params
+        sst[ij] += Δt_C₀*(Rsd[ij] - Rsu[ij] - Rlu[ij] + Rld[ij] - Lᵥ*H[ij] - S[ij])
     end
 end