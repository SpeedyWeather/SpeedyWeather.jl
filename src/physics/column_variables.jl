# function barrier
function get_column!(   
    C::ColumnVariables,
    D::DiagnosticVariables,
    P::PrognosticVariables,
    ij::Integer,        # grid point index
    jring::Integer,     # ring index 1 around North Pole to J around South Pole
    model::PrimitiveEquation,
)
    get_column!(C, D, P, ij, jring, model.geometry, model.constants, model.orography, model.land_sea_mask)
end

"""
$(TYPEDSIGNATURES)
Update `C::ColumnVariables` by copying the prognostic variables from `D::DiagnosticVariables`
at gridpoint index `ij`. Provide `G::Geometry` for coordinate information."""
function get_column!(   C::ColumnVariables,
                        D::DiagnosticVariables,
                        P::PrognosticVariables,
                        ij::Integer,        # grid point index
                        jring::Integer,     # ring index 1 around North Pole to J around South Pole
                        G::Geometry,
                        constants::DynamicsConstants,
                        O::AbstractOrography,
                        L::AbstractLandSeaMask)

    (;σ_levels_full,ln_σ_levels_full) = G

    @boundscheck C.nlev == D.nlev || throw(BoundsError)

    C.latd = G.latds[ij]        # pull latitude, longitude [˚N,˚E] for gridpoint ij from Geometry
    C.lond = G.londs[ij]
    C.ij = ij                   # grid-point index
    C.jring = jring             # ring index j of column, used to index latitude vectors
    C.land_fraction = L.land_sea_mask[ij]
    C.orography = O.orography[ij]
    C.surface_geopotential = C.orography*constants.gravity

    # pressure [Pa] or [log(Pa)]
    lnpₛ = D.surface.pres_grid[ij]          # logarithm of surf pressure used in dynamics
    pₛ = exp(lnpₛ)                          # convert back here
    C.ln_pres .= ln_σ_levels_full .+ lnpₛ   # log pressure on every level ln(p) = ln(σ) + ln(pₛ)
    C.pres[1:end-1] .= σ_levels_full.*pₛ    # pressure on every level p = σ*pₛ
    C.pres[end] = pₛ                        # last element is surface pressure pₛ

    @inbounds for (k,layer) = enumerate(D.layers)   # read out prognostic variables on grid
        C.u[k] = layer.grid_variables.u_grid[ij]
        C.v[k] = layer.grid_variables.v_grid[ij]
        C.temp[k] = layer.grid_variables.temp_grid[ij]
<<<<<<< HEAD
        C.humid[k] = layer.grid_variables.humid_grid[ij]
        C.temp_virt[k] = layer.grid_variables.temp_virt_grid[ij]
=======
        C.temp_virt[k] = layer.grid_variables.temp_virt_grid[ij]    # actually diagnostic
        C.humid[k] = layer.grid_variables.humid_grid[ij] 
>>>>>>> e5abef46
    end

    # TODO skin = surface approximation for now
    C.skin_temperature_sea = P.ocean.sea_surface_temperature[ij]
    C.skin_temperature_land = P.land.land_surface_temperature[ij]
    C.soil_moisture_availability = D.surface.soil_moisture_availability[ij]
end

"""Recalculate ring index if not provided."""
function get_column!(   C::ColumnVariables,
                        D::DiagnosticVariables,
                        P::PrognosticVariables,
                        ij::Int,            # grid point index
                        model::PrimitiveEquation)

    SG = model.spectral_grid
    rings = eachring(SG.Grid,SG.nlat_half)
    jring = whichring(ij,rings)
    get_column!(C,D,P,ij,jring,model)
end

function get_column(    S::AbstractSimulation,
                        ij::Integer,
                        verbose::Bool = true)
    (;prognostic_variables, diagnostic_variables) = S

    column = deepcopy(S.diagnostic_variables.columns[1])
    reset_column!(column)

    get_column!(column,
                diagnostic_variables,
                prognostic_variables,
                ij,
                model)

    # execute all parameterizations for this column to return a consistent state
    parameterization_tendencies!(column,S.model)

    verbose && @info "Receiving column at $(column.latd)˚N, $(column.lond)˚E."
    return column
end

"""
$(TYPEDSIGNATURES)
Write the parametrization tendencies from `C::ColumnVariables` into the horizontal fields
of tendencies stored in `D::DiagnosticVariables` at gridpoint index `ij`."""
function write_column_tendencies!(  D::DiagnosticVariables,
                                    column::ColumnVariables,
                                    C::DynamicsConstants,
                                    ij::Int)            # grid point index

    (; nlev) = column
    @boundscheck nlev == D.nlev || throw(BoundsError)

    @inbounds for (k,layer) = enumerate(D.layers)
        layer.tendencies.u_tend_grid[ij] = column.u_tend[k]
        layer.tendencies.v_tend_grid[ij] = column.v_tend[k]
        layer.tendencies.temp_tend_grid[ij] = column.temp_tend[k]
        layer.tendencies.humid_tend_grid[ij] = column.humid_tend[k]
    end

    # accumulate (set back to zero when netcdf output)
    D.surface.precip_large_scale[ij] += column.precip_large_scale
    D.surface.precip_convection[ij] += column.precip_convection

    # Output cloud top in height [m] from geopotential height divided by gravity,
    # but NaN for no clouds
    # D.surface.cloud_top[ij] = column.cloud_top == nlev+1 ? NaN : column.geopot[column.cloud_top]
    # D.surface.cloud_top[ij] /= C.gravity
    
    # just use layer index 1 (top) to nlev (surface) for analysis, but 0 for no clouds
    D.surface.cloud_top[ij] = column.cloud_top == nlev+1 ? 0 : column.cloud_top
    return nothing
end

"""
$(TYPEDSIGNATURES)
Set the accumulators (tendencies but also vertical sums and similar) back to zero
for `column` to be reused at other grid points."""
function reset_column!(column::ColumnVariables{NF}) where NF

    # set tendencies to 0 for += accumulation
    column.u_tend .= 0
    column.v_tend .= 0
    column.temp_tend .= 0
    column.humid_tend .= 0

    # set fluxes to 0 for += accumulation
    column.flux_u_upward .= 0
    column.flux_u_downward .= 0
    column.flux_v_upward .= 0
    column.flux_v_downward .= 0
    column.flux_humid_upward .= 0
    column.flux_humid_downward .= 0
    column.flux_temp_upward .= 0
    column.flux_temp_downward .= 0

    # Convection
    column.cloud_top = column.nlev+1            # also diagnostic from condensation
    column.conditional_instability = false
    column.activate_convection = false
    column.excess_humid = 0
    column.precip_convection = 0

    # Large-scale condensation
    column.precip_large_scale = 0
    return nothing
end

# iterator for convenience
eachlayer(column::ColumnVariables) = Base.OneTo(column.nlev)
Base.eachindex(column::ColumnVariables) = Base.OneTo(column.nlev)<|MERGE_RESOLUTION|>--- conflicted
+++ resolved
@@ -47,13 +47,8 @@
         C.u[k] = layer.grid_variables.u_grid[ij]
         C.v[k] = layer.grid_variables.v_grid[ij]
         C.temp[k] = layer.grid_variables.temp_grid[ij]
-<<<<<<< HEAD
-        C.humid[k] = layer.grid_variables.humid_grid[ij]
-        C.temp_virt[k] = layer.grid_variables.temp_virt_grid[ij]
-=======
         C.temp_virt[k] = layer.grid_variables.temp_virt_grid[ij]    # actually diagnostic
         C.humid[k] = layer.grid_variables.humid_grid[ij] 
->>>>>>> e5abef46
     end
 
     # TODO skin = surface approximation for now
