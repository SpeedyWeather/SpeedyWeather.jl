function surface_fluxes!(column::ColumnVariables,model::PrimitiveEquation)

    # get temperature, humidity and density at surface
    surface_thermodynamics!(column,model.surface_thermodynamics,model.constants,model)

    # also calculates surface wind speed necessary for other fluxes too
    surface_wind_stress!(column,model.surface_wind)

    # now call other heat and humidity fluxes
    sensible_heat_flux!(column,model.surface_heat_flux,model.constants)
    evaporation!(column,model)
end

struct SurfaceThermodynamicsConstant{NF<:AbstractFloat} <: AbstractSurfaceThermodynamics{NF} end
struct SurfaceThermodynamicsExtrapolate{NF<:AbstractFloat} <: AbstractSurfaceThermodynamics{NF} end

SurfaceThermodynamicsConstant(SG::SpectralGrid) = SurfaceThermodynamicsConstant{SG.NF}()
SurfaceThermodynamicsExtrapolate(SG::SpectralGrid) = SurfaceThermodynamicsExtrapolate{SG.NF}()

function surface_thermodynamics!(   column::ColumnVariables,
                                    ::SurfaceThermodynamicsConstant,
                                    C::DynamicsConstants,
                                    model::PrimitiveWet)

    # surface value is same as lowest model level
    column.surface_temp = column.temp[end]      # todo use constant POTENTIAL temperature
    column.surface_humid = column.humid[end]    # humidity at surface is the same as 

    # surface air density via virtual temperature
    (;R_dry,μ_virt_temp) = C
    T = column.surface_temp     # surface air temperature
    q = column.surface_humid    # surface humidity
    Tᵥ = T*(1 + μ_virt_temp*q)  # virtual temperature
    column.surface_air_density = column.pres[end]/R_dry/Tᵥ
end

function surface_thermodynamics!(   column::ColumnVariables,
                                    ::SurfaceThermodynamicsConstant,
                                    C::DynamicsConstants,
                                    model::PrimitiveDry)

    # surface value is same as lowest model level
    column.surface_temp = column.temp[end]   # todo use constant POTENTIAL temperature
    column.surface_air_density = column.pres[end]/C.R_dry/column.surface_temp
end

Base.@kwdef struct SurfaceWind{NF<:AbstractFloat} <: AbstractSurfaceWind{NF}
    "Ratio of near-surface wind to lowest-level wind [1]"
    f_wind::NF = 0.95

    "Wind speed of sub-grid scale gusts [m/s]"
    V_gust::NF = 5

    # TODO make this orography dependent
    "Drag coefficient over land (orography = 0) [1]"
    drag_land::NF = 2.4e-3
    
    "Drag coefficient over sea [1]"
    drag_sea::NF = 1.8e-3

    "Flux limiter [kg/m/s²]"
    max_flux::NF = 0.1
end

SurfaceWind(SG::SpectralGrid;kwargs...) = SurfaceWind{SG.NF}(;kwargs...)

function surface_wind_stress!(  column::ColumnVariables{NF},
                                surface_wind::SurfaceWind) where NF

    (;land_fraction) = column
    (;f_wind, V_gust, drag_land, drag_sea) = surface_wind
    (;max_flux) = surface_wind

    # SPEEDY documentation eq. 49
    column.surface_u = f_wind*column.u[end] 
    column.surface_v = f_wind*column.v[end]
    (;surface_u, surface_v) = column

    # SPEEDY documentation eq. 50
    column.surface_wind_speed = sqrt(surface_u^2 + surface_v^2 + V_gust^2)

    # surface wind stress: quadratic drag, fractional land-sea mask
    ρ = column.surface_air_density
    V₀ = column.surface_wind_speed
    drag = land_fraction*drag_land + (1-land_fraction)*drag_sea

    # add flux limiter to avoid heavy drag in (initial) shock
    u_flux = ρ*drag*V₀*surface_u
    v_flux = ρ*drag*V₀*surface_v
    column.flux_u_upward[end] -= clamp(u_flux,-max_flux,max_flux)
    column.flux_v_upward[end] -= clamp(v_flux,-max_flux,max_flux)

    # SPEEDY documentation eq. 52, 53, accumulate fluxes with +=
    # column.flux_u_upward[end] -= ρ*drag*V₀*surface_u
    # column.flux_v_upward[end] -= ρ*drag*V₀*surface_v
    
    return nothing
end

Base.@kwdef struct SurfaceSensibleHeat{NF<:AbstractFloat} <: AbstractSurfaceHeat{NF}
    heat_exchange_land::NF = 1.2e-3    # for neutral stability
    heat_exchange_sea::NF = 0.9e-3
    max_flux::NF = 100
end

SurfaceSensibleHeat(SG::SpectralGrid;kwargs...) = SurfaceSensibleHeat{SG.NF}(;kwargs...)

function sensible_heat_flux!(   column::ColumnVariables{NF},
                                heat_flux::SurfaceSensibleHeat,
                                C::DynamicsConstants) where NF
    (;cₚ) = C
    (;heat_exchange_land, heat_exchange_sea, max_flux) = heat_flux

    ρ = column.surface_air_density
    V₀ = column.surface_wind_speed
    T_skin_sea = column.skin_temperature_sea
    T_skin_land = column.skin_temperature_land
    T = column.surface_temp
    land_fraction = column.land_fraction

    # SPEEDY documentation Eq. 54 and 56
    flux_land = ρ*heat_exchange_land*V₀*cₚ*(T_skin_land - T)
    flux_sea  = ρ*heat_exchange_sea*V₀*cₚ*(T_skin_sea  - T)

    # flux limiter
    flux_land = clamp(flux_land,-max_flux,max_flux)
    flux_sea = clamp(flux_sea,-max_flux,max_flux)

    # mix fluxes for fractional land-sea mask
    land_available = isfinite(T_skin_land)
    sea_available = isfinite(T_skin_sea)

    if land_available && sea_available
        column.flux_temp_upward[end] += land_fraction*flux_land + (1-land_fraction)*flux_sea

    # but in case only land or sea are available use those ones only
    elseif land_available
        column.flux_temp_upward[end] += flux_land

    elseif sea_available
        column.flux_temp_upward[end] += flux_sea

    # or no flux in case none is defined (shouldn't happen with default surface data)
    # else   # doesn't have to be executed because fluxes are accumulated
    #   column.flux_temp_upward[end] += 0
    end
    return nothing
end

Base.@kwdef struct SurfaceEvaporation{NF<:AbstractFloat} <: AbstractEvaporation{NF}
    moisture_exchange_land::NF = 1.2e-3    # for neutral stability
    moisture_exchange_sea::NF = 0.9e-3
end

SurfaceEvaporation(SG::SpectralGrid;kwargs...) = SurfaceEvaporation{SG.NF}(;kwargs...)

# don't do anything for dry core
function evaporation!(  column::ColumnVariables,
                        model::PrimitiveDry)
    return nothing
end

# function barrier
function evaporation!(  column::ColumnVariables,
                        model::PrimitiveWet)
    evaporation!(column,model.evaporation,model.clausis_clapeyron)
end

function evaporation!(  column::ColumnVariables{NF},
                        evaporation::SurfaceEvaporation,
                        clausius_clapeyron::AbstractClausiusClapeyron) where NF

    (;skin_temperature_sea, skin_temperature_land, pres) = column
<<<<<<< HEAD
    (;moisture_exchange_land, moisture_exchange_sea) = evaporation
=======
    moisture_exchange_land = convert(NF,evaporation.moisture_exchange_land)
    moisture_exchange_sea  = convert(NF,evaporation.moisture_exchange_sea)
>>>>>>> 648701e6
    α = column.soil_moisture_availability

    # SATURATION HUMIDITY OVER LAND AND OCEAN
    surface_pressure = pres[end]
    sat_humid_land = saturation_humidity(skin_temperature_land,surface_pressure,clausius_clapeyron)
    sat_humid_sea = saturation_humidity(skin_temperature_sea,surface_pressure,clausius_clapeyron)

    ρ = column.surface_air_density
    V₀ = column.surface_wind_speed
    land_fraction = column.land_fraction
    (;surface_humid) = column
    flux_sea = ρ*moisture_exchange_sea*V₀*max(sat_humid_sea  - surface_humid,0)
    flux_land = ρ*moisture_exchange_land*V₀*α*max(sat_humid_land  - surface_humid,0)

    # mix fluxes for fractional land-sea mask
    land_available = isfinite(skin_temperature_land) && isfinite(α)
    sea_available = isfinite(skin_temperature_sea)

    if land_available && sea_available
        column.flux_humid_upward[end] += land_fraction*flux_land + (1-land_fraction)*flux_sea

    # but in case only land or sea are available use those ones only
    elseif land_available
        column.flux_humid_upward[end] += flux_land

    elseif sea_available
        column.flux_humid_upward[end] += flux_sea

    # or no flux in case none is defined (shouldn't happen with default surface data)
    # else   # doesn't have to be executed because fluxes are accumulated
    #   column.flux_temp_upward[end] += 0
    end
end<|MERGE_RESOLUTION|>--- conflicted
+++ resolved
@@ -171,12 +171,7 @@
                         clausius_clapeyron::AbstractClausiusClapeyron) where NF
 
     (;skin_temperature_sea, skin_temperature_land, pres) = column
-<<<<<<< HEAD
     (;moisture_exchange_land, moisture_exchange_sea) = evaporation
-=======
-    moisture_exchange_land = convert(NF,evaporation.moisture_exchange_land)
-    moisture_exchange_sea  = convert(NF,evaporation.moisture_exchange_sea)
->>>>>>> 648701e6
     α = column.soil_moisture_availability
 
     # SATURATION HUMIDITY OVER LAND AND OCEAN
