--- conflicted
+++ resolved
@@ -41,38 +41,24 @@
     "[OPTION] Use drag coefficient from calculated following model.boundary_layer_drag"
     use_boundary_layer_drag::Bool = true
 
-<<<<<<< HEAD
     "[OPTION] Or fixed drag coefficient for heat fluxes over ocean"
     drag::NF = 0.9e-3
-=======
-    "Otherwise, use the following drag coefficient for heat fluxes over ocean"
-    heat_exchange::NF = 0.9e-3
-
-    "Sea ice insulating surface heat fluxes []"
+
+    "[OPTION] Sea ice insulating surface heat fluxes [1]"
     sea_ice_insulation::NF = 0.01
->>>>>>> 7b0f8d24
 end
 
 Adapt.@adapt_structure SurfaceOceanHeatFlux
 SurfaceOceanHeatFlux(SG::SpectralGrid; kwargs...) = SurfaceOceanHeatFlux{SG.NF}(; kwargs...)
 initialize!(::SurfaceOceanHeatFlux, ::PrimitiveEquation) = nothing
 
-<<<<<<< HEAD
-function surface_heat_flux!(ij, diagn, progn, heat_flux::SurfaceOceanHeatFlux, model)
-
+@propagate_inbounds function surface_heat_flux!(ij, diagn, progn, heat_flux::SurfaceOceanHeatFlux, model)
+    
     nlayers = model.geometry.nlayers
     cₚ = model.atmosphere.heat_capacity
     ρ = diagn.physics.surface_air_density[ij]
     V₀ = diagn.physics.surface_wind_speed[ij]
-=======
-function surface_heat_flux!(
-    column::ColumnVariables,
-    heat_flux::SurfaceOceanHeatFlux,
-    model::PrimitiveEquation,
-)
-    cₚ = model.atmosphere.heat_capacity
-    (; heat_exchange, sea_ice_insulation) = heat_flux
->>>>>>> 7b0f8d24
+    sea_ice_concentration = progn.ocean.sea_ice_concentration[ij]
 
     # TODO actually implement skin temperature?
     T_skin_ocean = progn.ocean.sea_surface_temperature[ij]
@@ -85,19 +71,12 @@
     drag_ocean = heat_flux.use_boundary_layer_drag ? d : heat_flux.drag
 
     # SPEEDY documentation Eq. 54/56, land/sea fraction included
-<<<<<<< HEAD
     # Only flux from ocean if available (not NaN) otherwise zero flux
     # leave out *cₚ here but include below to avoid division
     flux_ocean  = isfinite(T_skin_ocean) ? ρ*drag_ocean*V₀*(T_skin_ocean  - T) : zero(T_skin_ocean)
-=======
-    # Only flux from sea if available (not NaN) otherwise zero flux
-    flux_ocean  = isfinite(T_skin_ocean) ? ρ*drag_ocean*V₀*cₚ*(T_skin_ocean  - T) : zero(T_skin_ocean)
-    
+
     # sea ice insulation: more sea ice ⇒ smaller flux (ℵ / ℵ₀ scaling)
-    flux_ocean /= 1 + column.sea_ice_concentration / sea_ice_insulation
-    
-    column.sensible_heat_flux_ocean = flux_ocean    # to store ocean flux separately too
->>>>>>> 7b0f8d24
+    flux_ocean /= 1 + sea_ice_concentration / heat_flux.sea_ice_insulation
     
     # store without weighting by land fraction for coupling [W/m²]
     diagn.physics.ocean.sensible_heat_flux[ij] = flux_ocean*cₚ  # to store ocean flux separately too
@@ -124,23 +103,17 @@
     "[OPTION] Use drag coefficient from calculated following model.boundary_layer_drag"
     use_boundary_layer_drag::Bool = true
 
-<<<<<<< HEAD
     "[OPTION] Or fixed drag coefficient for heat fluxes over land"
     drag::NF = 1.2e-3       # for neutral stability
-=======
-    "Otherwise, use the following drag coefficient for heat fluxes over land"
-    heat_exchange::NF = 1.2e-3    # for neutral stability
-
-    "e-folding depth [m] controlling how snow insulates surface heat fluxes"
+
+    "[OPTION] Snow insulation depth [m], e-folding depth reducing surface heat fluxes"
     snow_insulation_depth::NF = 0.05
->>>>>>> 7b0f8d24
 end
 
 Adapt.@adapt_structure SurfaceLandHeatFlux
 SurfaceLandHeatFlux(SG::SpectralGrid; kwargs...) = SurfaceLandHeatFlux{SG.NF}(; kwargs...)
 initialize!(::SurfaceLandHeatFlux, ::PrimitiveEquation) = nothing
 
-<<<<<<< HEAD
 @propagate_inbounds function surface_heat_flux!(ij, diagn, progn, heat_flux::SurfaceLandHeatFlux, model)
     
     surface = model.geometry.nlayers
@@ -148,42 +121,27 @@
     pₛ = diagn.grid.pres_grid_prev[ij]                  # surface pressure [Pa]
     ρ = diagn.physics.surface_air_density[ij]
     V₀ = diagn.physics.surface_wind_speed[ij]
-=======
-function surface_heat_flux!(
-    column::ColumnVariables,
-    heat_flux::SurfaceLandHeatFlux,
-    model::PrimitiveEquation,
-)
-    cₚ = model.atmosphere.heat_capacity
-    (; heat_exchange, snow_insulation_depth) = heat_flux
->>>>>>> 7b0f8d24
 
     # TODO actually implement skin temperature?
     T_skin_land = progn.land.soil_temperature[ij, 1]    # uppermost land layer with index 1
     T = diagn.physics.surface_air_temperature[ij]
     land_fraction = model.land_sea_mask.mask[ij]
+    snow_depth = progn.land.snow_depth[ij]
 
     # drag coefficient
     d = diagn.physics.boundary_layer_drag[ij]
     drag_land = heat_flux.use_boundary_layer_drag ? d : heat_flux.drag
 
     # SPEEDY documentation Eq. 54/56, land/sea fraction included
-<<<<<<< HEAD
     # Only flux from land if available (not NaN) otherwise zero flux
     # leave out *cₚ here but include below to avoid division
     flux_land  = isfinite(T_skin_land) ? ρ*drag_land*V₀*(T_skin_land  - T) : zero(T_skin_land)
     
+    # snow insulation: deeper snow ⇒ smaller flux (S / S₀ depth scaling)
+    flux_land /= 1 + snow_depth[ij] / heat_flux.snow_insulation_depth
+
     # store without weighting by land fraction for coupling [W/m²]
     diagn.physics.land.sensible_heat_flux[ij] = flux_land*cₚ  # store land flux separately too
-=======
-    # Only flux from sea if available (not NaN) otherwise zero flux
-    flux_land  = isfinite(T_skin_land) ? ρ*drag_land*V₀*cₚ*(T_skin_land  - T) : zero(T_skin_land)
-    
-    # snow insulation: deeper snow ⇒ smaller flux (S / S₀ depth scaling)
-    flux_land /= 1 + column.snow_depth / snow_insulation_depth
-
-    column.sensible_heat_flux_land = flux_land  # store land flux separately too
->>>>>>> 7b0f8d24
     flux_land *= land_fraction                  # weight by land fraction of land-sea mask
     
     # output/diagnose: ocean sets flux (=), land accumulates (+=)
