abstract type AbstractSurfaceHeatFlux <: AbstractParameterization end

export SurfaceHeatFlux
<<<<<<< HEAD
@parameterized @kwdef struct SurfaceHeatFlux{Ocean, Land} <: AbstractSurfaceHeatFlux
    @component ocean::Ocean = SurfaceOceanHeatFlux()
    @component land::Land = SurfaceLandHeatFlux()
=======

"""Composite surface (sensible) heat flux type that holds flux
for ocean and land (each of any type) separately. Fields are
$(TYPEDFIELDS)"""
@kwdef struct SurfaceHeatFlux{Ocean, Land} <: AbstractSurfaceHeatFlux
    ocean::Ocean = SurfaceOceanHeatFlux()
    land::Land = SurfaceLandHeatFlux()
>>>>>>> 5008171e
end

Adapt.@adapt_structure SurfaceHeatFlux

# generator function
function SurfaceHeatFlux(
        SG::SpectralGrid;
        ocean = SurfaceOceanHeatFlux(SG),
        land = SurfaceLandHeatFlux(SG)
    )
    return SurfaceHeatFlux(; ocean, land)
end

function initialize!(S::SurfaceHeatFlux, model::PrimitiveEquation)
    initialize!(S.ocean, model)
    return initialize!(S.land, model)
end

# call first ocean flux then land flux
@propagate_inbounds function parameterization!(ij, diagn, progn, heat_flux::SurfaceHeatFlux, model)
    surface_heat_flux!(ij, diagn, progn, heat_flux.ocean, model)
    return surface_heat_flux!(ij, diagn, progn, heat_flux.land, model)
end

export SurfaceOceanHeatFlux
<<<<<<< HEAD
@parameterized @kwdef struct SurfaceOceanHeatFlux{NF} <: AbstractSurfaceHeatFlux
    "Use (possibly) flow-dependent column.boundary_layer_drag coefficient"
    use_boundary_layer_drag::Bool = true

    "Otherwise, use the following drag coefficient for heat fluxes over ocean"
    @param heat_exchange::NF = 0.9e-3 (bounds=Nonnegative,)

    "Sea ice insulating surface heat fluxes []"
    @param sea_ice_insulation::NF = 0.01 (bounds=Positive,)
=======

"""Surface sensible heat flux parameterization over ocean. Calculates the 
turbulent exchange of sensible heat between the ocean surface and the atmosphere
based on temperature differences and wind speed. Uses bulk aerodynamic formulas
with drag coefficients. Fields are $(TYPEDFIELDS)"""
@kwdef struct SurfaceOceanHeatFlux{NF} <: AbstractSurfaceHeatFlux
    "[OPTION] Use drag coefficient from calculated following model.boundary_layer_drag"
    use_boundary_layer_drag::Bool = true

    "[OPTION] Or fixed drag coefficient for heat fluxes over ocean"
    drag::NF = 0.9e-3

    "[OPTION] Sea ice insulating surface heat fluxes [1]"
    sea_ice_insulation::NF = 0.01
>>>>>>> 5008171e
end

Adapt.@adapt_structure SurfaceOceanHeatFlux
SurfaceOceanHeatFlux(SG::SpectralGrid; kwargs...) = SurfaceOceanHeatFlux{SG.NF}(; kwargs...)
initialize!(::SurfaceOceanHeatFlux, ::PrimitiveEquation) = nothing

@propagate_inbounds function surface_heat_flux!(ij, diagn, progn, heat_flux::SurfaceOceanHeatFlux, model)

    nlayers = model.geometry.nlayers
    cₚ = model.atmosphere.heat_capacity
    ρ = diagn.physics.surface_air_density[ij]
    V₀ = diagn.physics.surface_wind_speed[ij]
    sea_ice_concentration = haskey(progn.ocean, :sea_ice_concentration) ?
        progn.ocean.sea_ice_concentration[ij] : zero(ρ)

    # TODO actually implement skin temperature?
    SST = progn.ocean.sea_surface_temperature[ij]
    T = diagn.physics.surface_air_temperature[ij]
    land_fraction = model.land_sea_mask.mask[ij]
    pₛ = diagn.grid.pres_grid_prev[ij]

    # drag coefficient
    d = diagn.physics.boundary_layer_drag[ij]
    drag_ocean = heat_flux.use_boundary_layer_drag ? d : heat_flux.drag

    # SPEEDY documentation Eq. 54/56, land/sea fraction included
    # Only flux from ocean if available (not NaN) otherwise zero flux
    # leave out *cₚ here but include below to avoid division
    flux_ocean = isfinite(SST) ? ρ * drag_ocean * V₀ * (SST - T) : zero(SST)

    # sea ice insulation: more sea ice ⇒ smaller flux (ℵ / ℵ₀ scaling)
    flux_ocean /= 1 + sea_ice_concentration / heat_flux.sea_ice_insulation

    # store without weighting by land fraction for coupling [W/m²]
    diagn.physics.ocean.sensible_heat_flux[ij] = flux_ocean * cₚ  # to store ocean flux separately too

    flux_ocean *= (1 - land_fraction)                             # weight by ocean fraction of land-sea mask

    # output/diagnostics: ocean sets the flux (=), land accumulates (+=)
    diagn.physics.sensible_heat_flux[ij] = flux_ocean * cₚ        # [W/m²]

    # accumulate with += into end=lowermost layer total flux
    diagn.tendencies.temp_tend_grid[ij, nlayers] += surface_flux_to_tendency(flux_ocean, pₛ, model)
    return nothing
end


export SurfaceLandHeatFlux
<<<<<<< HEAD
@parameterized @kwdef struct SurfaceLandHeatFlux{NF} <: AbstractSurfaceHeatFlux
    "Use (possibly) flow-dependent column.boundary_layer_drag coefficient"
    use_boundary_layer_drag::Bool = true

    "Otherwise, use the following drag coefficient for heat fluxes over land"
    @param heat_exchange::NF = 1.2e-3 (bounds=Nonnegative,)    # for neutral stability

    "e-folding depth [m] controlling how snow insulates surface heat fluxes"
    @param snow_insulation_depth::NF = 0.05 (bounds=Positive,)
=======

"""Surface sensible heat flux parameterization over land. Calculates the 
turbulent exchange of sensible heat between the land surface and the atmosphere
based on soil temperature differences and wind speed. Uses bulk aerodynamic 
formulas with drag coefficients that can account for surface roughness. 
Fields are $(TYPEDFIELDS)"""
@kwdef struct SurfaceLandHeatFlux{NF} <: AbstractSurfaceHeatFlux
    "[OPTION] Use drag coefficient from calculated following model.boundary_layer_drag"
    use_boundary_layer_drag::Bool = true

    "[OPTION] Or fixed drag coefficient for heat fluxes over land"
    drag::NF = 1.2e-3       # for neutral stability

    "[OPTION] Snow insulation depth [m], e-folding depth reducing surface heat fluxes"
    snow_insulation_depth::NF = 0.05
>>>>>>> 5008171e
end

Adapt.@adapt_structure SurfaceLandHeatFlux
SurfaceLandHeatFlux(SG::SpectralGrid; kwargs...) = SurfaceLandHeatFlux{SG.NF}(; kwargs...)
initialize!(::SurfaceLandHeatFlux, ::PrimitiveEquation) = nothing

@propagate_inbounds function surface_heat_flux!(ij, diagn, progn, heat_flux::SurfaceLandHeatFlux, model)

    surface = model.geometry.nlayers
    cₚ = model.atmosphere.heat_capacity
    pₛ = diagn.grid.pres_grid_prev[ij]                  # surface pressure [Pa]
    ρ = diagn.physics.surface_air_density[ij]
    V₀ = diagn.physics.surface_wind_speed[ij]

    # TODO actually implement skin temperature?
    T_skin_land = progn.land.soil_temperature[ij, 1]    # uppermost land layer with index 1
    T = diagn.physics.surface_air_temperature[ij]
    land_fraction = model.land_sea_mask.mask[ij]
    snow_depth = haskey(progn.land, :snow_depth) ? progn.land.snow_depth[ij] : zero(T)

    # drag coefficient
    d = diagn.physics.boundary_layer_drag[ij]
    drag_land = heat_flux.use_boundary_layer_drag ? d : heat_flux.drag

    # SPEEDY documentation Eq. 54/56, land/sea fraction included
    # Only flux from land if available (not NaN) otherwise zero flux
    # leave out *cₚ here but include below to avoid division
    flux_land = isfinite(T_skin_land) ? ρ * drag_land * V₀ * (T_skin_land - T) : zero(T)

    # snow insulation: deeper snow ⇒ smaller flux (S / S₀ depth scaling)
    flux_land /= 1 + snow_depth / heat_flux.snow_insulation_depth

    # store without weighting by land fraction for coupling [W/m²]
    diagn.physics.land.sensible_heat_flux[ij] = flux_land * cₚ  # store land flux separately too
    flux_land *= land_fraction                  # weight by land fraction of land-sea mask

    # output/diagnose: ocean sets flux (=), land accumulates (+=)
    diagn.physics.sensible_heat_flux[ij] += flux_land * cₚ    # [W/m²]

    # accumulate with += into end=lowermost layer total flux
    diagn.tendencies.temp_tend_grid[ij, surface] += surface_flux_to_tendency(flux_land, pₛ, model)
    return nothing
end

## ----

export PrescribedOceanHeatFlux

"""Prescribed surface sensible heat flux over ocean. Reads heat flux values
from external data sources instead of calculating them dynamically. Useful for
coupled model runs where ocean heat fluxes are provided by an ocean model
or for sensitivity experiments with fixed flux patterns."""
struct PrescribedOceanHeatFlux <: AbstractSurfaceHeatFlux end
Adapt.@adapt_structure PrescribedOceanHeatFlux
PrescribedOceanHeatFlux(::SpectralGrid) = PrescribedOceanHeatFlux()
initialize!(::PrescribedOceanHeatFlux, ::PrimitiveEquation) = nothing

@propagate_inbounds function surface_heat_flux!(ij, diagn, progn, ::PrescribedOceanHeatFlux, model)
    land_fraction = model.land_sea_mask.mask[ij]
    pₛ = diagn.grid.pres_grid_prev[ij]          # surface pressure [Pa]
    cₚ = model.atmosphere.heat_capacity
    surface = model.geometry.nlayers

    # read in a prescribed flux
    flux_ocean = progn.ocean.sensible_heat_flux[ij]

    # store without weighting by land fraction for coupling
    diagn.physics.ocean.sensible_heat_flux[ij] = flux_ocean    # store ocean flux separately too

    flux_ocean *= (1 - land_fraction)             # weight by ocean fraction of land-sea mask

    # output/diagnose: ocean sets flux (=), land accumulates (+=)
    diagn.physics.sensible_heat_flux[ij] = flux_ocean

    # accumulate with += into end=lowermost layer total flux
    flux_ocean /= cₚ                            # [W/m²] -> [K/s]
    diagn.tendencies.temp_tend_grid[ij, surface] += surface_flux_to_tendency(flux_ocean, pₛ, model)
    return nothing
end

## ----

export PrescribedLandHeatFlux

"""Prescribed surface sensible heat flux over land. Reads heat flux values
from external data sources instead of calculating them dynamically. Useful for
coupled model runs where land heat fluxes are provided by a land model
or for sensitivity experiments with fixed flux patterns."""
struct PrescribedLandHeatFlux <: AbstractSurfaceHeatFlux end
Adapt.@adapt_structure PrescribedLandHeatFlux
PrescribedLandHeatFlux(::SpectralGrid) = PrescribedLandHeatFlux()
initialize!(::PrescribedLandHeatFlux, ::PrimitiveEquation) = nothing

@propagate_inbounds function surface_heat_flux!(ij, diagn, progn, ::PrescribedLandHeatFlux, model)
    land_fraction = model.land_sea_mask.mask[ij]
    pₛ = diagn.grid.pres_grid_prev[ij]          # surface pressure [Pa]
    cₚ = model.atmosphere.heat_capacity
    surface = diagn.nlayers                     # indexing top to bottom

    # read in a prescribed flux
    flux_land = progn.land.sensible_heat_flux[ij]

    # store without weighting by land fraction for coupling
    diagn.physics.land.sensible_heat_flux[ij] = flux_land  # store land flux separately too

    flux_land *= land_fraction                  # weight by land fraction of land-sea mask

    # output/diagnose: ocean sets flux (=), land accumulates (+=)
    diagn.physics.sensible_heat_flux[ij] += flux_land

    # accumulate with += into end=lowermost layer total flux
    flux_land /= cₚ                             # [W/m²] -> [K/s]
    diagn.tendencies.temp_tend_grid[ij, surface] += surface_flux_to_tendency(flux_land, pₛ, model)
    return nothing
end

function variables(::AbstractSurfaceHeatFlux)
    return (
        DiagnosticVariable(name = :sensible_heat_flux, dims = Grid2D(), desc = "Total surface sensible heat flux", units = "W/m²"),
        DiagnosticVariable(name = :sensible_heat_flux, dims = Grid2D(), desc = "Ocean sensible heat flux", units = "W/m²", namespace = :ocean),
        DiagnosticVariable(name = :sensible_heat_flux, dims = Grid2D(), desc = "Land sensible heat flux", units = "W/m²", namespace = :land),
        PrognosticVariable(name = :sensible_heat_flux, dims = Grid2D(), desc = "Prescribed Ocean sensible heat flux", units = "W/m²", namespace = :ocean),
        PrognosticVariable(name = :sensible_heat_flux, dims = Grid2D(), desc = "Prescribed Land sensible heat flux", units = "W/m²", namespace = :land),
    )
end<|MERGE_RESOLUTION|>--- conflicted
+++ resolved
@@ -1,19 +1,13 @@
 abstract type AbstractSurfaceHeatFlux <: AbstractParameterization end
 
 export SurfaceHeatFlux
-<<<<<<< HEAD
-@parameterized @kwdef struct SurfaceHeatFlux{Ocean, Land} <: AbstractSurfaceHeatFlux
-    @component ocean::Ocean = SurfaceOceanHeatFlux()
-    @component land::Land = SurfaceLandHeatFlux()
-=======
-
+@parameterized 
 """Composite surface (sensible) heat flux type that holds flux
 for ocean and land (each of any type) separately. Fields are
 $(TYPEDFIELDS)"""
 @kwdef struct SurfaceHeatFlux{Ocean, Land} <: AbstractSurfaceHeatFlux
-    ocean::Ocean = SurfaceOceanHeatFlux()
-    land::Land = SurfaceLandHeatFlux()
->>>>>>> 5008171e
+    @component ocean::Ocean = SurfaceOceanHeatFlux()
+    @component land::Land = SurfaceLandHeatFlux()
 end
 
 Adapt.@adapt_structure SurfaceHeatFlux
@@ -39,18 +33,7 @@
 end
 
 export SurfaceOceanHeatFlux
-<<<<<<< HEAD
-@parameterized @kwdef struct SurfaceOceanHeatFlux{NF} <: AbstractSurfaceHeatFlux
-    "Use (possibly) flow-dependent column.boundary_layer_drag coefficient"
-    use_boundary_layer_drag::Bool = true
-
-    "Otherwise, use the following drag coefficient for heat fluxes over ocean"
-    @param heat_exchange::NF = 0.9e-3 (bounds=Nonnegative,)
-
-    "Sea ice insulating surface heat fluxes []"
-    @param sea_ice_insulation::NF = 0.01 (bounds=Positive,)
-=======
-
+@parameterized 
 """Surface sensible heat flux parameterization over ocean. Calculates the 
 turbulent exchange of sensible heat between the ocean surface and the atmosphere
 based on temperature differences and wind speed. Uses bulk aerodynamic formulas
@@ -60,11 +43,10 @@
     use_boundary_layer_drag::Bool = true
 
     "[OPTION] Or fixed drag coefficient for heat fluxes over ocean"
-    drag::NF = 0.9e-3
+    @param drag::NF = 0.9e-3 (bounds=Nonnegative,)
 
     "[OPTION] Sea ice insulating surface heat fluxes [1]"
-    sea_ice_insulation::NF = 0.01
->>>>>>> 5008171e
+    @param sea_ice_insulation::NF = 0.01 (bounds=Positive,)
 end
 
 Adapt.@adapt_structure SurfaceOceanHeatFlux
@@ -113,18 +95,7 @@
 
 
 export SurfaceLandHeatFlux
-<<<<<<< HEAD
-@parameterized @kwdef struct SurfaceLandHeatFlux{NF} <: AbstractSurfaceHeatFlux
-    "Use (possibly) flow-dependent column.boundary_layer_drag coefficient"
-    use_boundary_layer_drag::Bool = true
-
-    "Otherwise, use the following drag coefficient for heat fluxes over land"
-    @param heat_exchange::NF = 1.2e-3 (bounds=Nonnegative,)    # for neutral stability
-
-    "e-folding depth [m] controlling how snow insulates surface heat fluxes"
-    @param snow_insulation_depth::NF = 0.05 (bounds=Positive,)
-=======
-
+@parameterized 
 """Surface sensible heat flux parameterization over land. Calculates the 
 turbulent exchange of sensible heat between the land surface and the atmosphere
 based on soil temperature differences and wind speed. Uses bulk aerodynamic 
@@ -135,11 +106,10 @@
     use_boundary_layer_drag::Bool = true
 
     "[OPTION] Or fixed drag coefficient for heat fluxes over land"
-    drag::NF = 1.2e-3       # for neutral stability
+    @param drag::NF = 1.2e-3 (bounds=Nonnegative,)       # for neutral stability
 
     "[OPTION] Snow insulation depth [m], e-folding depth reducing surface heat fluxes"
-    snow_insulation_depth::NF = 0.05
->>>>>>> 5008171e
+    @param snow_insulation_depth::NF = 0.05 (bounds=Positive,)
 end
 
 Adapt.@adapt_structure SurfaceLandHeatFlux
