abstract type AbstractSurfaceHumidityFlux <: AbstractParameterization end

export SurfaceHumidityFlux

"""Composite surface humidity flux type that holds flux
for ocean and land (each of any type) separately. Fields are
$(TYPEDFIELDS)"""
@kwdef struct SurfaceHumidityFlux{Ocean, Land} <: AbstractSurfaceHumidityFlux
    "[OPTION] Surface humidity flux parameterization for ocean surfaces"
    ocean::Ocean

    "[OPTION] Surface humidity flux parameterization for land surfaces"
    land::Land
end

Adapt.@adapt_structure SurfaceHumidityFlux

# generator function and defaults
function SurfaceHumidityFlux(
    SG::SpectralGrid; 
    ocean = SurfaceOceanHumidityFlux(SG),
    land = SurfaceLandHumidityFlux(SG))
    return SurfaceHumidityFlux(; ocean, land)
end

# initialize both
function initialize!(S::SurfaceHumidityFlux, model::PrimitiveWet)
    initialize!(S.ocean, model)
    initialize!(S.land, model)
end

# call first ocean flux then land flux
# order important as ocean sets the flux (=) and land accumulates (+=)
@propagate_inbounds function parameterization!(ij, diagn, progn, humidity_flux::SurfaceHumidityFlux, model)
    surface_humidity_flux!(ij, diagn, progn, humidity_flux.ocean, model)
    surface_humidity_flux!(ij, diagn, progn, humidity_flux.land,  model)
end

export SurfaceOceanHumidityFlux
"""Humidity flux parameterization over ocean surfaces. Fields are $(TYPEDFIELDS)"""
@kwdef struct SurfaceOceanHumidityFlux{NF} <: AbstractSurfaceHumidityFlux
    "[OPTION] Use drag coefficient from calculated following model.boundary_layer_drag"
    use_boundary_layer_drag::Bool = true

    "[OPTION] Or fixed drag coefficient for humidity flux over ocean"
    drag::NF = 0.9e-3

    "Sea ice insulating surface humidity fluxes [1]"
    sea_ice_insulation::NF = 0.01
end

Adapt.@adapt_structure SurfaceOceanHumidityFlux
SurfaceOceanHumidityFlux(SG::SpectralGrid; kwargs...) = SurfaceOceanHumidityFlux{SG.NF}(; kwargs...)
initialize!(::SurfaceOceanHumidityFlux, ::PrimitiveWet) = nothing

<<<<<<< HEAD
@propagate_inbounds function surface_humidity_flux!(ij, diagn, progn, humidity_flux::SurfaceOceanHumidityFlux, model)

    surface = model.geometry.nlayers
    T = progn.ocean.sea_surface_temperature[ij]
=======
function surface_humidity_flux!(
    column::ColumnVariables,
    humidity_flux::SurfaceOceanHumidityFlux,
    model::PrimitiveWet,
)
    (; skin_temperature_sea, pres) = column
    (; drag, sea_ice_insulation) = humidity_flux
>>>>>>> 7b0f8d24

    # SATURATION HUMIDITY OVER OCEAN
    pₛ = diagn.grid.pres_grid_prev[ij]          # surface pressure [Pa]
    sat_humid_ocean = saturation_humidity(T, pₛ, model.clausius_clapeyron)

    ρ = diagn.physics.surface_air_density[ij]
    V₀ = diagn.physics.surface_wind_speed[ij]
    land_fraction = model.land_sea_mask.mask[ij]
    surface_humid = diagn.grid.humid_grid_prev[ij, surface]

    # drag coefficient either from SurfaceHumidityFlux or from a central drag coefficient
    d = diagn.physics.boundary_layer_drag[ij]
    drag_ocean = humidity_flux.use_boundary_layer_drag ? d : humidity_flux.drag

    # SPEEDY documentation eq. 55/57, zero flux if sea surface temperature not available
    # but remove the max( ,0) to allow for surface condensation
<<<<<<< HEAD
    flux_ocean = isfinite(T) ? ρ*drag_ocean*V₀*(sat_humid_ocean  - surface_humid) : zero(T)
=======
    flux_sea = isfinite(skin_temperature_sea) ? ρ*drag_sea*V₀*(sat_humid_sea  - surface_humid) :
                                                    zero(skin_temperature_sea)

    # sea ice insulation: more sea ice ⇒ smaller flux (ℵ / ℵ₀ scaling)
    flux_sea /= 1 + column.sea_ice_concentration / sea_ice_insulation

    column.surface_humidity_flux_ocean = flux_sea       # store without weighting by land fraction for coupling
>>>>>>> 7b0f8d24

    # store without weighting by land fraction for coupling
    diagn.physics.ocean.surface_humidity_flux[ij] = flux_ocean         
    flux_ocean *= (1 - land_fraction)             # weight by ocean fraction of land-sea mask

    # output/diagnose: ocean sets flux (=), land accumulates (+=)
    diagn.physics.surface_humidity_flux[ij] = flux_ocean
    
    # accumulate with += into end=lowermost layer total flux
    diagn.tendencies.humid_tend_grid[ij, surface] += surface_flux_to_tendency(flux_ocean, pₛ, model)
    return nothing
end

export SurfaceLandHumidityFlux
"""Humidity flux parameterization over land surfaces. Fields are $(TYPEDFIELDS)"""
@kwdef struct SurfaceLandHumidityFlux{NF} <: AbstractSurfaceHumidityFlux
    "[OPTION] Use column.boundary_layer_drag coefficient"
    use_boundary_layer_drag::Bool = true

    "[OPTION] Or fixed drag coefficient for humidity flux over land"
    drag::NF = 1.2e-3

    "e-folding depth [m] controlling how snow insulates surface humidity fluxes"
    snow_insulation_depth::NF = 0.05
end

Adapt.@adapt_structure SurfaceLandHumidityFlux
SurfaceLandHumidityFlux(SG::SpectralGrid; kwargs...) = SurfaceLandHumidityFlux{SG.NF}(; kwargs...)
initialize!(::SurfaceLandHumidityFlux, ::PrimitiveWet) = nothing

<<<<<<< HEAD
@propagate_inbounds function surface_humidity_flux!(ij, diagn, progn, humidity_flux::SurfaceLandHumidityFlux, model)

    # TODO use a skin temperature?
    T = progn.land.soil_temperature[ij, 1]  # uppermost land layer with index 1
    α = diagn.physics.land.soil_moisture_availability[ij]
=======
function surface_humidity_flux!(
    column::ColumnVariables,
    humidity_flux::SurfaceLandHumidityFlux,
    model::PrimitiveWet,
)
    (; skin_temperature_land, pres) = column
    (; drag, snow_insulation_depth) = humidity_flux
    α = column.soil_moisture_availability
>>>>>>> 7b0f8d24

    # SATURATION HUMIDITY OVER LAND
    pₛ = diagn.grid.pres_grid_prev[ij]          # surface pressure [Pa]
    sat_humid_land = saturation_humidity(T, pₛ, model.clausius_clapeyron)

    ρ = diagn.physics.surface_air_density[ij]
    V₀ = diagn.physics.surface_wind_speed[ij]
    land_fraction = model.land_sea_mask.mask[ij]
    surface = model.geometry.nlayers            # indexing top to bottom
    surface_humid = diagn.grid.humid_grid_prev[ij, surface]

    # drag coefficient either from SurfaceLandHumidityFlux or from a central drag coefficient
    d = diagn.physics.boundary_layer_drag[ij]
    drag_land = humidity_flux.use_boundary_layer_drag ? d : humidity_flux.drag

    # SPEEDY documentation eq. 55/57, zero flux if land / soil moisture availability not available (=ocean)
    # but remove the max( ,0) to allow for surface condensation
<<<<<<< HEAD
    flux_land = isfinite(T) && isfinite(α) ? ρ*drag_land*V₀*(α*sat_humid_land - surface_humid) : zero(T)
    
    # store without weighting by land fraction for coupling
    # TODO multiply by Lᵥ for W/m^2 here?
    diagn.physics.land.surface_humidity_flux[ij] = flux_land    # [kg/m²/s]
    flux_land *= land_fraction             # weight by land fraction of land-sea mask

    # output/diagnose: ocean sets flux (=), land accumulates (+=)
    diagn.physics.surface_humidity_flux[ij] += flux_land
    
    # accumulate with += into end=lowermost layer total flux
    diagn.tendencies.humid_tend_grid[ij, surface] += surface_flux_to_tendency(flux_land, pₛ, model)
=======
    flux_land = isfinite(skin_temperature_land) && isfinite(α) ?
                ρ*drag_land*V₀*(α*sat_humid_land  - surface_humid) : zero(skin_temperature_land)
    
    # snow insulation: deeper snow ⇒ smaller flux (S / S₀ depth scaling)
    flux_land /= 1 + column.snow_depth / snow_insulation_depth
    
    column.surface_humidity_flux_land = flux_land   # store flux separately for land
    flux_land *= land_fraction                      # weight by land fraction of land-sea mask
    column.flux_humid_upward[end] += flux_land      # end=lowermost layer, accumulate with (+=) to total flux
    column.surface_humidity_flux += flux_land       # ocean sets the flux (=), land accumulates (+=)
>>>>>>> 7b0f8d24
    return nothing
end

## ----

export PrescribedOceanHumidityFlux
"""Prescribed humidity flux over ocean surfaces. Applies surface humidity flux from
`progn.ocean.surface_humidity_flux`. $(TYPEDFIELDS)"""
struct PrescribedOceanHumidityFlux <: AbstractSurfaceHumidityFlux end
Adapt.@adapt_structure PrescribedOceanHumidityFlux
PrescribedOceanHumidityFlux(::SpectralGrid) = PrescribedOceanHumidityFlux()
initialize!(::PrescribedOceanHumidityFlux, ::PrimitiveWet) = nothing

@propagate_inbounds function surface_humidity_flux!(ij, diagn, progn, ::PrescribedOceanHumidityFlux, model)
    land_fraction = model.land_sea_mask.mask[ij]
    pₛ = diagn.grid.pres_grid_prev[ij]          # surface pressure [Pa]
    surface = model.geometry.nlayers

    # read in a prescribed flux
    flux_ocean = progn.ocean.surface_humidity_flux[ij]

    # store without weighting by land fraction for coupling
    diagn.physics.ocean.surface_humidity_flux[ij] = flux_ocean         
    flux_ocean *= (1 - land_fraction)             # weight by ocean fraction of land-sea mask

    # output/diagnose: ocean sets flux (=), land accumulates (+=)
    diagn.physics.surface_humidity_flux[ij] = flux_ocean
    
    # accumulate with += into end=lowermost layer total flux
    diagn.tendencies.humid_tend_grid[ij, surface] += surface_flux_to_tendency(flux_ocean, pₛ, model)
    return nothing
end


## ----

export PrescribedLandHumidityFlux
"""Prescribed humidity flux over land surfaces. Applies surface humidity flux from
`progn.land.surface_humidity_flux`. $(TYPEDFIELDS)"""
struct PrescribedLandHumidityFlux <: AbstractSurfaceHumidityFlux end
Adapt.@adapt_structure PrescribedLandHumidityFlux
PrescribedLandHumidityFlux(::SpectralGrid) = PrescribedLandHumidityFlux()
initialize!(::PrescribedLandHumidityFlux, ::PrimitiveWet) = nothing

@propagate_inbounds function surface_humidity_flux!(ij, diagn, progn, ::PrescribedLandHumidityFlux, model)
    land_fraction = model.land_sea_mask.mask[ij]
    pₛ = diagn.grid.pres_grid_prev[ij]          # surface pressure [Pa]
    surface = model.geometry.nlayers

    # read in a prescribed flux
    flux_land = progn.land.surface_humidity_flux[ij]

    # store without weighting by land fraction for coupling
    diagn.physics.land.surface_humidity_flux[ij] = flux_land       
    flux_land *= land_fraction                  # weight by ocean fraction of land-sea mask

    # output/diagnose: ocean sets flux (=), land accumulates (+=)
    diagn.physics.surface_humidity_flux[ij] += flux_land
    
    # accumulate with += into end=lowermost layer total flux
    diagn.tendencies.humid_tend_grid[ij, surface] += surface_flux_to_tendency(flux_land, pₛ, model)
    return nothing
end

function variables(::AbstractSurfaceHumidityFlux)
    return (
        DiagnosticVariable(name=:surface_humidity_flux, dims=Grid2D(), desc="Total surface humidity flux", units="kg/m²/s"),
        DiagnosticVariable(name=:surface_humidity_flux, dims=Grid2D(), desc="Ocean surface humidity flux", units="kg/m²/s", namespace=:ocean),
        DiagnosticVariable(name=:surface_humidity_flux, dims=Grid2D(), desc="Land surface humidity flux", units="kg/m²/s", namespace=:land),
        PrognosticVariable(name=:surface_humidity_flux, dims=Grid2D(), desc="Prescribed Ocean surface humidity flux", units="kg/m²/s", namespace=:ocean),
        PrognosticVariable(name=:surface_humidity_flux, dims=Grid2D(), desc="Prescribed Land surface humidity flux", units="kg/m²/s", namespace=:land),
    )
end<|MERGE_RESOLUTION|>--- conflicted
+++ resolved
@@ -45,7 +45,7 @@
     "[OPTION] Or fixed drag coefficient for humidity flux over ocean"
     drag::NF = 0.9e-3
 
-    "Sea ice insulating surface humidity fluxes [1]"
+    "[OPTION] Sea ice insulating surface humidity fluxes [1]"
     sea_ice_insulation::NF = 0.01
 end
 
@@ -53,20 +53,9 @@
 SurfaceOceanHumidityFlux(SG::SpectralGrid; kwargs...) = SurfaceOceanHumidityFlux{SG.NF}(; kwargs...)
 initialize!(::SurfaceOceanHumidityFlux, ::PrimitiveWet) = nothing
 
-<<<<<<< HEAD
 @propagate_inbounds function surface_humidity_flux!(ij, diagn, progn, humidity_flux::SurfaceOceanHumidityFlux, model)
-
     surface = model.geometry.nlayers
     T = progn.ocean.sea_surface_temperature[ij]
-=======
-function surface_humidity_flux!(
-    column::ColumnVariables,
-    humidity_flux::SurfaceOceanHumidityFlux,
-    model::PrimitiveWet,
-)
-    (; skin_temperature_sea, pres) = column
-    (; drag, sea_ice_insulation) = humidity_flux
->>>>>>> 7b0f8d24
 
     # SATURATION HUMIDITY OVER OCEAN
     pₛ = diagn.grid.pres_grid_prev[ij]          # surface pressure [Pa]
@@ -76,6 +65,7 @@
     V₀ = diagn.physics.surface_wind_speed[ij]
     land_fraction = model.land_sea_mask.mask[ij]
     surface_humid = diagn.grid.humid_grid_prev[ij, surface]
+    sea_ice_concentration = progn.ocean.sea_ice_concentration[ij]
 
     # drag coefficient either from SurfaceHumidityFlux or from a central drag coefficient
     d = diagn.physics.boundary_layer_drag[ij]
@@ -83,17 +73,10 @@
 
     # SPEEDY documentation eq. 55/57, zero flux if sea surface temperature not available
     # but remove the max( ,0) to allow for surface condensation
-<<<<<<< HEAD
     flux_ocean = isfinite(T) ? ρ*drag_ocean*V₀*(sat_humid_ocean  - surface_humid) : zero(T)
-=======
-    flux_sea = isfinite(skin_temperature_sea) ? ρ*drag_sea*V₀*(sat_humid_sea  - surface_humid) :
-                                                    zero(skin_temperature_sea)
 
     # sea ice insulation: more sea ice ⇒ smaller flux (ℵ / ℵ₀ scaling)
-    flux_sea /= 1 + column.sea_ice_concentration / sea_ice_insulation
-
-    column.surface_humidity_flux_ocean = flux_sea       # store without weighting by land fraction for coupling
->>>>>>> 7b0f8d24
+    flux_ocean /= 1 + sea_ice_concentration / humidity_flux.sea_ice_insulation
 
     # store without weighting by land fraction for coupling
     diagn.physics.ocean.surface_humidity_flux[ij] = flux_ocean         
@@ -116,7 +99,7 @@
     "[OPTION] Or fixed drag coefficient for humidity flux over land"
     drag::NF = 1.2e-3
 
-    "e-folding depth [m] controlling how snow insulates surface humidity fluxes"
+    "[OPTION] Snow insulation depth [m], e-folding depth controlling how snow insulates surface humidity fluxes"
     snow_insulation_depth::NF = 0.05
 end
 
@@ -124,22 +107,12 @@
 SurfaceLandHumidityFlux(SG::SpectralGrid; kwargs...) = SurfaceLandHumidityFlux{SG.NF}(; kwargs...)
 initialize!(::SurfaceLandHumidityFlux, ::PrimitiveWet) = nothing
 
-<<<<<<< HEAD
 @propagate_inbounds function surface_humidity_flux!(ij, diagn, progn, humidity_flux::SurfaceLandHumidityFlux, model)
 
     # TODO use a skin temperature?
     T = progn.land.soil_temperature[ij, 1]  # uppermost land layer with index 1
+    snow_depth = progn.land.snow_depth[ij]
     α = diagn.physics.land.soil_moisture_availability[ij]
-=======
-function surface_humidity_flux!(
-    column::ColumnVariables,
-    humidity_flux::SurfaceLandHumidityFlux,
-    model::PrimitiveWet,
-)
-    (; skin_temperature_land, pres) = column
-    (; drag, snow_insulation_depth) = humidity_flux
-    α = column.soil_moisture_availability
->>>>>>> 7b0f8d24
 
     # SATURATION HUMIDITY OVER LAND
     pₛ = diagn.grid.pres_grid_prev[ij]          # surface pressure [Pa]
@@ -157,11 +130,12 @@
 
     # SPEEDY documentation eq. 55/57, zero flux if land / soil moisture availability not available (=ocean)
     # but remove the max( ,0) to allow for surface condensation
-<<<<<<< HEAD
     flux_land = isfinite(T) && isfinite(α) ? ρ*drag_land*V₀*(α*sat_humid_land - surface_humid) : zero(T)
     
-    # store without weighting by land fraction for coupling
-    # TODO multiply by Lᵥ for W/m^2 here?
+    # snow insulation: deeper snow ⇒ smaller flux (S / S₀ depth scaling)
+    flux_land /= 1 + snow_depth / humidity_flux.snow_insulation_depth
+
+    # store without weighting by land fraction for coupling
     diagn.physics.land.surface_humidity_flux[ij] = flux_land    # [kg/m²/s]
     flux_land *= land_fraction             # weight by land fraction of land-sea mask
 
@@ -170,18 +144,6 @@
     
     # accumulate with += into end=lowermost layer total flux
     diagn.tendencies.humid_tend_grid[ij, surface] += surface_flux_to_tendency(flux_land, pₛ, model)
-=======
-    flux_land = isfinite(skin_temperature_land) && isfinite(α) ?
-                ρ*drag_land*V₀*(α*sat_humid_land  - surface_humid) : zero(skin_temperature_land)
-    
-    # snow insulation: deeper snow ⇒ smaller flux (S / S₀ depth scaling)
-    flux_land /= 1 + column.snow_depth / snow_insulation_depth
-    
-    column.surface_humidity_flux_land = flux_land   # store flux separately for land
-    flux_land *= land_fraction                      # weight by land fraction of land-sea mask
-    column.flux_humid_upward[end] += flux_land      # end=lowermost layer, accumulate with (+=) to total flux
-    column.surface_humidity_flux += flux_land       # ocean sets the flux (=), land accumulates (+=)
->>>>>>> 7b0f8d24
     return nothing
 end
 
