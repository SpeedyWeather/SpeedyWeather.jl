abstract type AbstractSurfaceMomentumFlux <: AbstractParameterization end

<<<<<<< HEAD
export SurfaceWind
@parameterized Base.@kwdef struct SurfaceWind{NF<:AbstractFloat} <: AbstractSurfaceWind
    "Ratio of near-surface wind to lowest-level wind [1]"
    @param f_wind::NF = 0.95 (bounds=0..1,)

    "Wind speed of sub-grid scale gusts [m/s]"
    @param V_gust::NF = 5 (bounds=Nonnegative,)
=======
export SurfaceMomentumFlux

"""Surface momentum flux parameterization for wind stress. Calculates the 
turbulent exchange of momentum between the surface and atmosphere, representing
surface drag that slows down near-surface winds. Uses bulk aerodynamic formulas
with separate drag coefficients for ocean and land surfaces to account for
different surface roughness characteristics. Fields are $(TYPEDFIELDS)"""
@kwdef struct SurfaceMomentumFlux{NF} <: AbstractSurfaceMomentumFlux
    "[OPTION] Near-surface wind slowdown"
    wind_slowdown::NF = 0.95
>>>>>>> 5008171e

    "[OPTION] Use drag coefficient from calculated following model.boundary_layer_drag"
    use_boundary_layer_drag::Bool = true

<<<<<<< HEAD
    "Otherwise, drag coefficient over land (orography = 0) [1]"
    @param drag_land::NF = 2.4e-3 (bounds=0..1,)
    
    "Otherwise, Drag coefficient over sea [1]"
    @param drag_sea::NF = 1.8e-3 (bounds=0..1,)
=======
    "[OPTION] Or fixed drag coefficient for momentum fluxes over ocean"
    drag_ocean::NF = 1.8e-3

    "[OPTION] Or fixed drag coefficient for momentum fluxes over land"
    drag_land::NF = 2.4e-3
>>>>>>> 5008171e
end

Adapt.@adapt_structure SurfaceMomentumFlux
SurfaceMomentumFlux(SG::SpectralGrid; kwargs...) = SurfaceMomentumFlux{SG.NF}(; kwargs...)
initialize!(::SurfaceMomentumFlux, ::PrimitiveEquation) = nothing

function variables(::SurfaceMomentumFlux)
    return (
        DiagnosticVariable(name = :boundary_layer_drag, dims = Grid2D(), desc = "Boundary layer drag coefficient", units = "1"),
        DiagnosticVariable(name = :surface_wind_speed, dims = Grid2D(), desc = "Surface wind speed", units = "m/s"),
        DiagnosticVariable(name = :surface_air_density, dims = Grid2D(), desc = "Surface air density", units = "kg/m³"),
        DiagnosticVariable(name = :surface_air_temperature, dims = Grid2D(), desc = "Surface air temperature", units = "K"),
    )
end

# function barrier
@propagate_inbounds function parameterization!(ij, diagn, progn, momentum_flux::SurfaceMomentumFlux, model)
    return surface_wind_stress!(ij, diagn, momentum_flux, model)
end

@propagate_inbounds function surface_wind_stress!(ij, diagn, momentum_flux::SurfaceMomentumFlux, model)

    (; drag_land, drag_ocean) = momentum_flux
    land_fraction = model.land_sea_mask.mask[ij]
    surface = model.geometry.nlayers

    # drag coefficient either from SurfaceMomentumFlux or from a central drag coefficient
    d = diagn.physics.boundary_layer_drag[ij]
    drag = momentum_flux.use_boundary_layer_drag ?
        d : land_fraction * drag_land + (1 - land_fraction) * drag_ocean

    # Fortran SPEEDY documentation eq. 52, 53, accumulate fluxes with +=
    V₀ = diagn.physics.surface_wind_speed[ij]
    ρ = diagn.physics.surface_air_density[ij]
    u = diagn.grid.u_grid_prev[ij, surface]
    v = diagn.grid.v_grid_prev[ij, surface]

    # fraction to slow down the lowermost layer wind u,v to surface wind
    f = momentum_flux.wind_slowdown

    # flux into lowermost layer [kg/m³ * m/s * m/s = kg/(m·s²) = Pa]
    flux_u_upward = -ρ * drag * V₀ * f * u
    flux_v_upward = -ρ * drag * V₀ * f * v

    # convert fluxes to tendencies
    pₛ = diagn.grid.pres_grid_prev[ij]          # surface pressure [Pa]
    diagn.tendencies.u_tend_grid[ij, surface] += surface_flux_to_tendency(flux_u_upward, pₛ, model)
    diagn.tendencies.v_tend_grid[ij, surface] += surface_flux_to_tendency(flux_v_upward, pₛ, model)
    return nothing
end<|MERGE_RESOLUTION|>--- conflicted
+++ resolved
@@ -1,14 +1,5 @@
 abstract type AbstractSurfaceMomentumFlux <: AbstractParameterization end
 
-<<<<<<< HEAD
-export SurfaceWind
-@parameterized Base.@kwdef struct SurfaceWind{NF<:AbstractFloat} <: AbstractSurfaceWind
-    "Ratio of near-surface wind to lowest-level wind [1]"
-    @param f_wind::NF = 0.95 (bounds=0..1,)
-
-    "Wind speed of sub-grid scale gusts [m/s]"
-    @param V_gust::NF = 5 (bounds=Nonnegative,)
-=======
 export SurfaceMomentumFlux
 
 """Surface momentum flux parameterization for wind stress. Calculates the 
@@ -16,27 +7,18 @@
 surface drag that slows down near-surface winds. Uses bulk aerodynamic formulas
 with separate drag coefficients for ocean and land surfaces to account for
 different surface roughness characteristics. Fields are $(TYPEDFIELDS)"""
-@kwdef struct SurfaceMomentumFlux{NF} <: AbstractSurfaceMomentumFlux
+@parameterized @kwdef struct SurfaceMomentumFlux{NF} <: AbstractSurfaceMomentumFlux
     "[OPTION] Near-surface wind slowdown"
-    wind_slowdown::NF = 0.95
->>>>>>> 5008171e
+    @param wind_slowdown::NF = 0.95 (bounds=0..1,)
 
     "[OPTION] Use drag coefficient from calculated following model.boundary_layer_drag"
     use_boundary_layer_drag::Bool = true
 
-<<<<<<< HEAD
-    "Otherwise, drag coefficient over land (orography = 0) [1]"
-    @param drag_land::NF = 2.4e-3 (bounds=0..1,)
-    
-    "Otherwise, Drag coefficient over sea [1]"
-    @param drag_sea::NF = 1.8e-3 (bounds=0..1,)
-=======
     "[OPTION] Or fixed drag coefficient for momentum fluxes over ocean"
-    drag_ocean::NF = 1.8e-3
+    @param drag_ocean::NF = 1.8e-3 (bounds=0..1,)
 
     "[OPTION] Or fixed drag coefficient for momentum fluxes over land"
-    drag_land::NF = 2.4e-3
->>>>>>> 5008171e
+    @param drag_land::NF = 2.4e-3 (bounds=0..1,)
 end
 
 Adapt.@adapt_structure SurfaceMomentumFlux
