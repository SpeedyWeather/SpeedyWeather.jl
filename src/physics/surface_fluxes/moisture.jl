export SurfaceEvaporation
@kwdef struct SurfaceEvaporation{Ocean, Land} <: AbstractSurfaceEvaporation
    ocean::Ocean = SurfaceOceanEvaporation()
    land::Land = SurfaceLandEvaporation()
end

function SurfaceEvaporation(
    SG::SpectralGrid; 
    ocean = SurfaceOceanEvaporation(SG),
    land = SurfaceLandEvaporation(SG))
    return SurfaceEvaporation(; ocean, land)
end

function initialize!(S::SurfaceEvaporation, model::PrimitiveWet)
    initialize!(S.ocean, model)
    initialize!(S.land, model)
end

function surface_evaporation!(   
    column::ColumnVariables,
    evaporation::SurfaceEvaporation,
    progn::PrognosticVariables,
    model::PrimitiveWet,
)   
    surface_evaporation!(column, evaporation.ocean, progn, model)
    surface_evaporation!(column, evaporation.land, progn, model)
end

## ----

export NoSurfaceEvaporation
struct NoSurfaceEvaporation <: AbstractSurfaceEvaporation end
NoSurfaceEvaporation(::SpectralGrid) = NoSurfaceEvaporation()
initialize!(::NoSurfaceEvaporation, ::PrimitiveWet) = nothing
surface_evaporation!(::ColumnVariables, ::NoSurfaceEvaporation, ::PrimitiveWet) = nothing

## ----

export SurfaceOceanEvaporation
@kwdef struct SurfaceOceanEvaporation{NF<:AbstractFloat} <: AbstractSurfaceEvaporation
    "Use column.boundary_layer_drag coefficient"
    use_boundary_layer_drag::Bool = true

    "Or drag coefficient for evaporation over ocean"
    moisture_exchange::NF = 0.9e-3
end

SurfaceOceanEvaporation(SG::SpectralGrid; kwargs...) = SurfaceOceanEvaporation{SG.NF}(; kwargs...)
initialize!(::SurfaceOceanEvaporation, ::PrimitiveWet) = nothing

function surface_evaporation!(
    column::ColumnVariables{NF},
    evaporation::SurfaceOceanEvaporation,
    model::PrimitiveWet,
) where NF

    (; skin_temperature_sea, pres) = column
    (; moisture_exchange) = evaporation

    # SATURATION HUMIDITY OVER OCEAN
    surface_pressure = pres[end]
    sat_humid_sea = saturation_humidity(skin_temperature_sea, surface_pressure, model.clausius_clapeyron)

    ρ = column.surface_air_density
    V₀ = column.surface_wind_speed
    land_fraction = column.land_fraction
    (; surface_humid) = column

    # drag coefficient either from SurfaceEvaporation or from a central drag coefficient
    drag_sea = evaporation.use_boundary_layer_drag ? column.boundary_layer_drag : moisture_exchange

<<<<<<< HEAD
    # SPEEDY documentation eq. 55/57
    flux_sea = isfinite(skin_temperature_sea) ? ρ*drag_sea*V₀*max(sat_humid_sea  - surface_humid, zero(NF))*(1-land_fraction) : zero(NF)
    column.flux_humid_upward[end] += flux_sea
    column.evaporative_flux = flux_sea

=======
    # SPEEDY documentation eq. 55/57, zero flux if sea surface temperature not available
    flux_sea = isfinite(skin_temperature_sea) ? ρ*drag_sea*V₀*max(sat_humid_sea  - surface_humid, 0) :
                                                    zero(skin_temperature_sea)
    column.evaporative_flux_ocean = flux_sea

    flux_sea *= (1 - land_fraction)             # weight by ocean fraction of land-sea mask
    column.flux_humid_upward[end] += flux_sea   # accumulate with += into end=lowermost layer total flux
    column.evaporative_flux = flux_sea          # output/diagnose: ocean sets flux (=), land accumulates (+=)
>>>>>>> fc398765
    return nothing
end

## ----

export SurfaceLandEvaporation
@kwdef struct SurfaceLandEvaporation{NF<:AbstractFloat} <: AbstractSurfaceEvaporation
    "Use column.boundary_layer_drag coefficient"
    use_boundary_layer_drag::Bool = true

    "Otherwise, use the following drag coefficient for evaporation over land"
    moisture_exchange::NF = 1.2e-3
end

SurfaceLandEvaporation(SG::SpectralGrid; kwargs...) = SurfaceLandEvaporation{SG.NF}(; kwargs...)
initialize!(::SurfaceLandEvaporation, ::PrimitiveWet) = nothing

function surface_evaporation!(
    column::ColumnVariables{NF},
    evaporation::SurfaceLandEvaporation,
    model::PrimitiveWet,
<<<<<<< HEAD
) where NF

=======
)
>>>>>>> fc398765
    (; skin_temperature_land, pres) = column
    (; moisture_exchange) = evaporation
    α = column.soil_moisture_availability

    # SATURATION HUMIDITY OVER LAND
    surface_pressure = pres[end]
    sat_humid_land = saturation_humidity(skin_temperature_land, surface_pressure, model.clausius_clapeyron)

    ρ = column.surface_air_density
    V₀ = column.surface_wind_speed
    land_fraction = column.land_fraction
    (; surface_humid) = column

    # drag coefficient either from SurfaceLandEvaporation or from a central drag coefficient
    drag_land = evaporation.use_boundary_layer_drag ? column.boundary_layer_drag : moisture_exchange

<<<<<<< HEAD
    # SPEEDY documentation eq. 55/57
    flux_land = isfinite(skin_temperature_land) && isfinite(α) ? ρ*drag_land*V₀*max(α*sat_humid_land  - surface_humid, zero(NF))*land_fraction : zero(NF)
    column.flux_humid_upward[end] += flux_land      # end=lowermost layer
    column.evaporative_flux += flux_land            # ocean sets the flux (=), land accumulates (+=)
=======
    # SPEEDY documentation eq. 55/57, zero flux if land / soil moisture availability not available (=ocean)
    flux_land = isfinite(skin_temperature_land) && isfinite(α) ?
                ρ*drag_land*V₀*max(α*sat_humid_land  - surface_humid, 0)*land_fraction :
                zero(surface_humid)
    column.evaporative_flux_land = flux_land        # store flux separately for land
>>>>>>> fc398765

    flux_land *= land_fraction                      # weight by land fraction of land-sea mask
    column.flux_humid_upward[end] += flux_land      # end=lowermost layer, accumulate with (+=) to total flux
    column.evaporative_flux += flux_land            # ocean sets the flux (=), land accumulates (+=)
    return nothing
end

## ----

export PrescribedOceanEvaporation
struct PrescribedOceanEvaporation <: AbstractSurfaceEvaporation end
PrescribedOceanEvaporation(::SpectralGrid) = PrescribedOceanEvaporation()
initialize!(::PrescribedOceanEvaporation, ::PrimitiveWet) = nothing
function surface_evaporation!(
    column::ColumnVariables,
    ::PrescribedOceanEvaporation,
    progn::PrognosticVariables,
    model::PrimitiveWet)

    land_fraction = column.land_fraction

    # read in a prescribed flux
    flux = progn.ocean.evaporative_flux[column.ij]
    column.evaporative_flux_ocean = flux    # store ocean-only flux separately too

    flux *= (1-land_fraction)               # weight by ocean fraction of land-sea mask
    column.flux_humid_upward[end] += flux   # end=lowermost layer, accumulate with (+=) to total flux
    column.evaporative_flux = flux          # ocean sets the flux (=), land accumulates (+=)
end

## ----

export PrescribedLandEvaporation
struct PrescribedLandEvaporation <: AbstractSurfaceEvaporation end
PrescribedLandEvaporation(::SpectralGrid) = PrescribedLandEvaporation()
initialize!(::PrescribedLandEvaporation, ::PrimitiveWet) = nothing
function surface_evaporation!(
    column::ColumnVariables,
    ::PrescribedLandEvaporation,
    progn::PrognosticVariables,
    model::PrimitiveWet)

    land_fraction = column.land_fraction

    # read in a prescribed flux
    flux = progn.land.evaporative_flux[column.ij]
    column.evaporative_flux_land = flux     # store land-only flux separately

    flux *= land_fraction
    column.flux_humid_upward[end] += flux   # end=lowermost layer
    column.evaporative_flux += flux         # ocean sets the flux (=), land accumulates (+=)
end<|MERGE_RESOLUTION|>--- conflicted
+++ resolved
@@ -69,22 +69,14 @@
     # drag coefficient either from SurfaceEvaporation or from a central drag coefficient
     drag_sea = evaporation.use_boundary_layer_drag ? column.boundary_layer_drag : moisture_exchange
 
-<<<<<<< HEAD
-    # SPEEDY documentation eq. 55/57
-    flux_sea = isfinite(skin_temperature_sea) ? ρ*drag_sea*V₀*max(sat_humid_sea  - surface_humid, zero(NF))*(1-land_fraction) : zero(NF)
-    column.flux_humid_upward[end] += flux_sea
-    column.evaporative_flux = flux_sea
-
-=======
     # SPEEDY documentation eq. 55/57, zero flux if sea surface temperature not available
-    flux_sea = isfinite(skin_temperature_sea) ? ρ*drag_sea*V₀*max(sat_humid_sea  - surface_humid, 0) :
+    flux_sea = isfinite(skin_temperature_sea) ? ρ*drag_sea*V₀*max(sat_humid_sea  - surface_humid, zero(NF)) :
                                                     zero(skin_temperature_sea)
     column.evaporative_flux_ocean = flux_sea
 
     flux_sea *= (1 - land_fraction)             # weight by ocean fraction of land-sea mask
     column.flux_humid_upward[end] += flux_sea   # accumulate with += into end=lowermost layer total flux
     column.evaporative_flux = flux_sea          # output/diagnose: ocean sets flux (=), land accumulates (+=)
->>>>>>> fc398765
     return nothing
 end
 
@@ -106,12 +98,8 @@
     column::ColumnVariables{NF},
     evaporation::SurfaceLandEvaporation,
     model::PrimitiveWet,
-<<<<<<< HEAD
 ) where NF
 
-=======
-)
->>>>>>> fc398765
     (; skin_temperature_land, pres) = column
     (; moisture_exchange) = evaporation
     α = column.soil_moisture_availability
@@ -128,19 +116,11 @@
     # drag coefficient either from SurfaceLandEvaporation or from a central drag coefficient
     drag_land = evaporation.use_boundary_layer_drag ? column.boundary_layer_drag : moisture_exchange
 
-<<<<<<< HEAD
-    # SPEEDY documentation eq. 55/57
-    flux_land = isfinite(skin_temperature_land) && isfinite(α) ? ρ*drag_land*V₀*max(α*sat_humid_land  - surface_humid, zero(NF))*land_fraction : zero(NF)
-    column.flux_humid_upward[end] += flux_land      # end=lowermost layer
-    column.evaporative_flux += flux_land            # ocean sets the flux (=), land accumulates (+=)
-=======
     # SPEEDY documentation eq. 55/57, zero flux if land / soil moisture availability not available (=ocean)
     flux_land = isfinite(skin_temperature_land) && isfinite(α) ?
-                ρ*drag_land*V₀*max(α*sat_humid_land  - surface_humid, 0)*land_fraction :
-                zero(surface_humid)
+                ρ*drag_land*V₀*max(α*sat_humid_land  - surface_humid, zero(NF))*land_fraction :
+                zero(NF)
     column.evaporative_flux_land = flux_land        # store flux separately for land
->>>>>>> fc398765
-
     flux_land *= land_fraction                      # weight by land fraction of land-sea mask
     column.flux_humid_upward[end] += flux_land      # end=lowermost layer, accumulate with (+=) to total flux
     column.evaporative_flux += flux_land            # ocean sets the flux (=), land accumulates (+=)
