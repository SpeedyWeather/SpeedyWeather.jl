--- conflicted
+++ resolved
@@ -3,11 +3,7 @@
 export ImplicitCondensation
 """Large-scale condensation with implicit latent heat release.
 $(TYPEDFIELDS)"""
-<<<<<<< HEAD
-@parameterized @kwdef mutable struct ImplicitCondensation{NF<:AbstractFloat} <: AbstractCondensation
-=======
-@kwdef struct ImplicitCondensation{NF} <: AbstractCondensation
->>>>>>> 5008171e
+@parameterized @kwdef struct ImplicitCondensation{NF} <: AbstractCondensation
     "[OPTION] Relative humidity threshold [1 = 100%] to trigger condensation"
     @param relative_humidity_threshold::NF = 0.95 (bounds=0..1,)
 
