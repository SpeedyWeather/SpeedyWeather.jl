"""
Large scale condensation as in Fortran SPEEDY with default values from therein.
$(TYPEDFIELDS)"""
Base.@kwdef struct SpeedyCondensation{NF<:AbstractFloat} <: AbstractCondensation{NF}

    "number of vertical levels"
    nlev::Int

    "Relative humidity threshold for boundary layer"
    threshold_boundary_layer::NF = 0.95

    "Vertical range of relative humidity threshold"
    threshold_range::NF = 0.1

    "Maximum relative humidity threshold [1]"
    threshold_max::NF = 0.9

    "Relaxation time for humidity [hrs]"
<<<<<<< HEAD
    time_scale::NF = 4.0

    "Flux limiter for humidity tendency"
    max_flux::NF = 5
=======
    time_scale::Second = Hour(4)
>>>>>>> 2a30215c

    # precomputed arrays
    n_stratosphere_levels::Base.RefValue{Int} = Ref(0)
    humid_tend_max::Vector{NF} = zeros(NF,nlev)
    relative_threshold::Vector{NF} = zeros(NF,nlev)
    latent_heat_cₚ::Base.RefValue{NF} = Ref(zero(NF))
end

SpeedyCondensation(SG::SpectralGrid;kwargs...) = SpeedyCondensation{SG.NF}(nlev=SG.nlev;kwargs...)

"""
$(TYPEDSIGNATURES)
Initialize the SpeedyCondensation scheme."""
function initialize!(scheme::SpeedyCondensation,model::PrimitiveEquation)

    (;nlev,threshold_boundary_layer,threshold_range,threshold_max) = scheme
    (;humid_tend_max, max_flux, relative_threshold, time_scale) = scheme
    (;σ_levels_full) = model.geometry
    (;σ_tropopause,σ_boundary_layer) = model.atmosphere
   
    n = findlast(σ->σ<=σ_tropopause,σ_levels_full)
    scheme.n_stratosphere_levels[] = isnothing(n) ? 0 : n

    for k in 1:nlev
        # the relative humidity threshold above which condensation occurs per layer
        σₖ² = σ_levels_full[k]^2
        relative_threshold[k] = threshold_max + threshold_range * (σₖ² - 1)
        if σ_levels_full[k] >= σ_boundary_layer
            relative_threshold[k] = max(relative_threshold[k], threshold_boundary_layer)
        end

        # Impose a maximum heating rate to avoid grid-point storm instability
        # This formula does not appear in the original SPEEDY documentation
        # there's a (pres[end]/pres_ref)^2 which we set to 1 for simplicity
        humid_tend_max[k] = max_flux*σₖ² / 3600time_scale          # [hrs] → [s]
    end

    # to convert humidity tendency to temperature tendency
    # Fortran SPEEDY documentation eq. (23)
    scheme.latent_heat_cₚ[] = model.atmosphere.latent_heat_condensation/    # [J/kg]
                                model.atmosphere.cₚ     # [J/K/kg] specific heat capacity, const pres
end

"""
$(TYPEDSIGNATURES)
No condensation in a PrimitiveDry model."""
function large_scale_condensation!( 
    column::ColumnVariables,
    model::PrimitiveDry,
)
    return nothing
end

"""Function barrier only."""
function large_scale_condensation!( 
    column::ColumnVariables,
    model::PrimitiveWet,
)
    large_scale_condensation!(column,model.large_scale_condensation,
        model.geometry,model.constants,model.time_stepping)
end

"""
$(TYPEDSIGNATURES)
Large-scale condensation for a `column` by relaxation back to a reference
relative humidity if larger than that. Calculates the tendencies for
specific humidity and temperature and integrates the large-scale
precipitation vertically for output."""
function large_scale_condensation!(
    column::ColumnVariables{NF},
    scheme::SpeedyCondensation,
    geometry::Geometry,
    constants::DynamicsConstants,
    time_stepping::TimeStepper,
    ) where NF

<<<<<<< HEAD
    (;relative_threshold, humid_tend_max) = scheme
    time_scale = 3600*scheme.time_scale     # [hrs] -> [s]
=======
    (;relative_threshold,relative_baseline) = scheme
    time_scale⁻¹ = inv(convert(NF,scheme.time_scale.value))
>>>>>>> 2a30215c
    n_stratosphere_levels = scheme.n_stratosphere_levels[]

    (;humid, pres) = column                 # prognostic vars: specific humidity, pressure
    (;temp_tend, humid_tend) = column       # tendencies to write into
    (;sat_humid) = column                   # intermediate variable, calculated in thermodynamics!
    (;nlev) = column
    pₛ = pres[end]                          # surface pressure
    pₛ_norm² = (pₛ/constants.pres_ref)^2

    # precompute scaling constant, undo radius scaling here as directly used for output
    (;gravity, water_density) = constants
    (;Δt_sec) = time_stepping
    (;σ_levels_thick) = geometry
    pₛΔt_gρ = pₛ*Δt_sec/gravity/water_density 

    # 1. Tendencies of humidity and temperature due to large-scale condensation
    @inbounds for k in n_stratosphere_levels+1:nlev   # top to bottom, skip stratospheric levels

        # Specific humidity threshold for condensation
        humid_threshold = relative_threshold[k] * sat_humid[k]                           

        if humid[k] > humid_threshold

            # accumulate in tendencies (nothing is added if humidity not above threshold)
<<<<<<< HEAD
            humid_tend_k = -(humid[k] - humid_threshold) / time_scale                   # eq. 22
            
            # with flux limiter, use max and - as humid_tend_k is always negative
            humid_tend_k = max(humid_tend_k, -pₛ_norm²*humid_tend_max[k])

            # condensation heating, eq. 23 
            temp_tend[k] -= scheme.latent_heat_cₚ[] * humid_tend_k
=======
            humid_tend_k = -(humid[k] - humid_baseline) * time_scale⁻¹                  # Formula 22
            # temp_tend[k] += -latent_heat * min(humid_tend_k, humid_tend_max[k]*pres[k]) # Formula 23
            temp_tend[k] += -latent_heat * humid_tend_k             # Formula 23, without limiter
>>>>>>> 2a30215c

            # If there is large-scale condensation at a level higher (i.e. smaller k) than
            # the cloud-top previously diagnosed due to convection, then increase the cloud-top
            column.cloud_top = min(column.cloud_top, k)             # Page 7 (last sentence)
    
            # 2. Precipitation due to large-scale condensation [kg/m²/s] /ρ for [m/s]
            # += for vertical integral
            ΔpₖΔt_gρ = σ_levels_thick[k]*pₛΔt_gρ                    # Formula 4 *Δt for [m] of rain during Δt
            column.precip_large_scale += -ΔpₖΔt_gρ * humid_tend_k   # Formula 25, unit [m]

            # only accumulate into humid_tend now to allow humid_tend != 0 before this scheme is called
            humid_tend[k] += humid_tend_k
        end
    end
end<|MERGE_RESOLUTION|>--- conflicted
+++ resolved
@@ -16,14 +16,10 @@
     threshold_max::NF = 0.9
 
     "Relaxation time for humidity [hrs]"
-<<<<<<< HEAD
-    time_scale::NF = 4.0
+    time_scale::Second = Hour(4)
 
     "Flux limiter for humidity tendency"
     max_flux::NF = 5
-=======
-    time_scale::Second = Hour(4)
->>>>>>> 2a30215c
 
     # precomputed arrays
     n_stratosphere_levels::Base.RefValue{Int} = Ref(0)
@@ -100,13 +96,8 @@
     time_stepping::TimeStepper,
     ) where NF
 
-<<<<<<< HEAD
     (;relative_threshold, humid_tend_max) = scheme
-    time_scale = 3600*scheme.time_scale     # [hrs] -> [s]
-=======
-    (;relative_threshold,relative_baseline) = scheme
     time_scale⁻¹ = inv(convert(NF,scheme.time_scale.value))
->>>>>>> 2a30215c
     n_stratosphere_levels = scheme.n_stratosphere_levels[]
 
     (;humid, pres) = column                 # prognostic vars: specific humidity, pressure
@@ -131,19 +122,13 @@
         if humid[k] > humid_threshold
 
             # accumulate in tendencies (nothing is added if humidity not above threshold)
-<<<<<<< HEAD
-            humid_tend_k = -(humid[k] - humid_threshold) / time_scale                   # eq. 22
+            humid_tend_k = -(humid[k] - humid_threshold) * time_scale⁻¹                   # eq. 22
             
             # with flux limiter, use max and - as humid_tend_k is always negative
             humid_tend_k = max(humid_tend_k, -pₛ_norm²*humid_tend_max[k])
 
             # condensation heating, eq. 23 
             temp_tend[k] -= scheme.latent_heat_cₚ[] * humid_tend_k
-=======
-            humid_tend_k = -(humid[k] - humid_baseline) * time_scale⁻¹                  # Formula 22
-            # temp_tend[k] += -latent_heat * min(humid_tend_k, humid_tend_max[k]*pres[k]) # Formula 23
-            temp_tend[k] += -latent_heat * humid_tend_k             # Formula 23, without limiter
->>>>>>> 2a30215c
 
             # If there is large-scale condensation at a level higher (i.e. smaller k) than
             # the cloud-top previously diagnosed due to convection, then increase the cloud-top
