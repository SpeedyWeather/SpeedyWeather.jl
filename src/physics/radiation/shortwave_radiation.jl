abstract type AbstractRadiation <: AbstractParameterization end
abstract type AbstractShortwave <: AbstractRadiation end
abstract type AbstractShortwaveRadiativeTransfer <: AbstractShortwave end

## SHORTWAVE RADIATION FOR A FULLY TRANSPARENT ATMOSPHERE
export TransparentShortwave
struct TransparentShortwave <: AbstractShortwave end
Adapt.@adapt_structure TransparentShortwave
TransparentShortwave(SG::SpectralGrid) = TransparentShortwave()

function variables(::AbstractShortwave)
    return (
        DiagnosticVariable(name = :surface_shortwave_down, dims = Grid2D(), desc = "Surface shortwave radiation down", units = "W/m^2"),
        DiagnosticVariable(name = :surface_shortwave_down, dims = Grid2D(), desc = "Surface shortwave radiation down over ocean", units = "W/m^2", namespace = :ocean),
        DiagnosticVariable(name = :surface_shortwave_down, dims = Grid2D(), desc = "Surface shortwave radiation down over land", units = "W/m^2", namespace = :land),
        DiagnosticVariable(name = :surface_shortwave_up, dims = Grid2D(), desc = "Surface shortwave radiation up", units = "W/m^2"),
        DiagnosticVariable(name = :outgoing_shortwave, dims = Grid2D(), desc = "TOA Shortwave radiation up", units = "W/m^2"),
        DiagnosticVariable(name = :cos_zenith, dims = Grid2D(), desc = "Cos zenith angle", units = "1"),
        DiagnosticVariable(name = :albedo, dims = Grid2D(), desc = "Albedo", units = "1"),
        DiagnosticVariable(name = :albedo, dims = Grid2D(), desc = "Albedo over ocean", units = "1", namespace = :ocean),
        DiagnosticVariable(name = :albedo, dims = Grid2D(), desc = "Albedo over land", units = "1", namespace = :land),
    )
end

initialize!(::TransparentShortwave, ::PrimitiveEquation) = nothing

# function barrier
@propagate_inbounds parameterization!(ij, diagn, progn, shortwave::TransparentShortwave, model) =
    shortwave_radiation!(ij, diagn, shortwave, model.planet, model.land_sea_mask.mask)

@propagate_inbounds function shortwave_radiation!(ij, diagn, ::TransparentShortwave, planet, land_sea_mask)

    (; surface_shortwave_down, surface_shortwave_up) = diagn.physics
    ssrd_ocean = diagn.physics.ocean.surface_shortwave_down
    ssrd_land = diagn.physics.land.surface_shortwave_down

    @inbounds begin
        cos_zenith = diagn.physics.cos_zenith[ij]
        land_fraction = land_sea_mask[ij]
        albedo_ocean = diagn.physics.ocean.albedo[ij]
        albedo_land = diagn.physics.land.albedo[ij]
    end

    S₀ = planet.solar_constant
    D = S₀ * cos_zenith             # top of atmosphere downward radiation
    surface_shortwave_down[ij] = D  # transparent atmosphere so same at surface (before albedo)

    # shortwave up is after albedo reflection, separated by ocean/land
    ssrd_ocean[ij] = albedo_ocean * D
    ssrd_land[ij] = albedo_land * D

    # land-sea mask-weighted
    albedo = (1 - land_fraction) * albedo_ocean + land_fraction * albedo_land
    surface_shortwave_up[ij] = albedo * D
    diagn.physics.albedo[ij] = albedo   # store weighted albedo

    # transparent also for reflected shortwave radiation travelling up
    diagn.physics.outgoing_shortwave[ij] = surface_shortwave_up[ij]
    return nothing
end

export OneBandShortwave

@parameterized struct OneBandShortwave{C, T, R} <: AbstractShortwave
    @component clouds::C
    @component transmittance::T
    @component radiative_transfer::R
end

"""
    OneBandShortwave <: AbstractShortwave

A one-band shortwave radiation scheme with diagnostic clouds following Fortran SPEEDY
documentation, section B4. Implements cloud top detection and cloud fraction calculation
based on relative humidity and precipitation, with radiative transfer through clear sky and cloudy layers.

Cloud cover is calculated as a combination of relative humidity and precipitation contributions,
and a cloud albedo is applied to the downward beam. Fields and options are

$(TYPEDFIELDS)"""
<<<<<<< HEAD
OneBandShortwave
=======
struct OneBandShortwave{C, T, R} <: AbstractShortwave
    clouds::C
    transmissivity::T
    radiative_transfer::R
end
>>>>>>> 5008171e

# primitive wet model version
function OneBandShortwave(
        SG::SpectralGrid;
        clouds = DiagnosticClouds(SG),
        transmissivity = BackgroundShortwaveTransmissivity(SG),
        radiative_transfer = OneBandShortwaveRadiativeTransfer(SG),
    )
    return OneBandShortwave(clouds, transmissivity, radiative_transfer)
end

# primitive dry model version
export OneBandGreyShortwave
function OneBandGreyShortwave(
        SG::SpectralGrid;
        clouds = NoClouds(SG),
        transmissivity = TransparentShortwaveTransmissivity(SG),
        radiative_transfer = OneBandShortwaveRadiativeTransfer(SG),
    )
    return OneBandShortwave(clouds, transmissivity, radiative_transfer)
end

function Base.show(io::IO, M::OneBandShortwave)
    println(io, "OneBandShortwave <: AbstractShortwave")
    properties = propertynames(M)
    n = length(properties)
    for (i, key) in enumerate(properties)
        val = getfield(M, key)
        s = i == n ? "└" : "├"  # choose ending └ for last property
        p = i == n ? print : println
        p(io, "$s $key: $(typeof(val))")
    end
    return
end

# initialize one after another
function initialize!(radiation::OneBandShortwave, model::PrimitiveEquation)
    initialize!(radiation.clouds, model)
    initialize!(radiation.transmissivity, model)
    return initialize!(radiation.radiative_transfer, model)
end

"""$(TYPEDSIGNATURES)
Calculate shortwave radiation using the one-band scheme with diagnostic clouds.
Computes cloud cover fraction from relative humidity and precipitation, then
integrates downward and upward radiative fluxes accounting for cloud albedo effects."""
function shortwave_radiation!(
        column::ColumnVariables,
        radiation::OneBandShortwave,
        model::PrimitiveEquation,
    )
    clouds = clouds!(column, radiation.clouds, model)
    t = transmissivity!(column, clouds, radiation.transmissivity, model)
    return shortwave_radiative_transfer!(column, t, clouds, radiation.radiative_transfer, model)
end

export OneBandShortwaveRadiativeTransfer
@parameterized @kwdef struct OneBandShortwaveRadiativeTransfer{NF} <: AbstractShortwaveRadiativeTransfer
    "[OPTION] Ozone absorption in upper stratosphere (W/m^2)"
<<<<<<< HEAD
    @param ozone_absorp_upper::NF = 0 (bounds=Nonnegative,)
    
=======
    ozone_absorp_upper::NF = 0

>>>>>>> 5008171e
    "[OPTION] Ozone absorption in lower stratosphere (W/m^2)"
    @param ozone_absorp_lower::NF = 0 (bounds=Nonnegative,)
end

# generator function
OneBandShortwaveRadiativeTransfer(SG::SpectralGrid; kwargs...) = OneBandShortwaveRadiativeTransfer{SG.NF}(; kwargs...)
initialize!(::OneBandShortwaveRadiativeTransfer, ::PrimitiveEquation) = nothing

# function barrier to unpack model
function shortwave_radiative_transfer!(
        column::ColumnVariables,
        t,          # Transmissivity array
        clouds,     # NamedTuple from clouds!
        radiation::OneBandShortwaveRadiativeTransfer,
        model::PrimitiveEquation
    )
    return shortwave_radiative_transfer!(column, t, clouds, radiation, model.planet)
end

"""$(TYPEDSIGNATURES)
One-band shortwave radiative transfer with cloud reflection and ozone absorption."""
function shortwave_radiative_transfer!(
        column::ColumnVariables,
        t,          # Transmissivity array
        clouds,     # NamedTuple from clouds!
        radiation::OneBandShortwaveRadiativeTransfer,
        planet::AbstractPlanet,
    )
    (; ozone_absorp_upper, ozone_absorp_lower) = radiation
    (; albedo_ocean, albedo_land) = column
    (; cloud_cover, cloud_top, stratocumulus_cover, cloud_albedo, stratocumulus_albedo) = clouds
    (; cos_zenith, land_fraction, nlayers, flux_temp_downward, flux_temp_upward) = column

    # Apply ozone absorption at TOA
    D_TOA = planet.solar_constant * cos_zenith
    D = max(zero(D_TOA), D_TOA - ozone_absorp_upper - ozone_absorp_lower)
    flux_temp_downward[1] += D

    # Clear sky portion until cloud top
    @inbounds for k in 1:(cloud_top - 1)
        D *= t[k]
        flux_temp_downward[k + 1] += D
    end

    # Cloud reflection at cloud top
    U_reflected = zero(D)
    if cloud_top <= nlayers
        R = cloud_albedo * cloud_cover
        U_reflected = D * R
        D *= (1 - R)

        @inbounds for k in cloud_top:nlayers
            D *= t[k]
            flux_temp_downward[k + 1] += D
        end
    end

    # Surface stratocumulus reflection
    U_stratocumulus = D * stratocumulus_albedo * stratocumulus_cover
    D_surface = D - U_stratocumulus
    column.surface_shortwave_down = D_surface

    # Surface albedo reflections (can handle both scalar and band-specific albedos)
    up_ocean = albedo_ocean * D_surface
    up_land = albedo_land * D_surface
    column.surface_shortwave_up_ocean = up_ocean
    column.surface_shortwave_up_land = up_land

    # Weighted surface albedo and reflected flux
    albedo = (1 - land_fraction) * albedo_ocean + land_fraction * albedo_land
    U_surface_albedo = albedo * D_surface
    column.surface_shortwave_up = U_surface_albedo

    U = U_surface_albedo + U_stratocumulus

    # Upward beam
    flux_temp_upward[nlayers + 1] += U
    @inbounds for k in nlayers:-1:1
        U *= t[k]
        U += k == cloud_top ? U_reflected : zero(U)
        flux_temp_upward[k] += U
    end

    column.outgoing_shortwave_radiation = U
    return nothing
end<|MERGE_RESOLUTION|>--- conflicted
+++ resolved
@@ -78,15 +78,11 @@
 and a cloud albedo is applied to the downward beam. Fields and options are
 
 $(TYPEDFIELDS)"""
-<<<<<<< HEAD
-OneBandShortwave
-=======
 struct OneBandShortwave{C, T, R} <: AbstractShortwave
     clouds::C
     transmissivity::T
     radiative_transfer::R
 end
->>>>>>> 5008171e
 
 # primitive wet model version
 function OneBandShortwave(
@@ -146,13 +142,8 @@
 export OneBandShortwaveRadiativeTransfer
 @parameterized @kwdef struct OneBandShortwaveRadiativeTransfer{NF} <: AbstractShortwaveRadiativeTransfer
     "[OPTION] Ozone absorption in upper stratosphere (W/m^2)"
-<<<<<<< HEAD
     @param ozone_absorp_upper::NF = 0 (bounds=Nonnegative,)
-    
-=======
-    ozone_absorp_upper::NF = 0
-
->>>>>>> 5008171e
+
     "[OPTION] Ozone absorption in lower stratosphere (W/m^2)"
     @param ozone_absorp_lower::NF = 0 (bounds=Nonnegative,)
 end
