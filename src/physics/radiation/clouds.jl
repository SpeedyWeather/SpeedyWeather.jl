--- conflicted
+++ resolved
@@ -48,17 +48,10 @@
     @param stratocumulus_stability_min::NF = 0.25 (bounds=Nonnegative,)
 
     "[OPTION] Static stability upper threshold for stratocumulus (GSEN, called GSES1 in the paper) [J/kg]"
-<<<<<<< HEAD
-    @param stratocumulus_stability_max::NF = 0.40 (bounds=Nonnegative,)
+    @param stratocumulus_stability_max::NF = 0.4 (bounds=Nonnegative,)
 
     "[OPTION] Maximum stratocumulus cloud cover (called CLSMAX in the paper) [1]"
-    @param stratocumulus_cover_max::NF = 0.60 (bounds=0..1,)
-=======
-    stratocumulus_stability_max::NF = 0.4
-
-    "[OPTION] Maximum stratocumulus cloud cover (called CLSMAX in the paper) [1]"
-    stratocumulus_cover_max::NF = 0.6
->>>>>>> 5008171e
+    @param stratocumulus_cover_max::NF = 0.6 (bounds=0..1,)
 
     "[OPTION] Enable stratocumulus cloud parameterization?"
     use_stratocumulus::Bool = true
