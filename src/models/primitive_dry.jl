--- conflicted
+++ resolved
@@ -74,10 +74,7 @@
     orography::OR = EarthOrography(spectral_grid)
     land_sea_mask::LS = EarthLandSeaMask(spectral_grid)
     ocean::OC = SlabOcean(spectral_grid)
-<<<<<<< HEAD
-=======
     sea_ice::SI = ThermodynamicSeaIce(spectral_grid)
->>>>>>> a3ba9ac1
     land::LA = DryLandModel(spectral_grid)
     solar_zenith::ZE = WhichZenith(spectral_grid, planet)
     albedo::AL = DefaultAlbedo(spectral_grid)
@@ -93,13 +90,8 @@
     convection::CV = DryBettsMiller(spectral_grid)
     optical_depth::OD = FriersonOpticalDepth(spectral_grid)
     shortwave_radiation::SW = TransparentShortwave(spectral_grid)
-<<<<<<< HEAD
-    longwave_radiation::LW = NBandRadiation(spectral_grid)
-    stochastic_physics::SP = NoStochasticPhysics()
-=======
     longwave_radiation::LW = JeevanjeeRadiation(spectral_grid)
     stochastic_physics::SP = nothing
->>>>>>> a3ba9ac1
     
     # NUMERICS
     time_stepping::TS = Leapfrog(spectral_grid)
