export BarotropicModel, initialize!

"""
The BarotropicModel contains all model components needed for the simulation of the
barotropic vorticity equations. To be constructed like

    model = BarotropicModel(spectral_grid; kwargs...)

with `spectral_grid::SpectralGrid` used to initalize all non-default components
passed on as keyword arguments, e.g. `planet=Earth(spectral_grid)`. Fields, representing
model components, are
$(TYPEDFIELDS)"""
<<<<<<< HEAD
@parameterized @kwdef mutable struct BarotropicModel{
    AR,     # <:AbstractArchitecture,
    GE,     # <:AbstractGeometry,
    PL,     # <:AbstractPlanet,
    AT,     # <:AbstractAtmosphere,
    CO,     # <:AbstractCoriolis,
    FR,     # <:AbstractForcing,
    DR,     # <:AbstractDrag,
    PA,     # <:AbstractParticleAdvection,
    IC,     # <:AbstractInitialConditions,
    RP,     # <:AbstractRandomProcess,
    TS,     # <:AbstractTimeStepper,
    ST,     # <:SpectralTransform{NF},
    IM,     # <:AbstractImplicit,
    HD,     # <:AbstractHorizontalDiffusion,
    OU,     # <:AbstractOutput,
    FB,     # <:AbstractFeedback,
} <: Barotropic
    
    spectral_grid::SpectralGrid
=======
@kwdef mutable struct BarotropicModel{
        SG,     # <:SpectralGrid
        AR,     # <:AbstractArchitecture,
        GE,     # <:AbstractGeometry,
        PL,     # <:AbstractPlanet,
        AT,     # <:AbstractAtmosphere,
        CO,     # <:AbstractCoriolis,
        FR,     # <:AbstractForcing,
        DR,     # <:AbstractDrag,
        PA,     # <:AbstractParticleAdvection,
        IC,     # <:AbstractInitialConditions,
        RP,     # <:AbstractRandomProcess,
        TS,     # <:AbstractTimeStepper,
        ST,     # <:SpectralTransform{NF},
        IM,     # <:AbstractImplicit,
        HD,     # <:AbstractHorizontalDiffusion,
        OU,     # <:AbstractOutput,
        FB,     # <:AbstractFeedback,
    } <: Barotropic

    spectral_grid::SG
>>>>>>> 5008171e
    architecture::AR = spectral_grid.architecture

    # DYNAMICS
<<<<<<< HEAD
    @component geometry::GE = Geometry(spectral_grid)
    @component planet::PL = Earth(spectral_grid)
    @component atmosphere::AT = EarthAtmosphere(spectral_grid)
    @component coriolis::CO = Coriolis(spectral_grid)
    @component forcing::FR = KolmogorovFlow(spectral_grid)
    @component drag::DR = LinearVorticityDrag(spectral_grid)
    @component particle_advection::PA = nothing
    @component initial_conditions::IC = InitialConditions(Barotropic)
    
=======
    geometry::GE = Geometry(spectral_grid)
    planet::PL = Earth(spectral_grid)
    atmosphere::AT = EarthDryAtmosphere(spectral_grid)
    coriolis::CO = Coriolis(spectral_grid)
    forcing::FR = KolmogorovFlow(spectral_grid)
    drag::DR = LinearVorticityDrag(spectral_grid)
    particle_advection::PA = nothing
    initial_conditions::IC = InitialConditions(spectral_grid, Barotropic)

>>>>>>> 5008171e
    # VARIABLES
    random_process::RP = nothing
    tracers::TRACER_DICT = TRACER_DICT()

    # NUMERICS
    time_stepping::TS = Leapfrog(spectral_grid)
    spectral_transform::ST = SpectralTransform(spectral_grid)
    implicit::IM = nothing
    horizontal_diffusion::HD = HyperDiffusion(spectral_grid)

    # OUTPUT
    output::OU = NetCDFOutput(spectral_grid, Barotropic)
    callbacks::Dict{Symbol, AbstractCallback} = Dict{Symbol, AbstractCallback}()
    feedback::FB = Feedback()
end

prognostic_variables(::Type{<:Barotropic}) = (:vor,)
default_concrete_model(::Type{Barotropic}) = BarotropicModel

<<<<<<< HEAD
=======
parameters(model::Barotropic; kwargs...) = SpeedyParams(
    planet = parameters(model.planet; component = :planet, kwargs...),
    atmosphere = parameters(model.atmosphere; component = :atmosphere, kwargs...),
    forcing = parameters(model.forcing; component = :forcing, kwargs...),
    drag = parameters(model.drag; component = :drag, kwargs...),
)

>>>>>>> 5008171e
"""
$(TYPEDSIGNATURES)
Calls all `initialize!` functions for most fields, representing components, of `model`,
except for `model.output` and `model.feedback` which are always called
at in `time_stepping!`."""
function initialize!(model::Barotropic; time::DateTime = DEFAULT_DATE)
    (; spectral_grid) = model

    spectral_grid.nlayers > 1 && @error "Only nlayers=1 supported for BarotropicModel, \
        SpectralGrid with nlayers=$(spectral_grid.nlayers) provided."

    # initialize components
    initialize!(model.geometry, model)
    initialize!(model.time_stepping, model)
    initialize!(model.coriolis, model)
    initialize!(model.forcing, model)
    initialize!(model.drag, model)
    initialize!(model.horizontal_diffusion, model)
    initialize!(model.random_process, model)
    initialize!(model.particle_advection, model)

    # allocate prognostic and diagnostic variables
    prognostic_variables = PrognosticVariables(model)
    diagnostic_variables = DiagnosticVariables(model)

    # initialize particles (or other non-atmosphere prognostic variables)
    initialize!(prognostic_variables.particles, prognostic_variables, diagnostic_variables, model)

    # set the initial conditions
    initialize!(prognostic_variables, model.initial_conditions, model)
    (; clock) = prognostic_variables
    clock.time = time       # set the current time
    clock.start = time      # and store the start time

    return Simulation(prognostic_variables, diagnostic_variables, model)
end<|MERGE_RESOLUTION|>--- conflicted
+++ resolved
@@ -10,29 +10,7 @@
 passed on as keyword arguments, e.g. `planet=Earth(spectral_grid)`. Fields, representing
 model components, are
 $(TYPEDFIELDS)"""
-<<<<<<< HEAD
 @parameterized @kwdef mutable struct BarotropicModel{
-    AR,     # <:AbstractArchitecture,
-    GE,     # <:AbstractGeometry,
-    PL,     # <:AbstractPlanet,
-    AT,     # <:AbstractAtmosphere,
-    CO,     # <:AbstractCoriolis,
-    FR,     # <:AbstractForcing,
-    DR,     # <:AbstractDrag,
-    PA,     # <:AbstractParticleAdvection,
-    IC,     # <:AbstractInitialConditions,
-    RP,     # <:AbstractRandomProcess,
-    TS,     # <:AbstractTimeStepper,
-    ST,     # <:SpectralTransform{NF},
-    IM,     # <:AbstractImplicit,
-    HD,     # <:AbstractHorizontalDiffusion,
-    OU,     # <:AbstractOutput,
-    FB,     # <:AbstractFeedback,
-} <: Barotropic
-    
-    spectral_grid::SpectralGrid
-=======
-@kwdef mutable struct BarotropicModel{
         SG,     # <:SpectralGrid
         AR,     # <:AbstractArchitecture,
         GE,     # <:AbstractGeometry,
@@ -53,31 +31,18 @@
     } <: Barotropic
 
     spectral_grid::SG
->>>>>>> 5008171e
     architecture::AR = spectral_grid.architecture
 
     # DYNAMICS
-<<<<<<< HEAD
     @component geometry::GE = Geometry(spectral_grid)
     @component planet::PL = Earth(spectral_grid)
-    @component atmosphere::AT = EarthAtmosphere(spectral_grid)
+    @component atmosphere::AT = EarthDryAtmosphere(spectral_grid)
     @component coriolis::CO = Coriolis(spectral_grid)
     @component forcing::FR = KolmogorovFlow(spectral_grid)
     @component drag::DR = LinearVorticityDrag(spectral_grid)
     @component particle_advection::PA = nothing
-    @component initial_conditions::IC = InitialConditions(Barotropic)
-    
-=======
-    geometry::GE = Geometry(spectral_grid)
-    planet::PL = Earth(spectral_grid)
-    atmosphere::AT = EarthDryAtmosphere(spectral_grid)
-    coriolis::CO = Coriolis(spectral_grid)
-    forcing::FR = KolmogorovFlow(spectral_grid)
-    drag::DR = LinearVorticityDrag(spectral_grid)
-    particle_advection::PA = nothing
-    initial_conditions::IC = InitialConditions(spectral_grid, Barotropic)
+    @component initial_conditions::IC = InitialConditions(spectral_grid, Barotropic)
 
->>>>>>> 5008171e
     # VARIABLES
     random_process::RP = nothing
     tracers::TRACER_DICT = TRACER_DICT()
@@ -97,8 +62,6 @@
 prognostic_variables(::Type{<:Barotropic}) = (:vor,)
 default_concrete_model(::Type{Barotropic}) = BarotropicModel
 
-<<<<<<< HEAD
-=======
 parameters(model::Barotropic; kwargs...) = SpeedyParams(
     planet = parameters(model.planet; component = :planet, kwargs...),
     atmosphere = parameters(model.atmosphere; component = :atmosphere, kwargs...),
@@ -106,7 +69,6 @@
     drag = parameters(model.drag; component = :drag, kwargs...),
 )
 
->>>>>>> 5008171e
 """
 $(TYPEDSIGNATURES)
 Calls all `initialize!` functions for most fields, representing components, of `model`,
