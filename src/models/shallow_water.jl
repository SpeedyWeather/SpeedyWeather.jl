--- conflicted
+++ resolved
@@ -49,13 +49,8 @@
     geometry::GE = Geometry(spectral_grid)
 
     # OUTPUT
-<<<<<<< HEAD
     output::OW = OutputWriter(spectral_grid, ShallowWater)
-    callbacks::Dict{Symbol,AbstractCallback} = Dict{Symbol,AbstractCallback}()
-=======
-    output::OW = OutputWriter(spectral_grid, Barotropic)
     callbacks::Dict{Symbol, AbstractCallback} = Dict{Symbol, AbstractCallback}()
->>>>>>> e9383b39
     feedback::FB = Feedback()
 end
 
