--- conflicted
+++ resolved
@@ -286,13 +286,8 @@
     end 
 
     # fill tracers
-<<<<<<< HEAD
     for (key, var) in progn.tracers 
         for value_i in var # istep of nsteps tuple 
-=======
-    for (key, value) in progn.tracers
-        for value_i in value # istep of nsteps tuple
->>>>>>> 55025d6d
             value_i .= value
         end
     end
