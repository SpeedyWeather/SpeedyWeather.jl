--- conflicted
+++ resolved
@@ -152,7 +152,6 @@
     r == 3 && return rotate_matrix_indices_270(i,j,s)
 end
 
-<<<<<<< HEAD
 """
 Downloads input files as required by SpeedyWeather.jl
 """
@@ -177,7 +176,7 @@
     close(r)
     mv(dir_names[1], input_data_path, force=true);
 end
-=======
+
 # NAN initialisation
 """
     A = nans(T,dims...)
@@ -191,5 +190,4 @@
     A = nans(dims...)
 
 Allocate A::Array{Float64} with NaNs."""
-nans(dims...) = nans(Float64,dims...)
->>>>>>> 2da381d2
+nans(dims...) = nans(Float64,dims...)