abstract type AbstractForcing <: AbstractModelComponent end

# function barrier for all forcings to unpack model.forcing
function forcing!(
    diagn::DiagnosticVariables,
    progn::PrognosticVariables,
    lf::Integer,
    model::AbstractModel,
)
    forcing!(diagn, progn, model.forcing, lf, model)
end

## NO FORCING
forcing!(diagn, progn, forcing::Nothing, args...) = nothing

# JET STREAM FORCING
export JetStreamForcing

"""
Forcing term for the Barotropic or ShallowWaterModel with an
idealised jet stream similar to the initial conditions from
Galewsky, 2004, but mirrored for both hemispheres.

$(TYPEDFIELDS)
"""
@parameterized @kwdef mutable struct JetStreamForcing{NF, VectorType} <: AbstractForcing
    "[OPTION] jet latitude [˚N]"
    @param latitude::NF = 45 (bounds=-90..90,)
    
    "[OPTION] jet width [˚], default ≈ 19.29˚"
    @param width::NF = (1/4-1/7)*180 (bounds=Positive,)

    "[OPTION] sigma level [1], vertical location of jet"
    @param sigma::NF = 0.2 (bounds=Nonnegative,)

    "[OPTION] jet speed scale [m/s]"
    @param speed::NF = 85

    "[OPTION] time scale [days]"
    time_scale::Second = Day(30)

<<<<<<< HEAD
    "precomputed amplitude vector [m/s²]"
=======
    "[DERIVED] precomputed amplitude vector [m/s²]"
>>>>>>> 70a7f295
    amplitude::VectorType
    
    "[DERIVED] precomputed vertical tapering"
    tapering::VectorType
end

function JetStreamForcing(SG::SpectralGrid; kwargs...)
    # Create arrays on the target architecture
    amplitude = on_architecture(SG.architecture, zeros(SG.NF, SG.nlat))
    tapering = on_architecture(SG.architecture, zeros(SG.NF, SG.nlayers))
    
    return JetStreamForcing{SG.NF, SG.VectorType}(; amplitude, tapering, kwargs...)
end

function initialize!(   forcing::JetStreamForcing,
                        model::AbstractModel)

    (; latitude, width, speed, time_scale, amplitude) = forcing
    (; radius) = model.planet
    
    # Some constants similar to Galewsky 2004
    θ₀ = (latitude-width)/360*2π        # southern boundary of jet [radians]
    θ₁ = (latitude+width)/360*2π        # northern boundary of jet
    eₙ = exp(-4/(θ₁-θ₀)^2)              # normalisation, so that speed is at max
    A₀ = speed/eₙ/time_scale.value      # amplitude [m/s²] without lat dependency
    A₀ *= radius                        # scale by radius as are the momentum equations

    (; nlat, colat) = model.geometry
    # latitude in radians, abs for north/south symmetry
    θ = @. abs(π/2 - colat)
    
    # Similar to u as in Galewsky, 2004 but with north/south symmetry
    @. amplitude = A₀*exp(1/(θ-θ₀)/(θ-θ₁))
    amplitude[.~(θ₀ .< θ .< θ₁)] .= 0   # apply latitude mask

    # vertical tapering
    (; sigma, tapering) = forcing
    σ = model.geometry.σ_levels_full
    tapering .= 1 .- abs.(sigma .- σ)

    return nothing
end

# function barrier
function forcing!(
    diagn::DiagnosticVariables,
    progn::PrognosticVariables,
    forcing::JetStreamForcing,
    lf::Integer,
    model::AbstractModel,
)
    forcing!(diagn, forcing)
end

"""$(TYPEDSIGNATURES)
Set for every latitude ring the tendency to the precomputed forcing
in the momentum equations following the JetStreamForcing.
The forcing is precomputed in `initialize!(::JetStreamForcing, ::AbstractModel)`."""
function forcing!(
    diagn::DiagnosticVariables, 
    forcing::JetStreamForcing)

    Fu = diagn.tendencies.u_tend_grid

    (; amplitude, tapering) = forcing          
    (; whichring) = Fu.grid                    

    arch = architecture(Fu)
    launch!(arch, RingGridWorkOrder, size(Fu), jetstream_forcing_kernel!,
            Fu, amplitude, tapering, whichring)
end

@kernel inbounds=true function jetstream_forcing_kernel!(
    Fu,
    amplitude,
    tapering,
    whichring
)
    ij, k = @index(Global, NTuple)
    j = whichring[ij]
    Fu[ij] += tapering[k] * amplitude[j]
end

export StochasticStirring
@parameterized @kwdef struct StochasticStirring{NF, VectorType} <: AbstractForcing

    "[OPTION] Stirring strength A [1/s²]"
    @param strength::NF = 2e-11

    "[OPTION] Stirring latitude [˚N]"
    @param latitude::NF = 45 (bounds=-90..90,)

    "[OPTION] Stirring width [˚]"
    @param width::NF = 24 (bounds=Positive,)

    "[DERIVED] Latitudinal mask, confined to mid-latitude storm track by default [1]"
    lat_mask::VectorType
end

function StochasticStirring(SG::SpectralGrid; kwargs...)
    lat_mask = on_architecture(SG.architecture, zeros(SG.NF, SG.nlat))
    return StochasticStirring{SG.NF, SG.VectorType}(; lat_mask, kwargs...)
end

function initialize!(
    forcing::StochasticStirring,
    model::AbstractModel)
    
    model.random_process isa Nothing &&
        @warn "StochasticStirring needs a random process. model.random_process is nothing."

    # precompute the latitudinal mask
    (; latd) = model.geometry

    # Gaussian centred at forcing.latitude of width forcing.width
    @. forcing.lat_mask = exp(-(forcing.latitude-latd)^2/forcing.width^2*2)
    return nothing
end

function forcing!(
    diagn::DiagnosticVariables,
    progn::PrognosticVariables,
    forcing::StochasticStirring,
    lf::Integer,
    model::AbstractModel,
)
    forcing!(diagn, forcing, model.spectral_transform)
end


function forcing!(
    diagn::DiagnosticVariables,
    forcing::StochasticStirring,
    spectral_transform::SpectralTransform
)
    # get random values from random process
    S_grid = diagn.grid.random_pattern
    
    # mask everything but mid-latitudes
    RingGrids._scale_lat!(S_grid, forcing.lat_mask)
    
    # back to spectral space
    S_masked = diagn.dynamics.a_2D
    transform!(S_masked, S_grid, diagn.dynamics.scratch_memory, spectral_transform)
    
    # scale by radius^2 as is the vorticity equation, and scale to forcing strength
    S_masked .*= (diagn.scale[]^2 * forcing.strength)
    
    # force every layer
    (; vor_tend) = diagn.tendencies
    arch = architecture(vor_tend)
    launch!(arch, SpectralWorkOrder, size(vor_tend), stochastic_stirring_kernel!,
            vor_tend, S_masked)
end

# GPU kernel for adding 2D spectral field to each layer of 3D field
@kernel inbounds=true function stochastic_stirring_kernel!(
    vor_tend, 
    S_masked
)
    I = @index(Global, Cartesian)
    lm = I[1]  # spectral coefficient index
    k = I[2]   # layer index
    
    vor_tend[lm, k] += S_masked[lm]
end


export KolmogorovFlow

"""Kolmogorov flow forcing. Fields are
$(TYPEDFIELDS)
"""
@parameterized @kwdef mutable struct KolmogorovFlow{NF} <: AbstractForcing
    "[OPTION] Strength of forcing [1/s²]"
    @param strength::NF = 1.5e-5

    "[OPTION] Wavenumber of forcing in meridional direction (pole to pole)"
    @param wavenumber::NF = 8 (bounds=Positive,)
end

KolmogorovFlow(SG::SpectralGrid; kwargs...) = KolmogorovFlow{SG.NF}(; kwargs...)

initialize!(::KolmogorovFlow, ::AbstractModel) = nothing

function forcing!(
    diagn::DiagnosticVariables,
    progn::PrognosticVariables,
    forcing::KolmogorovFlow,
    lf::Integer,
    model::AbstractModel,
)
    # scale by radius as is the vorticity equation
    s = forcing.strength * diagn.scale[]
    k = forcing.wavenumber

    Fu = diagn.tendencies.u_tend_grid
    set!(Fu, (λ, θ, σ) -> s*sind(k*θ), model.geometry)
end

export HeldSuarez

"""Temperature relaxation from Held and Suarez, 1996 BAMS
$(TYPEDFIELDS)"""
@kwdef struct HeldSuarez{NF, VectorType, MatrixType} <: AbstractForcing
    "[OPTION] sigma coordinate below which faster surface relaxation is applied"
    σb::NF = 0.7

    "[OPTION] time scale for slow global relaxation"
    relax_time_slow::Second = Day(40)

    "[OPTION] time scale for faster tropical surface relaxation"
    relax_time_fast::Second = Day(4)

    "[OPTION] minimum equilibrium temperature [K]"
    Tmin::NF = 200    

    "[OPTION] maximum equilibrium temperature [K]"
    Tmax::NF = 315    

    "[OPTION] meridional temperature gradient [K]"
    ΔTy::NF = 60
    
    "[OPTION] vertical temperature gradient [K]"
    Δθz::NF = 10

    "[DERIVED] log of sigma level per layer"
    logσ::VectorType

    "[DERIVED] relaxation time scale per layer and latitude (inverse, 1/s)"
    temp_relax_freq::MatrixType

    "[DERIVED] Term a to calculate equilibrium temperature function of latitude"
    temp_equil_a::VectorType

    "[DERIVED] Term b to calculate equilibrium temperature function of latitude"
    temp_equil_b::VectorType
end

"""
$(TYPEDSIGNATURES)
create a HeldSuarez temperature relaxation with arrays allocated given `spectral_grid`"""
function HeldSuarez(SG::SpectralGrid; kwargs...)
    (; NF, VectorType, MatrixType, nlat, nlayers) = SG

    # allocate
    logσ = on_architecture(SG.architecture, zeros(SG.NF, nlayers))
    temp_relax_freq = on_architecture(SG.architecture, zeros(SG.NF, nlayers, nlat))
    temp_equil_a = on_architecture(SG.architecture, zeros(SG.NF, nlat))
    temp_equil_b = on_architecture(SG.architecture, zeros(SG.NF, nlat))

    return HeldSuarez{NF, VectorType, MatrixType}(; logσ, temp_relax_freq, temp_equil_a, temp_equil_b, kwargs...)
end

"""$(TYPEDSIGNATURES)
initialize the HeldSuarez temperature relaxation by precomputing terms for the
equilibrium temperature Teq."""
function initialize!(   forcing::HeldSuarez,
                        model::PrimitiveEquation)

    (; coslat, sinlat) = model.geometry
    σ = model.geometry.σ_levels_full
    (; σb, ΔTy, Δθz, relax_time_slow, relax_time_fast, Tmax) = forcing
    (; logσ, temp_relax_freq, temp_equil_a, temp_equil_b) = forcing
                           
    (; pres_ref) = model.atmosphere

    # slow relaxation everywhere, fast in the tropics
    kₐ = 1/relax_time_slow.value
    kₛ = 1/relax_time_fast.value

    logσ .= log.(σ)               # precompute log(σ) for equilibrium temperature calculation

    # Held and Suarez equation 4
    temp_relax_freq .=  kₐ .+ (kₛ - kₐ)*max.(0, (σ .- σb) ./ (1-σb)) .* (coslat').^4

    # Held and Suarez equation 3, split into max(Tmin, (a - b*ln(p))*(p/p₀)^κ)
    # precompute a, b to simplify online calculation
    @. temp_equil_a = Tmax - ΔTy*sinlat^2 + Δθz*log(pres_ref)*coslat^2
    @. temp_equil_b = -Δθz*coslat^2
end

"""$(TYPEDSIGNATURES)
Apply temperature relaxation following Held and Suarez 1996, BAMS."""
function forcing!(
    diagn::DiagnosticVariables,
    progn::PrognosticVariables,
    forcing::HeldSuarez,
    lf::Integer,
    model::AbstractModel,
)
    temp_grid = diagn.grid.temp_grid
    pres_grid = diagn.grid.pres_grid
    temp_tend_grid = diagn.tendencies.temp_tend_grid

    (; Tmin, logσ, temp_relax_freq, temp_equil_a, temp_equil_b) = forcing
    (; κ) = model.atmosphere
    σ = model.geometry.σ_levels_full

    (; whichring) = temp_grid.grid
    launch!(architecture(temp_tend_grid), RingGridWorkOrder, size(temp_tend_grid), held_suarez_kernel!,
            temp_tend_grid, temp_grid, pres_grid,
            temp_relax_freq, temp_equil_a, temp_equil_b, logσ,
            Tmin, κ, σ, whichring)
end

@kernel inbounds=true function held_suarez_kernel!(
    temp_tend_grid,
    temp_grid,
    pres_grid,
    @Const(temp_relax_freq),
    @Const(temp_equil_a),
    @Const(temp_equil_b),
    @Const(logσ),
    @Const(Tmin),
    @Const(κ),
    @Const(σ),
    @Const(whichring),
)
    ij, k = @index(Global, NTuple)
    j = whichring[ij]                   # latitude ring index
    kₜ = temp_relax_freq[k, j]           # (inverse) relaxation time scale

    # Held and Suarez 1996, equation 3 with precomputed a, b during initialization
    Teq = max(Tmin, (temp_equil_a[j] + temp_equil_b[j]*logσ[k])*σ[k]^κ)
    temp_tend_grid[ij, k] -= kₜ*(temp_grid[ij, k] - Teq)  # Held and Suarez 1996, equation 2
end<|MERGE_RESOLUTION|>--- conflicted
+++ resolved
@@ -39,11 +39,7 @@
     "[OPTION] time scale [days]"
     time_scale::Second = Day(30)
 
-<<<<<<< HEAD
-    "precomputed amplitude vector [m/s²]"
-=======
     "[DERIVED] precomputed amplitude vector [m/s²]"
->>>>>>> 70a7f295
     amplitude::VectorType
     
     "[DERIVED] precomputed vertical tapering"
