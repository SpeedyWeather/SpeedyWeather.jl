--- conflicted
+++ resolved
@@ -472,11 +472,7 @@
     grid::GridVariables{NF, ArrayType, GridType, GridVariable2D, GridVariable3D}
     
     "Intermediate variables for the dynamical core"
-<<<<<<< HEAD
-    dynamics::DynamicsVariables{NF, ArrayType, SP, Grid, SpectralVariable2D, SpectralVariable3D, GridVariable2D, GridVariable3D, ScratchMemoryType}
-=======
-    dynamics::DynamicsVariables{NF, ArrayType, SpectrumType, GridType, SpectralVariable2D, SpectralVariable3D, GridVariable2D, GridVariable3D}
->>>>>>> 7c143caa
+    dynamics::DynamicsVariables{NF, ArrayType, SpectrumType, GridType, SpectralVariable2D, SpectralVariable3D, GridVariable2D, GridVariable3D, ScratchMemoryType}
     
     "Global fields returned from physics parameterizations"
     physics::PhysicsVariables{NF, ArrayType, GridType, GridVariable2D}
