function Base.show(io::IO, A::AbstractDiagnosticVariables)
    println(io, "$(typeof(A).name.wrapper)")
    keys = propertynames(A)
    keys_filtered = filter(key -> ~(getfield(A, key) isa Integer), keys)
    n = length(keys_filtered)
    for (i, key) in enumerate(keys_filtered)
        last = i == n
        val = getfield(A, key)
        T = typeof(val)

        if T <: AbstractField
            NF = first_parameter(T)
            nlat = RingGrids.get_nlat(val)
            Grid = nonparametric_type(T)
            s = Base.dims2string(size(val))*", $nlat-ring $Grid{$NF}"
        elseif T <: LowerTriangularArray
            NF = first_parameter(T)
            trunc = LowerTriangularArrays.truncation(val.spectrum)
            s = Base.dims2string(size(val, as=Matrix))*", T$trunc LowerTriangularArray{$NF}"
        else
            s = "$T"
        end

        ~last ? println(io, "├ $key: $s") :
                print(io,  "└ $key: $s")
    end
end

first_parameter(::Type{<:AbstractArray{T}}) where T = T

export Tendencies

"""Tendencies of the prognostic variables in spectral and grid-point space
$(TYPEDFIELDS)"""
@kwdef struct Tendencies{
    NF,                     # <: AbstractFloat
    ArrayType,              # Array, CuArray, ...
    SpectrumType,           # <: AbstractSpectrum
    GridType,               # <: AbstractGrid
    SpectralVariable2D,     # <: LowerTriangularArray
    SpectralVariable3D,     # <: LowerTriangularArray
    GridVariable2D,         # <: AbstractField
    GridVariable3D,         # <: AbstractField
} <: AbstractDiagnosticVariables

    spectrum::SpectrumType            # spectral resolution: maximum degree and order of spherical harmonics
    grid::GridType                    # grid resolution: number of latitude rings on one hemisphere (Eq. incl.)
    nlayers::Int                      # number of vertical layers

    # SPECTRAL TENDENCIES
    "Vorticity of horizontal wind field [1/s]"
    vor_tend  ::SpectralVariable3D = zeros(SpectralVariable3D, spectrum, nlayers)
    "Divergence of horizontal wind field [1/s]"
    div_tend  ::SpectralVariable3D = zeros(SpectralVariable3D, spectrum, nlayers)
    "Absolute temperature [K]"
    temp_tend ::SpectralVariable3D = zeros(SpectralVariable3D, spectrum, nlayers)
    "Specific humidity [kg/kg]"
    humid_tend::SpectralVariable3D = zeros(SpectralVariable3D, spectrum, nlayers)
    "Zonal velocity [m/s]"
    u_tend    ::SpectralVariable3D = zeros(SpectralVariable3D, spectrum, nlayers)
    "Meridional velocity [m/s]"
    v_tend    ::SpectralVariable3D = zeros(SpectralVariable3D, spectrum, nlayers)
    "Logarithm of surface pressure [Pa]"
    pres_tend ::SpectralVariable2D = zeros(SpectralVariable2D, spectrum)
    "Tracers [?]"
    tracers_tend::Dict{Symbol, SpectralVariable3D} = Dict{Symbol, SpectralVariable3D}()

    "Zonal velocity [m/s], grid"
    u_tend_grid     ::GridVariable3D = zeros(GridVariable3D, grid, nlayers)
    "Meridinoal velocity [m/s], grid"
    v_tend_grid     ::GridVariable3D = zeros(GridVariable3D, grid, nlayers)
    "Absolute temperature [K], grid"
    temp_tend_grid  ::GridVariable3D = zeros(GridVariable3D, grid, nlayers)
    "Specific humidity [kg/kg], grid"
    humid_tend_grid ::GridVariable3D = zeros(GridVariable3D, grid, nlayers)
    "Logarith of surface pressure [Pa], grid"
    pres_tend_grid  ::GridVariable2D = zeros(GridVariable2D, grid)
    "Tracers [?], grid"
    tracers_tend_grid::Dict{Symbol, GridVariable3D} = Dict{Symbol, GridVariable3D}()
end

"""$(TYPEDSIGNATURES)
Generator function."""
function Tendencies(SG::SpectralGrid)
    (; spectrum, grid, nlayers, NF, ArrayType) = SG
    (; SpectralVariable2D, SpectralVariable3D) = SG
    (; GridVariable2D, GridVariable3D) = SG

    return Tendencies{
        NF, ArrayType, typeof(spectrum), typeof(grid),
        SpectralVariable2D, SpectralVariable3D,
        GridVariable2D, GridVariable3D,
    }(;
        spectrum, grid, nlayers
    )
end

export GridVariables

"""Transformed prognostic variables (and u, v, temp_virt) into grid-point space.
$TYPEDFIELDS."""
@kwdef struct GridVariables{
    NF,                     # <: AbstractFloat
    ArrayType,              # Array, CuArray, ...
    GridType,               # <:AbstractGrid
    GridVariable2D,         # <: AbstractField
    GridVariable3D,         # <: AbstractField
} <: AbstractDiagnosticVariables

    grid::GridType          # grid resolution: number of latitude rings on one hemisphere (Eq. incl.)
    nlayers::Int            # number of vertical layers

    "Relative vorticity of the horizontal wind [1/s]"
    vor_grid        ::GridVariable3D = zeros(GridVariable3D, grid, nlayers)
    "Divergence of the horizontal wind [1/s]"
    div_grid        ::GridVariable3D = zeros(GridVariable3D, grid, nlayers)
    "Absolute temperature [K]"
    temp_grid       ::GridVariable3D = zeros(GridVariable3D, grid, nlayers)
    "Virtual tempereature [K]"
    temp_virt_grid  ::GridVariable3D = zeros(GridVariable3D, grid, nlayers)
    "Specific_humidity [kg/kg]"
    humid_grid      ::GridVariable3D = zeros(GridVariable3D, grid, nlayers)
    "Zonal velocity [m/s]"
    u_grid          ::GridVariable3D = zeros(GridVariable3D, grid, nlayers)
    "Meridional velocity [m/s]"
    v_grid          ::GridVariable3D = zeros(GridVariable3D, grid, nlayers)
    "Logarithm of surface pressure [Pa]"
    pres_grid       ::GridVariable2D = zeros(GridVariable2D, grid)
    "Tracers [?]"
    tracers_grid    ::Dict{Symbol, GridVariable3D} = Dict{Symbol, GridVariable3D}()

    "Random pattern controlled by random process [1]"
    random_pattern  ::GridVariable2D = zeros(GridVariable2D, grid)

    # PREVIOUS TIME STEP
    "Absolute temperature [K] at previous time step"
    temp_grid_prev  ::GridVariable3D = zeros(GridVariable3D, grid, nlayers)
    "Specific humidity [kg/kg] at previous time step"
    humid_grid_prev ::GridVariable3D = zeros(GridVariable3D, grid, nlayers)
    "Zonal velocity [m/s] at previous time step"
    u_grid_prev     ::GridVariable3D = zeros(GridVariable3D, grid, nlayers)
    "Meridional velocity [m/s] at previous time step"
    v_grid_prev     ::GridVariable3D = zeros(GridVariable3D, grid, nlayers)
    "Logarithm of surface pressure [Pa] at previous time step"
    pres_grid_prev  ::GridVariable2D = zeros(GridVariable2D, grid)
    "Tracers [?] at previous time step"
    tracers_grid_prev::Dict{Symbol, GridVariable3D} = Dict{Symbol, GridVariable3D}()
end

"""$(TYPEDSIGNATURES)
Generator function."""
function GridVariables(SG::SpectralGrid)
    (; grid, nlayers, NF, ArrayType) = SG
    (; GridVariable2D, GridVariable3D) = SG

    return GridVariables{NF, ArrayType, typeof(grid), GridVariable2D, GridVariable3D}(;
            grid, nlayers,
        )
end

export DynamicsVariables

"""Intermediate quantities for the dynamics of a given layer.
$(TYPEDFIELDS)"""
@kwdef struct DynamicsVariables{
    NF,                     # <: AbstractFloat
    ArrayType,              # Array, CuArray, ...
    SpectrumType,           # <: AbstractSpectrum
    GridType,               # <:AbstractGrid
    SpectralVariable2D,     # <: LowerTriangularArray
    SpectralVariable3D,     # <: LowerTriangularArray
    GridVariable2D,         # <: AbstractField
    GridVariable3D,         # <: AbstractField
    ScratchMemoryType,      # <: ScratchMemory{NF, ArrayType{Complex{NF},3}}
} <: AbstractDiagnosticVariables
    
    spectrum::SpectrumType            # spectral resolution: maximum degree and order of spherical harmonics
    grid::GridType              # grid resolution: number of latitude rings on one hemisphere (Eq. incl.)
    nlayers::Int            # number of vertical layers

    "Multi-purpose a, 3D work array to be reused in various places"
    a::SpectralVariable3D = zeros(SpectralVariable3D, spectrum, nlayers)
    
    "Multi-purpose b, 3D work array to be reused in various places"
    b::SpectralVariable3D = zeros(SpectralVariable3D, spectrum, nlayers)
    
    "Multi-purpose a, 3D work array to be reused in various places"
    a_grid::GridVariable3D = zeros(GridVariable3D, grid, nlayers)
    
    "Multi-purpose b, 3D work array to be reused in various places"
    b_grid::GridVariable3D = zeros(GridVariable3D, grid, nlayers)
    
    "Multi-purpose a, work array to be reused in various places"
    a_2D::SpectralVariable2D = zeros(SpectralVariable2D, spectrum)
    
    "Multi-purpose b, work array to be reused in various places"
    b_2D::SpectralVariable2D = zeros(SpectralVariable2D, spectrum)
    
    "Multi-purpose a, work array to be reused in various places"
    a_2D_grid::GridVariable2D = zeros(GridVariable2D, grid)
    
    "Multi-purpose b, work array to be reused in various places"
    b_2D_grid::GridVariable2D = zeros(GridVariable2D, grid)

    "Pressure flux (uₖ, vₖ)⋅∇ln(pₛ)"
    uv∇lnp::GridVariable3D = zeros(GridVariable3D, grid, nlayers)
    
    "Sum of Δσₖ-weighted uv∇lnp above"
    uv∇lnp_sum_above::GridVariable3D = zeros(GridVariable3D, grid, nlayers)
    
    "Sum of div_weighted from top to k"
    div_sum_above::GridVariable3D = zeros(GridVariable3D, grid, nlayers)
    
    "Virtual temperature [K], spectral for geopotential"
    temp_virt::SpectralVariable3D = zeros(SpectralVariable3D, spectrum, nlayers)

    "Geopotential [m²/s²] on full layers"
    geopot::SpectralVariable3D = zeros(SpectralVariable3D, spectrum, nlayers)

    "Vertical velocity (dσ/dt), on half levels k+1/2 below, pointing to the surface (σ=1)"
    σ_tend::GridVariable3D = zeros(GridVariable3D, grid, nlayers)

    "Zonal gradient of log surf pressure"
    ∇lnp_x::GridVariable2D = zeros(GridVariable2D, grid)
    
    "Meridional gradient of log surf pressure"
    ∇lnp_y::GridVariable2D = zeros(GridVariable2D, grid)

    "Vertical average of zonal velocity [m/s]"
    u_mean_grid::GridVariable2D = zeros(GridVariable2D, grid)

    "Vertical average of meridional velocity [m/s]"
    v_mean_grid::GridVariable2D = zeros(GridVariable2D, grid)

    "Vertical average of divergence [1/s], grid"
    div_mean_grid::GridVariable2D = zeros(GridVariable2D, grid)

    "Vertical average of divergence [1/s], spectral"
    div_mean::SpectralVariable2D = zeros(SpectralVariable2D, spectrum)

    "Scratch memory for the transforms"
    scratch_memory::ScratchMemoryType = SpeedyTransforms.ScratchMemory(NF, ArrayType, grid, nlayers)
end

"""$(TYPEDSIGNATURES)
Generator function. If a `spectral_transform` is handed over, the same scratch memory is used."""
function DynamicsVariables(SG::SpectralGrid; 
                           spectral_transform::Union{Nothing,SpectralTransform}=nothing) 
    (; spectrum, grid, nlayers, NF, ArrayType) = SG
    (; SpectralVariable2D, SpectralVariable3D) = SG
    (; GridVariable2D, GridVariable3D) = SG

    if isnothing(spectral_transform)
        return DynamicsVariables{NF, ArrayType, typeof(spectrum), typeof(grid),
            SpectralVariable2D, SpectralVariable3D,
            GridVariable2D, GridVariable3D, SpeedyTransforms.ScratchMemory{NF, ArrayType{Complex{NF}, 3}}}(;
                spectrum, grid, nlayers,
            )
    else 
        scratch_memory = spectral_transform.scratch_memory 

        return DynamicsVariables{NF, ArrayType, typeof(spectrum), typeof(grid),
            SpectralVariable2D, SpectralVariable3D,
            GridVariable2D, GridVariable3D, typeof(scratch_memory)}(;
                spectrum, grid, nlayers, scratch_memory
            )
    end 
end


export DynamicsVariablesOcean
@kwdef struct DynamicsVariablesOcean{
    NF,
    ArrayType,
    GridType,
    GridVariable2D,
} <: AbstractDiagnosticVariables

    "Grid used for fields"
    grid::GridType

    "Surface sensible heat flux [W/m²], positive up"
    sensible_heat_flux::GridVariable2D = zeros(GridVariable2D, grid)

    "Surface humidity flux [kg/s/m²], positive up"
    surface_humidity_flux::GridVariable2D = zeros(GridVariable2D, grid)

    "Surface shortwave radiative flux up [W/m²]"
    surface_shortwave_up::GridVariable2D = zeros(GridVariable2D, grid)

    "Surface longwave radiative flux up [W/m²]"
    surface_longwave_up::GridVariable2D = zeros(GridVariable2D, grid)

    "Albedo over ocean (but defined everywhere) [1]"
    albedo::GridVariable2D = zeros(GridVariable2D, grid)
end

DynamicsVariablesOcean(SG::SpectralGrid) =
    DynamicsVariablesOcean{SG.NF, SG.ArrayType, typeof(SG.grid), SG.GridVariable2D}(; SG.grid)

export DynamicsVariablesLand
@kwdef struct DynamicsVariablesLand{
    NF,
    ArrayType,
    GridType,
    GridVariable2D,
} <: AbstractDiagnosticVariables

    "Grid used for fields"
    grid::GridType

    "Surface sensible heat flux [W/m²], positive up"
    sensible_heat_flux::GridVariable2D = zeros(GridVariable2D, grid)
    
    "Surface humidity flux [W/m²], positive up"
    surface_humidity_flux::GridVariable2D = zeros(GridVariable2D, grid)
    
    "Surface shortwave radiative flux up [W/m²]"
    surface_shortwave_up::GridVariable2D = zeros(GridVariable2D, grid)

    "Surface longwave radiative flux up [W/m²]"
    surface_longwave_up::GridVariable2D = zeros(GridVariable2D, grid)

    "Albedo over land (but defined everywhere) [1]"
    albedo::GridVariable2D = zeros(GridVariable2D, grid)

    "Availability of soil moisture to evaporation (or condensation) [1]"
    soil_moisture_availability::GridVariable2D = zeros(GridVariable2D, grid)

    "River runoff [m/s], diagnostic overflow from soil moisture"
    river_runoff::GridVariable2D = zeros(GridVariable2D, grid)
end

DynamicsVariablesLand(SG::SpectralGrid) =
    DynamicsVariablesLand{SG.NF, SG.ArrayType, typeof(SG.grid), SG.GridVariable2D}(; SG.grid)


export PhysicsVariables

"""
Diagnostic variables of the physical parameterizations.
$(TYPEDFIELDS)"""
@kwdef struct PhysicsVariables{
    NF,                     # <: AbstractFloat
    ArrayType,              # Array, CuArray, ...
    GridType,               # <:AbstractGrid
    GridVariable2D,         # <: AbstractField
} <: AbstractDiagnosticVariables

    grid::GridType          # resolution of grid

    ocean::DynamicsVariablesOcean{NF, ArrayType, GridType, GridVariable2D}
    land::DynamicsVariablesLand{NF, ArrayType, GridType, GridVariable2D}

    # PRECIPITATION
    "Accumulated large-scale precipitation [m]"
    precip_large_scale::GridVariable2D = zeros(GridVariable2D, grid)

    "Accumulated large-scale precipitation [m]"
    precip_convection::GridVariable2D = zeros(GridVariable2D, grid)

    "Rate of large-scale precipitation [m/s], instantaneous"
    precip_rate_large_scale::GridVariable2D = zeros(GridVariable2D, grid)

    "Rate of large-scale precipitation [m/s], instantaneous"
    precip_rate_convection::GridVariable2D = zeros(GridVariable2D, grid)

<<<<<<< HEAD
     # FROZEN PRECIPITATION (SNOW)
    "Accumulated large-scale snow [m]"
    snow_large_scale::GridVariable2D = zeros(GridVariable2D, grid)

    "Accumulated large-scale precipitation [m]"
    snow_convection::GridVariable2D = zeros(GridVariable2D, grid)

    "Rate of large-scale precipitation [m/s], instantaneous"
    snow_rate_large_scale::GridVariable2D = zeros(GridVariable2D, grid)

    "Rate of large-scale precipitation [m/s], instantaneous"
    snow_rate_convection::GridVariable2D = zeros(GridVariable2D, grid)
=======
    "Rate of total precipitation (rain+snow) [kg/m²/s]"
    total_precipitation_rate::GridVariable2D = zeros(GridVariable2D, grid)
>>>>>>> 48ebfe9d

    "Cloud top [m]"
    cloud_top::GridVariable2D = zeros(GridVariable2D, grid)            
    
    # SURFACE FLUXES
    "Sensible heat flux [W/m²], positive up"
    sensible_heat_flux::GridVariable2D = zeros(GridVariable2D, grid)
    
    "Surface humidity flux [kg/s/m^2], positive up"
    surface_humidity_flux::GridVariable2D = zeros(GridVariable2D, grid)

    "Surface latent heat flux [W/m²], positive up"
    surface_latent_heat_flux::GridVariable2D = zeros(GridVariable2D, grid)

    # RADIATION
    "Surface radiation: shortwave up [W/m²]"
    surface_shortwave_up::GridVariable2D = zeros(GridVariable2D, grid)
    
    "Surface radiation: shortwave down [W/m²]"
    surface_shortwave_down::GridVariable2D = zeros(GridVariable2D, grid)
    
    "Surface radiation: longwave up [W/m²]"
    surface_longwave_up::GridVariable2D = zeros(GridVariable2D, grid)
    
    "Surface radiation: longwave down [W/m²]"
    surface_longwave_down::GridVariable2D = zeros(GridVariable2D, grid)

    "Outgoing shortwave radiation [W/m^2]"
    outgoing_shortwave_radiation::GridVariable2D = zeros(GridVariable2D, grid)

    "Outgoing longwave radiation [W/m^2]"
    outgoing_longwave_radiation::GridVariable2D = zeros(GridVariable2D, grid)

    "Albedo [1]"
    albedo::GridVariable2D = zeros(GridVariable2D, grid)

    "Cosine of solar zenith angle [1]"
    cos_zenith::GridVariable2D = zeros(GridVariable2D, grid)           
end

"""$(TYPEDSIGNATURES)
Generator function."""
function PhysicsVariables(SG::SpectralGrid)
    (; grid, NF, ArrayType) = SG
    (; GridVariable2D) = SG

    ocean = DynamicsVariablesOcean(SG)
    land = DynamicsVariablesLand(SG)

    return PhysicsVariables{NF, ArrayType, typeof(grid), GridVariable2D}(; grid, ocean, land)
end

export ParticleVariables

"""Diagnostic variables for the particle advection
$(TYPEDFIELDS)"""
@kwdef struct ParticleVariables{
    NF,                     # <: AbstractFloat
    ArrayType,              # Array, CuArray, ...
    ParticleVector,         # <: AbstractField
    VectorNF,               # Vector{NF} or CuVector{NF}
    Interpolator,           # <:AbstractInterpolator
} <: AbstractDiagnosticVariables
    "Number of particles"
    nparticles::Int

    "Work array: particle locations"
    locations::ParticleVector = zeros(ParticleVector, nparticles)

    "Work array: velocity u"
    u::VectorNF = VectorNF(zeros(nparticles))

    "Work array: velocity v"
    v::VectorNF = VectorNF(zeros(nparticles))

    "Work array: velocity w = dσ/dt"
    σ_tend::VectorNF = VectorNF(zeros(nparticles))

    "Interpolator to interpolate velocity fields onto particle positions"
    interpolator::Interpolator
end

"""$(TYPEDSIGNATURES)
Generator function."""
function ParticleVariables(SG::SpectralGrid)
    (; architecture, nparticles, NF, ArrayType) = SG
    (; ParticleVector) = SG
    VectorNF = array_type(architecture, NF, 1)
    interpolator = RingGrids.AnvilInterpolator(SG.grid, nparticles; NF)
    return ParticleVariables{NF,ArrayType, ParticleVector, VectorNF, typeof(interpolator)}(;
            nparticles, interpolator)
end

export DiagnosticVariables

"""All diagnostic variables.
$(TYPEDFIELDS)"""
struct DiagnosticVariables{
    NF,                     # <: AbstractFloat
    ArrayType,              # Array, CuArray, ...
    SpectrumType,           # <: AbstractSpectrum
    GridType,               # <:AbstractGrid
    SpectralVariable2D,     # <: LowerTriangularArray
    SpectralVariable3D,     # <: LowerTriangularArray
    GridVariable2D,         # <: AbstractField
    GridVariable3D,         # <: AbstractField
    ParticleVector,         # <: AbstractField
    VectorType,             # <: AbstractVector
    MatrixType,             # <: AbstractMatrix
    ScratchMemoryType,      # <: ArrayType{Complex{NF}, 3}
    Interpolator,           # <:AbstractInterpolator
} <: AbstractDiagnosticVariables

    # DIMENSIONS
    "Spectral resolution: Max degree of spherical harmonics"
    spectrum::SpectrumType

    "Grid resolution: Number of latitude rings on one hemisphere (Equator incl.)"
    grid_used::GridType          # TODO cannot be named `grid` because of `GridVariables` ...

    "Number of vertical layers"
    nlayers::Int

    "Number of particles for particle advection"
    nparticles::Int

    "Tendencies (spectral and grid) of the prognostic variables"
    tendencies::Tendencies{NF, ArrayType, SpectrumType, GridType, SpectralVariable2D, SpectralVariable3D, GridVariable2D, GridVariable3D}
    
    "Gridded prognostic variables"
    grid::GridVariables{NF, ArrayType, GridType, GridVariable2D, GridVariable3D}
    
    "Intermediate variables for the dynamical core"
    dynamics::DynamicsVariables{NF, ArrayType, SpectrumType, GridType, SpectralVariable2D, SpectralVariable3D, GridVariable2D, GridVariable3D, ScratchMemoryType}
    
    "Global fields returned from physics parameterizations"
    physics::PhysicsVariables{NF, ArrayType, GridType, GridVariable2D}
    
    "Intermediate variables for the particle advection"
    particles::ParticleVariables{NF, ArrayType, ParticleVector, VectorType, Interpolator}
    
    "Vertical column for the physics parameterizations"
    column::ColumnVariables{NF, VectorType, MatrixType}

    "Average temperature of every horizontal layer [K]"
    temp_average::VectorType

    "Scale applied to vorticity and divergence"
    scale::Base.RefValue{NF}
end

function DiagnosticVariables(SG::SpectralGrid, model::Union{Barotropic, ShallowWater})
    diagn = DiagnosticVariables(SG; spectral_transform=model.spectral_transform)
    add!(diagn, model.tracers)
    return diagn
end

# decide on spectral resolution `nbands` of radiation schemes
function DiagnosticVariables(SG::SpectralGrid, model::PrimitiveEquation)
    nbands_shortwave = get_nbands(model.shortwave_radiation)
    nbands_longwave = get_nbands(model.longwave_radiation)
    diagn =  DiagnosticVariables(SG; spectral_transform=model.spectral_transform, nbands_shortwave, nbands_longwave)
    add!(diagn, model.tracers)
    return diagn
end

"""$(TYPEDSIGNATURES)
Generator function. If a `transform` is handed over, the same scratch memory is used."""
function DiagnosticVariables(
    SG::SpectralGrid;
    spectral_transform::Union{Nothing, SpectralTransform} = nothing,
    nbands_shortwave::Integer = 0,
    nbands_longwave::Integer = 0,
)
    (; spectrum, grid, nparticles, NF, nlayers) = SG
    (; SpectralVariable2D, SpectralVariable3D) = SG
    (; GridVariable2D, GridVariable3D) = SG
    (; ArrayType, VectorType, MatrixType, ParticleVector) = SG

    tendencies = Tendencies(SG)
    grid_variables = GridVariables(SG)
    dynamics = DynamicsVariables(SG; spectral_transform)
    physics = PhysicsVariables(SG)
    particles = ParticleVariables(SG)
    column = ColumnVariables(SG; nbands_shortwave, nbands_longwave)
    temp_average = SG.VectorType(undef, nlayers)

    scale = Ref(one(NF))

    return DiagnosticVariables{
        NF, ArrayType, typeof(spectrum), typeof(grid), SpectralVariable2D, SpectralVariable3D,
        GridVariable2D, GridVariable3D, ParticleVector, VectorType, MatrixType,
        typeof(dynamics.scratch_memory), typeof(particles.interpolator)
    }(
        spectrum, grid, nlayers, nparticles,
        tendencies, grid_variables, dynamics, physics, particles,
        column, temp_average, scale,
    )
end

function Base.show(
    io::IO,
    diagn::DiagnosticVariables{NF, ArrayType},
) where {NF, ArrayType}
    println(io, "DiagnosticVariables{$NF, $ArrayType}")
    
    (; spectrum, nlayers, nparticles) = diagn
    grid = diagn.grid_used   # TODO grid is used by 'GridVariables'
    nlat = RingGrids.get_nlat(grid)
    Grid = nonparametric_type(grid)

    ntracers = length(diagn.grid.tracers_grid)
    println(io, "├ spectrum: T$(truncation(spectrum)), $nlayers layers, $ntracers tracers")
    println(io, "├ grid: $nlat-ring, $nlayers-layer $Grid")
    println(io, "├ tendencies::Tendencies")
    println(io, "├ grid::GridVariables")
    println(io, "├ dynamics::DynamicsVariables")
    println(io, "├ physics::PhysicsVariables")
    println(io, "├ particles::ParticleVariables, $nparticles particles")
    println(io, "├ columns::ColumnVariables")
    println(io, "├ temp_average::$(typeof(diagn.temp_average))")
    print(io,   "└ scale: $(diagn.scale[])")
end

function add!(diagn::DiagnosticVariables{
    NF,                     # <: AbstractFloat
    ArrayType,              # Array, CuArray, ...
    SpectrumType,           # <: AbstractSpectrum
    GridType,               # <:AbstractGrid
    SpectralVariable2D,     # <: LowerTriangularArray
    SpectralVariable3D,     # <: LowerTriangularArray
    GridVariable2D,         # <: AbstractField
    GridVariable3D,         # <: AbstractField
},
    tracers::Tracer...,
    ) where {
        NF,                     # <: AbstractFloat
        ArrayType,              # Array, CuArray, ...
        SpectrumType,           # <: AbstractSpectrum
        GridType,               # <:AbstractGrid
        SpectralVariable2D,     # <: LowerTriangularArray
        SpectralVariable3D,     # <: LowerTriangularArray
        GridVariable2D,         # <: AbstractField
        GridVariable3D,         # <: AbstractField
    }
    (; spectrum, nlayers) = diagn
    grid = diagn.grid_used   # TODO grid is used for 'GridVariables'
    for tracer in tracers
        diagn.tendencies.tracers_tend[tracer.name] = zeros(SpectralVariable3D, spectrum, nlayers)
        diagn.tendencies.tracers_tend_grid[tracer.name] = zeros(GridVariable3D, grid, nlayers)
        diagn.grid.tracers_grid[tracer.name] = zeros(GridVariable3D, grid, nlayers)
        diagn.grid.tracers_grid_prev[tracer.name] = zeros(GridVariable3D, grid, nlayers)
    end
end

function Base.delete!(diagn::DiagnosticVariables, tracers::Tracer...)
    for tracer in tracers
        delete!(diagn.tendencies.tracers_tend, tracer.name)
        delete!(diagn.tendencies.tracers_tend_grid, tracer.name)
        delete!(diagn.grid.tracers_grid, tracer.name)
        delete!(diagn.grid.tracers_grid_prev, tracer.name)
    end
end

"""$(TYPEDSIGNATURES)
Set the tendencies for the barotropic model to `x`."""
function Base.fill!(tendencies::Tendencies, x, ::Type{<:Barotropic})
    fill!(tendencies.u_tend_grid, x)
    fill!(tendencies.v_tend_grid, x)
    fill!(tendencies.vor_tend, x)

    for tracer in values(tendencies.tracers_tend)
        fill!(tracer, x)
    end

    for tracer in values(tendencies.tracers_tend_grid)
        fill!(tracer, x)
    end

    return tendencies
end

"""$(TYPEDSIGNATURES)
Set the tendencies for the shallow-water model to `x`."""
function Base.fill!(tendencies::Tendencies, x, ::Type{<:ShallowWater})
    fill!(tendencies, x, Barotropic)    # all tendencies also in Barotropic
    fill!(tendencies.div_tend, x)       # plus divergence and pressure
    fill!(tendencies.pres_tend_grid, x)
    fill!(tendencies.pres_tend, x)
    return tendencies
end

"""$(TYPEDSIGNATURES)
Set the tendencies for the primitive dry model to `x`."""
function Base.fill!(tendencies::Tendencies, x, ::Type{<:PrimitiveDry})
    fill!(tendencies, x, ShallowWater)  # all tendencies also in ShallowWater
    fill!(tendencies.temp_tend, x)      # plus temperature 
    fill!(tendencies.temp_tend_grid, x)
    return tendencies
end

"""
$(TYPEDSIGNATURES)
Set the tendencies for the primitive wet model to `x`."""
function Base.fill!(tendencies::Tendencies, x, ::Type{<:PrimitiveWet})
    fill!(tendencies, x, PrimitiveDry)  # all tendencies also in PrimitiveDry
    fill!(tendencies.humid_tend, x)     # plus humidity
    fill!(tendencies.humid_tend_grid, x)
    return tendencies
end

# fallback to primitive wet
Base.fill!(tendencies::Tendencies, x) = Base.fill!(tendencies, x, PrimitiveWet)
Base.fill!(tendencies::Tendencies, x, model::AbstractModel) = Base.fill!(tendencies, x, typeof(model))

RingGrids.eachlayer(diagn::DiagnosticVariables) = eachlayer(diagn.grid.vor_grid)
RingGrids.eachgridpoint(diagn::DiagnosticVariables) = eachgridpoint(diagn.grid.vor_grid)
RingGrids.eachindex(diagn::DiagnosticVariables) = eachindex(diagn.grid.vor_grid)<|MERGE_RESOLUTION|>--- conflicted
+++ resolved
@@ -365,7 +365,12 @@
     "Rate of large-scale precipitation [m/s], instantaneous"
     precip_rate_convection::GridVariable2D = zeros(GridVariable2D, grid)
 
-<<<<<<< HEAD
+    "Rate of total precipitation (rain+snow) [kg/m²/s]"
+    total_precipitation_rate::GridVariable2D = zeros(GridVariable2D, grid)
+
+    "Cloud top [m]"
+    cloud_top::GridVariable2D = zeros(GridVariable2D, grid)  
+  
      # FROZEN PRECIPITATION (SNOW)
     "Accumulated large-scale snow [m]"
     snow_large_scale::GridVariable2D = zeros(GridVariable2D, grid)
@@ -377,14 +382,7 @@
     snow_rate_large_scale::GridVariable2D = zeros(GridVariable2D, grid)
 
     "Rate of large-scale precipitation [m/s], instantaneous"
-    snow_rate_convection::GridVariable2D = zeros(GridVariable2D, grid)
-=======
-    "Rate of total precipitation (rain+snow) [kg/m²/s]"
-    total_precipitation_rate::GridVariable2D = zeros(GridVariable2D, grid)
->>>>>>> 48ebfe9d
-
-    "Cloud top [m]"
-    cloud_top::GridVariable2D = zeros(GridVariable2D, grid)            
+    snow_rate_convection::GridVariable2D = zeros(GridVariable2D, grid)          
     
     # SURFACE FLUXES
     "Sensible heat flux [W/m²], positive up"
