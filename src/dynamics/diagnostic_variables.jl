--- conflicted
+++ resolved
@@ -15,11 +15,7 @@
             s = Base.dims2string(size(val))*", $nlat-ring $Grid{$NF}"
         elseif T <: LowerTriangularArray
             NF = first_parameter(T)
-<<<<<<< HEAD
-            trunc = truncation(val.spectrum)
-=======
             trunc = LowerTriangularArrays.truncation(val.spectrum)
->>>>>>> 49074dd8
             s = Base.dims2string(size(val, as=Matrix))*", T$trunc LowerTriangularArray{$NF}"
         else
             s = "$T"
