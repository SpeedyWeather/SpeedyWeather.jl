--- conflicted
+++ resolved
@@ -169,14 +169,9 @@
     Grid,                   # <:AbstractGrid
     SpectralVariable2D,     # <: LowerTriangularArray
     SpectralVariable3D,     # <: LowerTriangularArray
-<<<<<<< HEAD
-    GridVariable2D,         # <: AbstractGridArray
-    GridVariable3D,         # <: AbstractGridArray
-    ScratchMemoryType,      # <: ScratchMemory{NF, ArrayType{Complex{NF},3}}
-=======
     GridVariable2D,         # <: AbstractField
     GridVariable3D,         # <: AbstractField
->>>>>>> 49074dd8
+    ScratchMemoryType,      # <: ScratchMemory{NF, ArrayType{Complex{NF},3}}
 } <: AbstractDiagnosticVariables
     
     spectrum::SP            # spectral resolution: maximum degree and order of spherical harmonics
@@ -240,10 +235,6 @@
     "Vertical average of divergence [1/s], grid"
     div_mean_grid::GridVariable2D = zeros(GridVariable2D, grid)
 
-    "Vertical average of divergence [1/s], spectral"
-<<<<<<< HEAD
-    div_mean::SpectralVariable2D = zeros(SpectralVariable2D, trunc+2, trunc+1)
-
     "Scratch memory for the transforms"
     scratch_memory::ScratchMemoryType = SpeedyTransforms.ScratchMemory(NF, ArrayType, nlat_half, GridVariable2D, nlayers)
 end
@@ -252,37 +243,21 @@
 Generator function. If a `spectral_transform` is handed over, the same scratch memory is used."""
 function DynamicsVariables(SG::SpectralGrid; 
                            spectral_transform::Union{Nothing,SpectralTransform}=nothing) 
-    (; trunc, nlat_half, nlayers, NF, ArrayType) = SG
+    (; spectrum, grid, nlayers, NF, ArrayType) = SG
     (; SpectralVariable2D, SpectralVariable3D) = SG
     (; GridVariable2D, GridVariable3D) = SG
 
     if isnothing(spectral_transform)
         return DynamicsVariables{NF, ArrayType, SpectralVariable2D, SpectralVariable3D,
             GridVariable2D, GridVariable3D, SpeedyTransforms.ScratchMemory{NF, ArrayType{Complex{NF}, 3}}}(;
-                trunc, nlat_half, nlayers,
+                spectrum, grid, nlayers,
             )
     else 
         scratch_memory = spectral_transform.scratch_memory 
 
         return DynamicsVariables{NF, ArrayType, SpectralVariable2D, SpectralVariable3D,
         GridVariable2D, GridVariable3D, typeof(scratch_memory)}(;
-            trunc, nlat_half, nlayers, scratch_memory,
-=======
-    div_mean::SpectralVariable2D = zeros(SpectralVariable2D, spectrum)
-end
-
-"""$(TYPEDSIGNATURES)
-Generator function."""
-function DynamicsVariables(SG::SpectralGrid)
-    (; spectrum, grid, nlayers, NF, ArrayType) = SG
-    (; SpectralVariable2D, SpectralVariable3D) = SG
-    (; GridVariable2D, GridVariable3D) = SG
-
-    return DynamicsVariables{NF, ArrayType, typeof(spectrum), typeof(grid),
-        SpectralVariable2D, SpectralVariable3D, GridVariable2D, GridVariable3D}(;
-            spectrum, grid, nlayers,
->>>>>>> 49074dd8
-        )
+            spectrum, grid, nlayers, scratch_memory,
     end 
 end
 
@@ -467,11 +442,8 @@
     ParticleVector,         # <: AbstractField
     VectorType,             # <: AbstractVector
     MatrixType,             # <: AbstractMatrix
-<<<<<<< HEAD
     ScratchMemoryType,      # <: ArrayType{Complex{NF}, 3}
-=======
     Interpolator,           # <:AbstractInterpolator
->>>>>>> 49074dd8
 } <: AbstractDiagnosticVariables
 
     # DIMENSIONS
@@ -494,11 +466,7 @@
     grid::GridVariables{NF, ArrayType, Grid, GridVariable2D, GridVariable3D}
     
     "Intermediate variables for the dynamical core"
-<<<<<<< HEAD
-    dynamics::DynamicsVariables{NF, ArrayType, SpectralVariable2D, SpectralVariable3D, GridVariable2D, GridVariable3D, ScratchMemoryType}
-=======
-    dynamics::DynamicsVariables{NF, ArrayType, SP, Grid, SpectralVariable2D, SpectralVariable3D, GridVariable2D, GridVariable3D}
->>>>>>> 49074dd8
+    dynamics::DynamicsVariables{NF, ArrayType, SP, Grid, SpectralVariable2D, SpectralVariable3D, GridVariable2D, GridVariable3D, ScratchMemoryType}
     
     "Global fields returned from physics parameterizations"
     physics::PhysicsVariables{NF, ArrayType, Grid, GridVariable2D}
