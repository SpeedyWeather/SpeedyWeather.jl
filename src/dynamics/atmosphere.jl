--- conflicted
+++ resolved
@@ -6,11 +6,7 @@
 Create a struct `EarthAtmosphere <: AbstractAtmosphere`, with the following physical/chemical
 characteristics. Keyword arguments are
 $(TYPEDFIELDS)"""
-<<<<<<< HEAD
-@kwdef mutable struct EarthAtmosphere{NF<:AbstractFloat} <: AbstractAtmosphere
-=======
-@parameterized Base.@kwdef mutable struct EarthAtmosphere{NF<:AbstractFloat} <: AbstractAtmosphere
->>>>>>> feccbe88
+@parameterized @kwdef mutable struct EarthAtmosphere{NF<:AbstractFloat} <: AbstractAtmosphere
     "molar mass of dry air [g/mol]"
     @param mol_mass_dry_air::NF = 28.9649 (bounds=Positive,)
 
