--- conflicted
+++ resolved
@@ -34,15 +34,9 @@
     # = ∇⋅(v(ζ+f) + Fᵤ, -u(ζ+f) + Fᵥ), tendency for divergence
     vorticity_flux!(diagn, model)
 
-<<<<<<< HEAD
-    geopotential!(diagn, planet)  # geopotential Φ = gη in shallow water
-    bernoulli_potential!(diagn, spectral_transform)         # = -∇²(E+Φ), tendency for divergence
-
-=======
     geopotential!(diagn, planet)            # geopotential Φ = gη in shallow water
     bernoulli_potential_swm!(diagn, model)  # = -∇²(E+Φ), tendency for divergence
     
->>>>>>> 14abfdf6
     # = -∇⋅(uh, vh), tendency for "pressure" η
     volume_flux_divergence!(diagn, orography, atmosphere, geometry, spectral_transform)
 
@@ -55,19 +49,11 @@
 """$(TYPEDSIGNATURES)
 Calculate all tendencies for the PrimitiveEquation model (wet or dry)."""
 function dynamics_tendencies!(
-<<<<<<< HEAD
         diagn::DiagnosticVariables,
         progn::PrognosticVariables,
         lf::Integer,                # leapfrog index for tendencies
         model::PrimitiveEquation,
     )
-=======
-    diagn::DiagnosticVariables,
-    progn::PrognosticVariables,
-    lf::Integer,                # leapfrog index for tendencies
-    model::PrimitiveEquation,
-)
->>>>>>> 14abfdf6
     forcing!(diagn, progn, lf, model)
     drag!(diagn, progn, lf, model)
 
@@ -154,12 +140,9 @@
     # PRESSURE GRADIENT FLUX
     uv∇lnp .= u_grid .* ∇lnp_x .+ v_grid .* ∇lnp_y
 
-<<<<<<< HEAD
-    return nothing
-end
-
-=======
->>>>>>> 14abfdf6
+    return nothing
+end
+
 """$(TYPEDSIGNATURES)
 Calculates the vertically averaged (weighted by the thickness of the σ level)
 velocities (*coslat) and divergence. E.g.
@@ -351,12 +334,8 @@
     (; ∇lnp_x, ∇lnp_y, u_mean_grid, v_mean_grid, div_mean, scratch_memory) = diagn.dynamics
 
     # in grid-point space the the (ū, v̄)⋅∇lnpₛ term (swap sign in spectral)
-<<<<<<< HEAD
+    # += to allow for forcing contributions already in pres_tend_grid
     @. pres_tend_grid += u_mean_grid * ∇lnp_x + v_mean_grid * ∇lnp_y
-=======
-    # += to allow for forcing contributions already in pres_tend_grid
-    @. pres_tend_grid += u_mean_grid*∇lnp_x + v_mean_grid*∇lnp_y
->>>>>>> 14abfdf6
 
     ūv̄∇lnpₛ = diagn.dynamics.a_2D           # reuse 2D work array
     transform!(ūv̄∇lnpₛ, pres_tend_grid, scratch_memory, S)
@@ -408,19 +387,11 @@
 $(TYPEDSIGNATURES)
 Function barrier to unpack `model`."""
 function vordiv_tendencies!(
-<<<<<<< HEAD
         diagn::DiagnosticVariables,
         model::PrimitiveEquation,
     )
     (; coriolis, atmosphere, geometry, implicit, spectral_transform) = model
     return vordiv_tendencies!(diagn, coriolis, atmosphere, geometry, implicit, spectral_transform)
-=======
-    diagn::DiagnosticVariables,
-    model::PrimitiveEquation,
-)
-    (; coriolis, atmosphere, geometry, implicit, spectral_transform) = model
-    vordiv_tendencies!(diagn, coriolis, atmosphere, geometry, implicit, spectral_transform)
->>>>>>> 14abfdf6
 end
 
 """$(TYPEDSIGNATURES)
@@ -442,7 +413,6 @@
 
 `+ ...` because there's more terms added later for divergence."""
 function vordiv_tendencies!(
-<<<<<<< HEAD
         diagn::DiagnosticVariables,
         coriolis::AbstractCoriolis,
         atmosphere::AbstractAtmosphere,
@@ -451,21 +421,8 @@
         S::SpectralTransform,
     )
     (; R_dry) = atmosphere                      # gas constant for dry air
-
     (; f) = coriolis                            # coriolis parameter
-    Tₖ = implicit.temp_profile      # reference temperature profile
-=======
-    diagn::DiagnosticVariables,
-    coriolis::AbstractCoriolis,
-    atmosphere::AbstractAtmosphere,
-    geometry::AbstractGeometry,
-    implicit::ImplicitPrimitiveEquation,
-    S::SpectralTransform,
-)
-    (; R_dry) = atmosphere          # gas constant for dry air
-    Tₖ = implicit.temp_profile      # reference temperature profile
-    (; f) = coriolis                # coriolis parameter
->>>>>>> 14abfdf6
+    Tₖ = implicit.temp_profile                  # reference temperature profile
     (; coslat⁻¹) = geometry
 
     # tendencies already contain parameterizations + advection, therefore accumulate
@@ -473,7 +430,6 @@
     (; u_grid, v_grid, vor_grid, temp_grid, humid_grid) = diagn.grid   # velocities, vorticity
     (; ∇lnp_x, ∇lnp_y, scratch_memory) = diagn.dynamics         # zonal/meridional gradient of logarithm of surface pressure
 
-<<<<<<< HEAD
     # Launch kernel to compute u_tend and v_tend with vorticity flux and pressure gradient
     (; whichring) = u_tend_grid.grid            # precomputed ring indices
     arch = architecture(u_tend_grid)
@@ -482,27 +438,6 @@
         u_tend_grid, v_tend_grid, u_grid, v_grid, vor_grid, temp_grid, humid_grid,
         ∇lnp_x, ∇lnp_y, f, coslat⁻¹, whichring, R_dry
     )
-=======
-    # precompute ring indices and boundscheck
-    rings = eachring(u_tend_grid, v_tend_grid, u_grid, v_grid, vor_grid, temp_grid, humid_grid)
-
-    @inbounds for k in eachlayer(u_tend_grid, v_tend_grid)
-        for (j, ring) in enumerate(rings)
-            coslat⁻¹j = coslat⁻¹[j]
-            f_j = f[j]
-            for ij in ring
-                ω = vor_grid[ij, k] + f_j                       # absolute vorticity
-
-                # compute virtual temperature on the fly, temp_grid is anomaly
-                Tᵥ = virtual_temperature(temp_grid[ij, k] + Tₖ[k], humid_grid[ij, k], atmosphere)
-                RTᵥ = R_dry*(Tᵥ - Tₖ[k])                        # dry gas constant * virtual temperature anomaly
-
-                u_tend_grid[ij, k] = (u_tend_grid[ij, k] + v_grid[ij, k]*ω - RTᵥ*∇lnp_x[ij])*coslat⁻¹j
-                v_tend_grid[ij, k] = (v_tend_grid[ij, k] - u_grid[ij, k]*ω - RTᵥ*∇lnp_y[ij])*coslat⁻¹j
-            end
-        end
-    end
->>>>>>> 14abfdf6
 
     # divergence and curl of that u, v_tend vector for vor, div tendencies
     (; vor_tend, div_tend) = diagn.tendencies
@@ -600,7 +535,6 @@
 `T'` is the anomaly with respect to the reference/average temperature. Tᵥ is the virtual
 temperature used in the adiabatic term κTᵥ*Dlnp/Dt."""
 function temperature_tendency!(
-<<<<<<< HEAD
         diagn::DiagnosticVariables,
         adiabatic_conversion::AbstractAdiabaticConversion,
         atmosphere::AbstractAtmosphere,
@@ -609,16 +543,6 @@
         S::SpectralTransform,
     )
     (; temp_tend, temp_tend_grid) = diagn.tendencies
-=======
-    diagn::DiagnosticVariables,
-    adiabatic_conversion::AbstractAdiabaticConversion,
-    atmosphere::AbstractAtmosphere,
-    implicit::ImplicitPrimitiveEquation,
-    G::Geometry,
-    S::SpectralTransform,
-)
-    (; temp_tend, temp_tend_grid)  = diagn.tendencies
->>>>>>> 14abfdf6
     (; div_grid, temp_grid, humid_grid) = diagn.grid
     (; uv∇lnp, uv∇lnp_sum_above, div_sum_above, scratch_memory) = diagn.dynamics
     (; κ) = atmosphere              # thermodynamic kappa = R_Dry/heat_capacity
@@ -629,7 +553,6 @@
     # implicit_correction! then calculated the implicit terms from Vi-1 minus Vi
     # to move the implicit terms to i-1 which is cheaper then the alternative below
 
-<<<<<<< HEAD
     # Launch kernel to compute temperature tendency with adiabatic conversion
     arch = architecture(temp_tend_grid)
     launch!(
@@ -637,43 +560,14 @@
         temp_tend_grid, temp_grid, div_grid, humid_grid, div_sum_above, uv∇lnp_sum_above,
         uv∇lnp, temp_profile, adiabatic_conversion.σ_lnp_A, adiabatic_conversion.σ_lnp_B, κ
     )
-=======
-    @inbounds for k in eachlayer(temp_tend_grid, temp_grid, div_grid, humid_grid, div_sum_above, uv∇lnp_sum_above)
-        Tₖ = temp_profile[k]    # average layer temperature from reference profile
-        
-        # coefficients from Simmons and Burridge 1981
-        σ_lnp_A = adiabatic_conversion.σ_lnp_A[k]   # eq. 3.12, -1/Δσₖ*ln(σ_k+1/2/σ_k-1/2)
-        σ_lnp_B = adiabatic_conversion.σ_lnp_B[k]   # eq. 3.12 -αₖ
-        
-        # Adiabatic conversion term following Simmons and Burridge 1981 but for σ coordinates 
-        # += as tend already contains parameterizations + vertical advection
-        for ij in eachgridpoint(temp_tend_grid, temp_grid, div_grid)
-            
-            # TODO use dispatch to simplify calculation for dry core where Tᵥ = T
-            Tᵥ = virtual_temperature(temp_grid[ij, k] + Tₖ, humid_grid[ij, k], atmosphere)
-            
-            temp_tend_grid[ij, k] +=
-                temp_grid[ij, k] * div_grid[ij, k] +            # + T'D term of hori advection
-                κ * Tᵥ * (                                      # + κTᵥ*Dlnp/Dt, adiabatic term
-                    σ_lnp_A * (div_sum_above[ij, k] + uv∇lnp_sum_above[ij, k]) +    # eq. 3.12 1st term
-                    σ_lnp_B * (div_grid[ij, k] + uv∇lnp[ij, k]) +                   # eq. 3.12 2nd term
-                    uv∇lnp[ij, k])                                                  # eq. 3.13
-        end
-    end
->>>>>>> 14abfdf6
 
     transform!(temp_tend, temp_tend_grid, scratch_memory, S)
 
     # now add the -∇⋅((u, v)*T') term
-<<<<<<< HEAD
+    # temp_grid .-= temp_profile'     # convert to anomaly
     flux_divergence!(temp_tend, temp_grid, diagn, G, S, add = true, flipsign = true)
-
-=======
-    # temp_grid .-= temp_profile'     # convert to anomaly
-    flux_divergence!(temp_tend, temp_grid, diagn, G, S, add=true, flipsign=true)
     # temp_grid .+= temp_profile'     # convert back to absolute temperature
     
->>>>>>> 14abfdf6
     return nothing
 end
 
@@ -1021,19 +915,11 @@
 This version is used for both ShallowWater and PrimitiveEquation, only the geopotential
 calculation in geopotential! differs."""
 function bernoulli_potential!(
-<<<<<<< HEAD
         diagn::DiagnosticVariables,
         S::SpectralTransform,
     )
     (; u_grid, v_grid) = diagn.grid
     (; scratch_memory) = diagn.dynamics
-=======
-    diagn::DiagnosticVariables,   
-    S::SpectralTransform,
-)   
-    (; u_grid, v_grid ) = diagn.grid
-    (; scratch_memory ) = diagn.dynamics
->>>>>>> 14abfdf6
     geopot = diagn.dynamics.geopotential
     bernoulli = diagn.dynamics.a                            # reuse work arrays a, a_grid
     bernoulli_grid = diagn.dynamics.a_grid
@@ -1175,20 +1061,6 @@
 grid divergence, grid temperature, pressure (`pres_grid`) and the velocities
 u, v."""
 function SpeedyTransforms.transform!(
-<<<<<<< HEAD
-        diagn::DiagnosticVariables,
-        progn::PrognosticVariables,
-        lf::Integer,
-        model::PrimitiveEquation;
-        initialize::Bool = false,
-    )
-    (; vor_grid, div_grid, pres_grid, u_grid, v_grid, temp_grid, humid_grid,
-    pres_grid_prev, u_grid_prev, v_grid_prev, temp_grid_prev, humid_grid_prev) = diagn.grid
-
-    vor = get_step(progn.vor, lf)     # relative vorticity at leapfrog step lf
-    div = get_step(progn.div, lf)     # divergence at leapfrog step lf
-    temp = get_step(progn.temp, lf)    # temperature at leapfrog step lf
-=======
     diagn::DiagnosticVariables,
     progn::PrognosticVariables,
     lf::Integer,
@@ -1201,7 +1073,6 @@
     vor   = get_step(progn.vor, lf)     # relative vorticity at leapfrog step lf
     div   = get_step(progn.div, lf)     # divergence at leapfrog step lf
     temp  = get_step(progn.temp, lf)    # temperature at leapfrog step lf
->>>>>>> 14abfdf6
     humid = get_step(progn.humid, lf)   # humidity at leapfrog step lf
     pres = get_step(progn.pres, lf)    # logarithm of surface pressure at leapfrog step lf
 
@@ -1215,11 +1086,7 @@
     if initialize == false              # only store prev after initial step
         @. u_grid_prev = u_grid
         @. v_grid_prev = v_grid
-<<<<<<< HEAD
-        @. temp_grid_prev = temp_grid   
-=======
         @. temp_grid_prev = temp_grid
->>>>>>> 14abfdf6
         @. humid_grid_prev = humid_grid
         @. pres_grid_prev = exp(pres_grid)
 
@@ -1251,24 +1118,15 @@
 
     # include humidity effect into temp for everything stability-related
     temperature_average!(diagn, temp, S)
-<<<<<<< HEAD
-    # virtual_temperature!(diagn, model)      # temp = virt temp for dry core
-    geopotential!(diagn, model)             # calculate geopotential
-=======
     # virtual_temperature!(diagn, model)        # temp = virt temp for dry core
     geopotential!(diagn, model)                 # calculate geopotential
->>>>>>> 14abfdf6
 
     if initialize   # at initial step store prev <- current
         @. u_grid_prev = u_grid
         @. v_grid_prev = v_grid
         @. temp_grid_prev = temp_grid
         @. humid_grid_prev = humid_grid
-<<<<<<< HEAD
-        @. pres_grid_prev = pres_grid
-=======
         @. pres_grid_prev = exp(pres_grid)
->>>>>>> 14abfdf6
 
         for (name, tracer) in model.tracers
             if tracer.active
@@ -1293,16 +1151,6 @@
 Calculates the average temperature of a layer from the l=m=0 harmonic
 and stores the result in `diagn.temp_average`"""
 function temperature_average!(
-<<<<<<< HEAD
-        diagn::DiagnosticVariables,
-        temp::LowerTriangularArray,
-        S::SpectralTransform,
-    )
-    @. diagn.temp_average = real(temp[1, :]) / S.norm_sphere
-end 
-
-"""$(TYPEDSIGNATURES)
-=======
     diagn::DiagnosticVariables,
     temp::LowerTriangularArray,
     S::SpectralTransform,
@@ -1315,7 +1163,6 @@
 
 """
 $(TYPEDSIGNATURES)
->>>>>>> 14abfdf6
 Add the linear contribution of the pressure gradient to the geopotential.
 The pressure gradient in the divergence equation takes the form
 
@@ -1324,7 +1171,6 @@
 So that the second term inside the Laplace operator can be added to the geopotential.
 Rd is the gas constant, Tᵥ the virtual temperature and Tᵥ' its anomaly wrt to the
 average or reference temperature Tₖ, lnpₛ is the logarithm of surface pressure."""
-<<<<<<< HEAD
 function linear_pressure_gradient!(
         diagn::DiagnosticVariables,
         progn::PrognosticVariables,
@@ -1333,16 +1179,6 @@
         implicit::ImplicitPrimitiveEquation,
     )
     (; R_dry) = atmosphere                  # dry gas constant
-=======
-function linear_pressure_gradient!( 
-    diagn::DiagnosticVariables,
-    progn::PrognosticVariables,
-    lf::Int,                # leapfrog index to evaluate tendencies on
-    atmosphere::AbstractAtmosphere,
-    implicit::ImplicitPrimitiveEquation,
-)                          
-    (; R_dry) = atmosphere                  # dry gas constant 
->>>>>>> 14abfdf6
     (; temp_profile) = implicit             # reference profile at layer k
     pres = get_step(progn.pres, lf)         # logarithm of surface pressure at leapfrog index lf
     geopot = diagn.dynamics.geopotential
@@ -1351,17 +1187,8 @@
     # Tₖ being the reference temperature profile, the anomaly term T' = Tᵥ - Tₖ is calculated
     # vordiv_tendencies! include as R_dry*Tₖ*lnpₛ into the geopotential on which the operator
     # -∇² is applied in bernoulli_potential!
-<<<<<<< HEAD
     # TODO: Broadcast issue with LTA, conflicting broadcast styles
     geopot.data .+= R_dry .* temp_profile' .* pres.data
 
     return nothing
-=======
-    @inbounds for k in eachmatrix(geopot)
-        R_dryTₖ = R_dry*temp_profile[k]
-        for lm in eachharmonic(pres)
-            geopot[lm, k] += R_dryTₖ*pres[lm]
-        end
-    end
->>>>>>> 14abfdf6
 end