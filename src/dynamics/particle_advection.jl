abstract type AbstractParticleAdvection <: AbstractModelComponent end

# function barrier for all particle advections, dispatch by model.particle_advection
# 1. initial conditions for particles
initialize!(particles::AbstractVector{P}, progn, diagn, model) where {P<:Particle}=
    initialize!(particles, progn, diagn, model.particle_advection, model)

# 2. initialize the particle advection work arrays
function initialize!(
    diagn::DiagnosticVariables,
    particles::AbstractVector{P},   # for dispatch to distinguish from other initialize! functions
    progn::PrognosticVariables,
    model::AbstractModel,
) where {P <: Particle}
    # dispatch by model.particle_advection
    initialize!(diagn, particles, progn, model.particle_advection, model)
end

# 3. the repeated call to actually advect particles
particle_advection!(progn, diagn, model) = particle_advection!(progn, diagn, model.particle_advection, model)

# no particle advection
particle_advection!(progn, diagn, ::Nothing, ::AbstractModel) = nothing

export ParticleAdvection2D
@kwdef struct ParticleAdvection2D{NF} <: AbstractParticleAdvection
    "[OPTION] Execute particle advection every n timesteps"
    every_n_timesteps::Int = 6

    "[OPTION] Advect with velocities from this vertical layer index"
    layer::Int = 1

    "Time step used for particle advection (scaled by radius, converted to degrees) [s*˚/m]"
    Δt::Base.RefValue{NF} = Ref(zero(NF))
end

function ParticleAdvection2D(SG::SpectralGrid; kwargs...)
    SG.nparticles == 0 && @warn "ParticleAdvection2D created but nparticles = 0 in spectral grid."
    ParticleAdvection2D{SG.NF}(; kwargs...)
end

function initialize!(
    particle_advection::ParticleAdvection2D,
    model::AbstractModel,
)
    (; nlayers) = model.spectral_grid
    (; layer) = particle_advection
    nlayers < layer && @warn "Particle advection on layer $layer on spectral grid with nlayers=$nlayers."

    (; every_n_timesteps) = particle_advection
    # Δt [˚*s/m] is scaled by radius to convert more easily from velocity [m/s]
    # to [˚/s] for particle locations in degree
    particle_advection.Δt[] = every_n_timesteps * model.time_stepping.Δt
    particle_advection.Δt[] *= (360/2π)
end

"""
$(TYPEDSIGNATURES)
Initialize particle locations uniformly in latitude, longitude and in the
vertical σ coordinates. This uses a cosin-distribution in latitude for
an equal-area uniformity."""
function initialize!(
    particles::AbstractVector{P},
    progn::PrognosticVariables,     # used for dispatch as all sub components
    diagn::DiagnosticVariables,     # have this function signature
    particle_advection::ParticleAdvection2D,
    model::AbstractModel,
) where {P <: Particle}

    particles .= rand(P, length(particles))
end

"""$(TYPEDSIGNATURES)
Initialize particle advection time integration: Store u,v interpolated initial conditions
in `diagn.particles.u` and `.v`  to be used when particle advection actually executed for first time."""
function initialize!(
    diagn::DiagnosticVariables,
    particles::AbstractVector{P},
    progn::PrognosticVariables,
    particle_advection::ParticleAdvection2D,
    model::AbstractModel,
) where {P<:Particle}

    # escape immediately for no particles
    length(particles) == 0 && return nothing

    k = particle_advection.layer
    u_grid = field_view(diagn.grid.u_grid, :, k)
    v_grid = field_view(diagn.grid.v_grid, :, k)
    (; interpolator) = diagn.particles
    
    # interpolate initial velocity on initial locations
    lats = diagn.particles.u    # reuse u,v arrays as only used for u, v
    lons = diagn.particles.v    # after update_locator!
    σ = model.geometry.σ_levels_full[k]
    
<<<<<<< HEAD
    # Launch kernel to modulo particles and extract coordinates
    launch!(architecture(lons), LinearWorkOrder, (length(particles),),
            _initialize_particles_kernel!!, particles, lons, lats)
=======
    for i in eachindex(particles)
        # modulo all particles here
        # i.e. one can start with a particle at -120˚E which moduloed to 240˚E here
        # also given this is 2D advection on a given layer set that vertical coordinate σ here
        particles[i] = mod(set(particles[i]; σ=σ))
        lons[i] = particles[i].lon
        lats[i] = particles[i].lat
    end
>>>>>>> 7b0f8d24

    RingGrids.update_locator!(interpolator, lons, lats)
    u0 = diagn.particles.u      # now reused arrays are actually u, v
    v0 = diagn.particles.v
    interpolate!(u0, u_grid, interpolator)
    interpolate!(v0, v_grid, interpolator)
end

# Kernel to modulo particles and extract their coordinates
@kernel inbounds=true function _initialize_particles_kernel!(
    particles, lons, lats
)
    i = @index(Global, Linear)
    
    # modulo all particles here
    # i.e. one can start with a particle at -120˚E which moduloed to 240˚E here
    particles[i] = mod(particles[i])
    lons[i] = particles[i].lon
    lats[i] = particles[i].lat
end

# function barrier, unpack what's needed
function particle_advection!(progn, diagn, adv::ParticleAdvection2D, model::AbstractModel)
    particle_advection!(progn.particles, diagn, progn.clock, adv)
end

function particle_advection!(
    particles::AbstractVector{P},
    diagn::AbstractVariables,
    clock::Clock,
    particle_advection::ParticleAdvection2D,
) where {P<:Particle}

    # escape immediately for no particles
    length(particles) == 0 && return nothing

    # decide whether to execute on this time step:
    # execute always on last time step *before* time step is divisible by
    # `particle_advection.every_n_timesteps`, e.g. 7, 15, 23, ... for n=8 which
    # already contains u, v at i=8, 16, 24, etc as executed after `transform!`
    # even though the clock hasn't be step forward yet, this means time = time + Δt here

    # should not be called on the 1st step in first_timesteps, which is excluded
    # with a lf2 == 2 check before this function is called
        
    # escape immediately if advection not on this timestep
    n = particle_advection.every_n_timesteps
    clock.timestep_counter % n == (n-1) || return nothing   

    # HEUN: PREDICTOR STEP, use u, v at previous time step and location
    Δt = particle_advection.Δt[]        # time step [s*˚/m]
    Δt_half = Δt/2                      # /2 because Heun is average of Euler+corrected step

    u_old = diagn.particles.u           # from previous time step and location
    v_old = diagn.particles.v           # from previous time step and location
    
    # HACK: reuse u, v arrays (old velocity) on the fly for interpolation
    # as they're not needed anymore after new (predicted) location is found
    # same is true for the corrector step, interpolating velocities for the
    # next time step of the particle advection
    lons = diagn.particles.u
    lats = diagn.particles.v

    # Launch predictor step kernel
    launch!(architecture(u_old), LinearWorkOrder, (length(particles),),
            predictor_step_kernel!, particles, diagn.particles.locations, u_old, v_old, lons, lats, Δt_half)

    # CORRECTOR STEP, use u, v at new location and new time step
    k = particle_advection.layer
    u_grid = field_view(diagn.grid.u_grid, :, k)
    v_grid = field_view(diagn.grid.v_grid, :, k)
    (; interpolator) = diagn.particles
    RingGrids.update_locator!(interpolator, lons, lats)

    # interpolate new velocity on predicted new locations
    u_new = diagn.particles.u
    v_new = diagn.particles.v
    interpolate!(u_new, u_grid, interpolator)
    interpolate!(v_new, v_grid, interpolator)

    # Launch corrector step kernel
    launch!(architecture(u_new), LinearWorkOrder, (length(particles),),
            corrector_step_kernel!, particles, u_new, v_new, lons, lats, Δt_half)

    # store new velocities at new (corrected locations) to be used on
    # next particle advection time step
    RingGrids.update_locator!(interpolator, lons, lats)
    interpolate!(u_new, u_grid, interpolator)
    interpolate!(v_new, v_grid, interpolator)
    return nothing
end

"""
$(TYPEDSIGNATURES)
CPU version of particle advection using for loops for comparison with kernel version.
This version uses explicit for loops instead of GPU kernels."""
function particle_advection_cpu!(
    particles::AbstractVector{P},
    diagn::AbstractVariables,
    clock::Clock,
    particle_advection::ParticleAdvection2D,
) where {P<:Particle}

    # escape immediately for no particles
    length(particles) == 0 && return nothing

    # decide whether to execute on this time step:
    # execute always on last time step *before* time step is divisible by
    # `particle_advection.every_n_timesteps`, e.g. 7, 15, 23, ... for n=8 which
    # already contains u, v at i=8, 16, 24, etc as executed after `transform!`
    # even though the clock hasn't be step forward yet, this means time = time + Δt here

    # should not be called on the 1st step in first_timesteps, which is excluded
    # with a lf2 == 2 check before this function is called
        
    # escape immediately if advection not on this timestep
    n = particle_advection.every_n_timesteps
    clock.timestep_counter % n == (n-1) || return nothing   

    # also escape if no particle is active
    any(isactive.(particles)) || return nothing

    # HEUN: PREDICTOR STEP, use u, v at previous time step and location
    Δt = particle_advection.Δt[]        # time step [s*˚/m]
    Δt_half = Δt/2                      # /2 because Heun is average of Euler+corrected step

    u_old = diagn.particles.u           # from previous time step and location
    v_old = diagn.particles.v           # from previous time step and location
    
    # HACK: reuse u, v arrays (old velocity) on the fly for interpolation
    # as they're not needed anymore after new (predicted) location is found
    # same is true for the corrector step, interpolating velocities for the
    # next time step of the particle advection
    lons = diagn.particles.u
    lats = diagn.particles.v

    # PREDICTOR STEP with for loop
    for i in eachindex(particles, u_old, v_old)
        isactive(particles[i]) || continue
        # sum up Heun's first term in 1/2*Δt*(uv_old + uv_new) on the fly
        # use only Δt/2
        particles[i] = advect_2D(particles[i], u_old[i], v_old[i], Δt_half)
        
        # predictor step, used to evaluate u_new, v_new
        # now again with Δt/2 to have an Euler timestep with Δt together with prev line
        diagn.particles.locations[i] = advect_2D(particles[i], u_old[i], v_old[i], Δt_half)

        # reuse work arrays on the fly for new (predicted) locations
        lons[i] = diagn.particles.locations[i].lon
        lats[i] = diagn.particles.locations[i].lat
    end

    # CORRECTOR STEP, use u, v at new location and new time step
    k = particle_advection.layer
    u_grid = field_view(diagn.grid.u_grid, :, k)
    v_grid = field_view(diagn.grid.v_grid, :, k)
    (; interpolator) = diagn.particles
    RingGrids.update_locator!(interpolator, lons, lats)

    # interpolate new velocity on predicted new locations
    u_new = diagn.particles.u
    v_new = diagn.particles.v
    interpolate!(u_new, u_grid, interpolator)
    interpolate!(v_new, v_grid, interpolator)

    # CORRECTOR STEP with for loop
    for i in eachindex(particles, u_new, v_new)
        isactive(particles[i]) || continue

        # sum up Heun's 2nd term in 1/2*Δt*(uv_old + uv_new) on the fly
        particles[i] = advect_2D(particles[i], u_new[i], v_new[i], Δt_half)

        # reuse work arrays on the fly for new (correct) locations
        lons[i] = particles[i].lon
        lats[i] = particles[i].lat
    end

    # store new velocities at new (corrected locations) to be used on
    # next particle advection time step
    RingGrids.update_locator!(interpolator, lons, lats)
    interpolate!(u_new, u_grid, interpolator)
    interpolate!(v_new, v_grid, interpolator)
    return nothing
end

@inline function advect_2D(
    particle::Particle{NF},         # particle to advect
    u::NF,                          # zonal velocity [m/s]
    v::NF,                          # meridional velocity [m/s]
    dt::NF,                         # scaled time step [s*˚/m]    
) where NF

    dlat = v * dt                               # increment in latitude [˚N]
    coslat = max(cosd(particle.lat), eps(NF))   # prevents division by zero
    dlon = u * dt/coslat                        # increment in longitude [˚E]
    return mod(move(particle, dlon, dlat))      # move, mod back to [0, 360˚E], [-90, 90˚N]
end

# Kernel for predictor step in Heun's method
@kernel inbounds=true function predictor_step_kernel!(
    particles, locations, u_old, v_old, lons, lats, @Const(Δt_half)
)
    i = @index(Global, Linear)
    
    if isactive(particles[i])
        # sum up Heun's first term in 1/2*Δt*(uv_old + uv_new) on the fly
        # use only Δt/2
        particles[i] = advect_2D(particles[i], u_old[i], v_old[i], Δt_half)
        
        # predictor step, used to evaluate u_new, v_new
        # now again with Δt/2 to have an Euler timestep with Δt together with prev line
        locations[i] = advect_2D(particles[i], u_old[i], v_old[i], Δt_half)

        # reuse work arrays on the fly for new (predicted) locations
        lons[i] = locations[i].lon
        lats[i] = locations[i].lat
    end
end

# Kernel for corrector step in Heun's method
@kernel inbounds=true function corrector_step_kernel!(
    particles, u_new, v_new, lons, lats, @Const(Δt_half)
)
    i = @index(Global, Linear)
    
    if isactive(particles[i])
        # sum up Heun's 2nd term in 1/2*Δt*(uv_old + uv_new) on the fly
        particles[i] = advect_2D(particles[i], u_new[i], v_new[i], Δt_half)

        # reuse work arrays on the fly for new (correct) locations
        lons[i] = particles[i].lon
        lats[i] = particles[i].lat
    end
end<|MERGE_RESOLUTION|>--- conflicted
+++ resolved
@@ -94,20 +94,10 @@
     lons = diagn.particles.v    # after update_locator!
     σ = model.geometry.σ_levels_full[k]
     
-<<<<<<< HEAD
     # Launch kernel to modulo particles and extract coordinates
+    # also given this is 2D advection on a given layer set that vertical coordinate σ here
     launch!(architecture(lons), LinearWorkOrder, (length(particles),),
-            _initialize_particles_kernel!!, particles, lons, lats)
-=======
-    for i in eachindex(particles)
-        # modulo all particles here
-        # i.e. one can start with a particle at -120˚E which moduloed to 240˚E here
-        # also given this is 2D advection on a given layer set that vertical coordinate σ here
-        particles[i] = mod(set(particles[i]; σ=σ))
-        lons[i] = particles[i].lon
-        lats[i] = particles[i].lat
-    end
->>>>>>> 7b0f8d24
+            _initialize_particles_kernel!!, particles, lons, lats, σ)
 
     RingGrids.update_locator!(interpolator, lons, lats)
     u0 = diagn.particles.u      # now reused arrays are actually u, v
@@ -118,13 +108,13 @@
 
 # Kernel to modulo particles and extract their coordinates
 @kernel inbounds=true function _initialize_particles_kernel!(
-    particles, lons, lats
+    particles, lons, lats, σ
 )
     i = @index(Global, Linear)
     
     # modulo all particles here
     # i.e. one can start with a particle at -120˚E which moduloed to 240˚E here
-    particles[i] = mod(particles[i])
+    particles[i] = mod(set(particles[i]; σ=σ))
     lons[i] = particles[i].lon
     lats[i] = particles[i].lat
 end
