export Leapfrog

"""
Leapfrog time stepping defined by the following fields
$(TYPEDFIELDS)
"""
Base.@kwdef mutable struct Leapfrog{NF<:AbstractFloat} <: AbstractTimeStepper

    # DIMENSIONS
    "spectral resolution (max degree of spherical harmonics)"
    trunc::Int                      

    # OPTIONS
    "time step in minutes for T31, scale linearly to `trunc`"
    Δt_at_T31::Second = Minute(30)

    "radius of sphere [m], used for scaling"
    radius::NF = DEFAULT_RADIUS

    "adjust Δt_at_T31 with the output_dt to reach output_dt exactly in integer time steps"
    adjust_with_output::Bool = true

    # NUMERICS
    "Robert (1966) time filter coefficeint to suppress comput. mode"
    robert_filter::NF = 0.05

    "Williams time filter (Amezcua 2011) coefficient for 3rd order acc"
    williams_filter::NF = 0.53

    # DERIVED FROM OPTIONS    
    "time step Δt [ms] at specified resolution"
    Δt_millisec::Millisecond = get_Δt_millisec(Second(Δt_at_T31), trunc, radius, adjust_with_output)

    "time step Δt [s] at specified resolution"
    Δt_sec::NF = Δt_millisec.value/1000

    "time step Δt [s/m] at specified resolution, scaled by 1/radius"
    Δt::NF = Δt_sec/radius  
end

"""
$(TYPEDSIGNATURES)
Computes the time step in [ms]. `Δt_at_T31` is always scaled with the resolution `trunc` 
of the model. In case `adjust_Δt_with_output` is true, the `Δt_at_T31` is additionally 
adjusted to the closest divisor of `output_dt` so that the output time axis is keeping
`output_dt` exactly.
"""
function get_Δt_millisec(
    Δt_at_T31::Dates.TimePeriod,
    trunc,
    radius,
    adjust_with_output::Bool,
    output_dt::Dates.TimePeriod = DEFAULT_OUTPUT_DT,
)
    # linearly scale Δt with trunc+1 (which are often powers of two)
    resolution_factor = (DEFAULT_TRUNC+1)/(trunc+1)

    # radius also affects grid spacing, scale proportionally
    radius_factor = radius/DEFAULT_RADIUS

    # maybe rename to _at_trunc_and_radius?
    Δt_at_trunc = Second(Δt_at_T31).value * resolution_factor * radius_factor

    if adjust_with_output && (output_dt > Millisecond(0))
        k = round(Int, Second(output_dt).value / Δt_at_trunc)
        divisors = Primes.divisors(Millisecond(output_dt).value)
        sort!(divisors)
        i = findfirst(x -> x>=k, divisors)
        k_new = isnothing(i) ? k : divisors[i]
        Δt_millisec = Millisecond(round(Int, Millisecond(output_dt).value/k_new))

        # provide info when time step is significantly shortened or lengthened
        Δt_millisec_unadjusted = round(Int, 1000*Δt_at_trunc)
        Δt_ratio = Δt_millisec.value/Δt_millisec_unadjusted

        if abs(Δt_ratio - 1) > 0.05     # only when +-5% changes
            p = round(Int, (Δt_ratio - 1)*100)
            ps = p > 0 ? "+" : ""
            @info "Time step changed from $Δt_millisec_unadjusted to $Δt_millisec ($ps$p%) to match output frequency."
        end
    else 
        Δt_millisec = Millisecond(round(Int, 1000*Δt_at_trunc))
    end

    return Δt_millisec
end 

"""
$(TYPEDSIGNATURES)
Generator function for a Leapfrog struct using `spectral_grid`
for the resolution information."""
function Leapfrog(spectral_grid::SpectralGrid; kwargs...)
    (; NF, trunc, radius) = spectral_grid
    return Leapfrog{NF}(; trunc, radius, kwargs...)
end

"""
$(TYPEDSIGNATURES)
Initialize leapfrogging `L` by recalculating the timestep given the output time step
`output_dt` from `model.output`. Recalculating will slightly adjust the time step to
be a divisor such that an integer number of time steps matches exactly with the output
time step."""
function initialize!(L::Leapfrog, model::ModelSetup)
    (; output_dt) = model.output

    if L.adjust_with_output
        # take actual output dt from model.output and recalculate timestep
        L.Δt_millisec = get_Δt_millisec(L.Δt_at_T31, L.trunc, L.radius, L.adjust_with_output, output_dt)
        L.Δt_sec = L.Δt_millisec.value/1000
        L.Δt = L.Δt_sec/L.radius
    end

    # check how time stepping time step and output time step align
    n = round(Int, Millisecond(output_dt).value/L.Δt_millisec.value)
    nΔt = n*L.Δt_millisec
    if nΔt != output_dt
        @info "$n steps of Δt = $(L.Δt_millisec.value)ms yield output every $(nΔt.value)ms (=$(nΔt.value/1000)s), but output_dt = $(output_dt.value)s"
    end
end

"""
$(TYPEDSIGNATURES)
Performs one leapfrog time step with (`lf=2`) or without (`lf=1`) Robert+Williams filter
(see Williams (2009), Montly Weather Review, Eq. 7-9)."""
function leapfrog!( A_old::LowerTriangularMatrix{Complex{NF}},      # prognostic variable at t
                    A_new::LowerTriangularMatrix{Complex{NF}},      # prognostic variable at t+dt
                    tendency::LowerTriangularMatrix{Complex{NF}},   # tendency (dynamics+physics) of A
                    dt::Real,                                       # time step (=2Δt, but for init steps =Δt, Δt/2)
                    lf::Int,                                        # leapfrog index to dis/enable Williams filter
                    L::Leapfrog{NF},                                # struct with constants
                    ) where {NF<:AbstractFloat}                     # number format NF

    @boundscheck lf == 1 || lf == 2 || throw(BoundsError())         # index lf picks leapfrog dim
    
    A_lf = lf == 1 ? A_old : A_new                      # view on either t or t+dt to dis/enable Williams filter        
    (; robert_filter, williams_filter) = L              # coefficients for the Robert and Williams filter
    dt_NF = convert(NF, dt)                             # time step dt in number format NF

    # LEAP FROG time step with or without Robert+Williams filter
    # Robert time filter to compress computational mode, Williams filter for 3rd order accuracy
    # see Williams (2009), Eq. 7-9
    # for lf == 1 (initial time step) no filter applied (w1=w2=0)
    # for lf == 2 (later steps) Robert+Williams filter is applied
    w1 = lf == 1 ? zero(NF) : robert_filter*williams_filter/2       # = ν*α/2 in Williams (2009, Eq. 8)
    w2 = lf == 1 ? zero(NF) : robert_filter*(1-williams_filter)/2   # = ν(1-α)/2 in Williams (2009, Eq. 9)

    @inbounds for lm in eachharmonic(A_old, A_new, A_lf, tendency)
        a_old = A_old[lm]                       # double filtered value from previous time step (t-Δt)
        a_new = a_old + dt_NF*tendency[lm]      # Leapfrog/Euler step depending on dt=Δt, 2Δt (unfiltered at t+Δt)
        a_update = a_old - 2A_lf[lm] + a_new    # Eq. 8&9 in Williams (2009), calculate only once
        A_old[lm] = A_lf[lm] + w1*a_update      # Robert's filter: A_old[lm] becomes 2xfiltered value at t
        A_new[lm] = a_new - w2*a_update         # Williams filter: A_new[lm] becomes 1xfiltered value at t+Δt
    end
end

# variables that are leapfrogged in the respective models that are on layers (so excl surface pressure)
leapfrog_layer_vars(::Barotropic) = (:vor,)
leapfrog_layer_vars(::ShallowWater) = (:vor, :div)
leapfrog_layer_vars(::PrimitiveDry) = (:vor, :div, :temp)
leapfrog_layer_vars(::PrimitiveWet) = (:vor, :div, :temp, :humid)

function leapfrog!( progn::PrognosticLayerTimesteps,
                    diagn::DiagnosticVariablesLayer,
                    dt::Real,               # time step (mostly =2Δt, but for init steps =Δt, Δt/2)
                    lf::Int,                # leapfrog index to dis/enable Williams filter
                    model::ModelSetup)
               
    for var in leapfrog_layer_vars(model)
        var_old = getproperty(progn.timesteps[1], var)
        var_new = getproperty(progn.timesteps[2], var)
        var_tend = getproperty(diagn.tendencies, Symbol(var, :_tend))
        spectral_truncation!(var_tend)      # set lmax+1 mode to zero
        leapfrog!(var_old, var_new, var_tend, dt, lf, model.time_stepping)
    end
end

function leapfrog!( progn::PrognosticSurfaceTimesteps,
                    diagn::SurfaceVariables,
                    dt::Real,               # time step (mostly =2Δt, but for init steps =Δt, Δt/2)
                    lf::Int,                # leapfrog index to dis/enable Williams filter
                    model::ModelSetup)
               
    (; pres_tend) = diagn
    pres_old = progn.timesteps[1].pres
    pres_new = progn.timesteps[2].pres
    spectral_truncation!(pres_tend)         # set lmax+1 mode to zero
    leapfrog!(pres_old, pres_new, pres_tend, dt, lf, model.time_stepping)
end

"""
$(TYPEDSIGNATURES)
Performs the first two initial time steps (Euler forward, unfiltered leapfrog) to populate the
prognostic variables with two time steps (t=0, Δt) that can then be used in the normal leap frogging."""
function first_timesteps!(  
    progn::PrognosticVariables,         # all prognostic variables
    diagn::DiagnosticVariables,         # all pre-allocated diagnostic variables
    model::ModelSetup,                  # everything that is constant at runtime
    output::AbstractOutputWriter,
)
    
    (; clock) = progn
    clock.n_timesteps == 0 && return nothing    # exit immediately for no time steps
    
    (; implicit) = model
    (; Δt, Δt_millisec) = model.time_stepping
    Δt_millisec_half = Dates.Millisecond(Δt_millisec.value÷2)   # this might be 1ms off

    # FIRST TIME STEP (EULER FORWARD with dt=Δt/2)
    lf1 = 1                             # without Robert+Williams filter
    lf2 = 1                             # evaluates all tendencies at t=0,
                                        # the first leapfrog index (=>Euler forward)
<<<<<<< HEAD
    initialize!(implicit,Δt/2,diagn,model)      # update precomputed implicit terms with time step Δt/2
    timestep!(progn,diagn,Δt/2,model,lf1,lf2)   # update time by half the leapfrog time step Δt used here
    timestep!(clock, Δt_millisec_half, increase_counter=false)      
=======
    initialize!(implicit, Δt/2, diagn, model)  # update precomputed implicit terms with time step Δt/2
    timestep!(progn, diagn, Δt/2, model, lf1, lf2)
    clock.time += Δt_millisec_half      # update by half the leapfrog time step Δt used here
>>>>>>> e9383b39

    # output, callbacks not called after the first Euler step as it's a half-step (i=0 to i=1/2)
    # populating the second leapfrog index to perform the second time step

    # SECOND TIME STEP (UNFILTERED LEAPFROG with dt=Δt, leapfrogging from t=0 over t=Δt/2 to t=Δt)
    initialize!(implicit, Δt, diagn, model)    # update precomputed implicit terms with time step Δt
    lf1 = 1                             # without Robert+Williams filter
    lf2 = 2                             # evaluate all tendencies at t=dt/2,
                                        # the 2nd leapfrog index (=>Leapfrog)
<<<<<<< HEAD
    timestep!(progn,diagn,Δt,model,lf1,lf2)
    # remove prev Δt/2 in case not even milliseconds, otherwise time is off by 1ms
    timestep!(clock, -Δt_millisec_half, increase_counter=false) 
    timestep!(clock, Δt_millisec) 
=======
    timestep!(progn, diagn, Δt, model, lf1, lf2)
    clock.time -= Δt_millisec_half      # remove prev Δt/2 in case not even ms
    clock.time += Δt_millisec           # otherwise time is off by 1ms
>>>>>>> e9383b39
    
    # do output and callbacks after the first proper (from i=0 to i=1) time step
    write_output!(output, clock.time, diagn)
    callback!(model.callbacks, progn, diagn, model)

    # from now on precomputed implicit terms with 2Δt
    initialize!(implicit, 2Δt, diagn, model) 

    return nothing
end

"""
$(TYPEDSIGNATURES)
Calculate a single time step for the `model <: Barotropic`."""
function timestep!( 
    progn::PrognosticVariables,     # all prognostic variables
    diagn::DiagnosticVariables,     # all pre-allocated diagnostic variables
    dt::Real,                       # time step (mostly =2Δt, but for init steps =Δt, Δt/2)
    model::Barotropic,              # everything that's constant at runtime
    lf1::Int=2,                     # leapfrog index 1 (dis/enables Robert+Williams filter)
    lf2::Int=2,                     # leapfrog index 2 (time step used for tendencies)
)
    model.feedback.nars_detected && return nothing  # exit immediately if NaRs already present
    (; time) = progn.clock                           # current time
    
    # set the tendencies back to zero for accumulation
    zero_tendencies!(diagn)

    # LOOP OVER LAYERS FOR TENDENCIES, DIFFUSION, LEAPFROGGING AND PROPAGATE STATE TO GRID
    for (progn_layer, diagn_layer) in zip(progn.layers, diagn.layers)
        progn_lf = progn_layer.timesteps[lf2]       # pick the leapfrog time step lf2 for tendencies
        dynamics_tendencies!(diagn_layer, progn_lf, time, model)
        horizontal_diffusion!(diagn_layer, progn_layer, model)
        leapfrog!(progn_layer, diagn_layer, dt, lf1, model)
        gridded!(diagn_layer, progn_lf, model)
    end

    particle_advection!(progn.particles, diagn, dt, model.particle_advection)
end

"""
$(TYPEDSIGNATURES)
Calculate a single time step for the `model <: ShallowWater`."""
function timestep!( progn::PrognosticVariables{NF}, # all prognostic variables
                    diagn::DiagnosticVariables{NF}, # all pre-allocated diagnostic variables
                    dt::Real,                       # time step (mostly =2Δt, but for init steps =Δt, Δt/2)
                    model::ShallowWater,            # everything that's constant at runtime
                    lf1::Int=2,                     # leapfrog index 1 (dis/enables Robert+Williams filter)
                    lf2::Int=2                      # leapfrog index 2 (time step used for tendencies)
                    ) where {NF<:AbstractFloat}

    model.feedback.nars_detected && return nothing  # exit immediately if NaRs already present
    (; time) = progn.clock                           # current time

    # set the tendencies back to zero for accumulation
    zero_tendencies!(diagn)

    progn_layer = progn.layers[1]                   # only calculate tendencies for the first layer
    diagn_layer = diagn.layers[1]                   # multi-layer shallow water not supported

    progn_lf = progn_layer.timesteps[lf2]           # pick the leapfrog time step lf2 for tendencies
    (; pres) = progn.surface.timesteps[lf2]
    (; implicit, spectral_transform) = model

    # GET TENDENCIES, CORRECT THEM FOR SEMI-IMPLICIT INTEGRATION
    dynamics_tendencies!(diagn_layer, progn_lf, diagn.surface, pres, time, model)
    implicit_correction!(diagn_layer, progn_layer, diagn.surface, progn.surface, implicit)
    
    # APPLY DIFFUSION, STEP FORWARD IN TIME, AND TRANSFORM NEW TIME STEP TO GRID
    horizontal_diffusion!(progn_layer, diagn_layer, model)
    leapfrog!(progn_layer, diagn_layer, dt, lf1, model)
    gridded!(diagn_layer, progn_lf, model)

    # SURFACE LAYER (pressure), no diffusion though
<<<<<<< HEAD
    (;pres_grid) = diagn.surface
    leapfrog!(progn.surface,diagn.surface,dt,lf1,model)
    gridded!(pres_grid,pres,spectral_transform)

    # PARTICLE ADVECTION
    particle_advection!(progn.particles, diagn, dt, model.particle_advection)
=======
    (; pres_grid) = diagn.surface
    leapfrog!(progn.surface, diagn.surface, dt, lf1, model)
    gridded!(pres_grid, pres, spectral_transform)
>>>>>>> e9383b39
end

"""
$(TYPEDSIGNATURES)
Calculate a single time step for the `model<:PrimitiveEquation`"""
function timestep!( progn::PrognosticVariables{NF}, # all prognostic variables
                    diagn::DiagnosticVariables{NF}, # all pre-allocated diagnostic variables
                    dt::Real,                       # time step (mostly =2Δt, but for init steps =Δt, Δt/2)
                    model::PrimitiveEquation,       # everything that's constant at runtime
                    lf1::Int=2,                     # leapfrog index 1 (dis/enables Robert+Williams filter)
                    lf2::Int=2                      # leapfrog index 2 (time step used for tendencies)
                    ) where {NF<:AbstractFloat}

    model.feedback.nars_detected && return nothing  # exit immediately if NaRs already present
    (; time) = progn.clock                           # current time

    # set the tendencies back to zero for accumulation
    zero_tendencies!(diagn)

    if model.physics                                # switch on/off all physics parameterizations
        # time step ocean (temperature and TODO sea ice) and land (temperature and soil moisture)
        ocean_timestep!(progn.ocean, time, model)
        land_timestep!(progn.land, time, model)
        soil_moisture_availability!(diagn.surface, progn.land, model)

        # calculate all parameterizations
        parameterization_tendencies!(diagn, progn, time, model)
    end

    if model.dynamics                                       # switch on/off all dynamics
        dynamics_tendencies!(diagn, progn, model, lf2)         # dynamical core
        implicit_correction!(diagn, model.implicit, progn)    # semi-implicit time stepping corrections
    else    # just transform physics tendencies to spectral space
        for k in 1:diagn.nlev
            diagn_layer = diagn.layers[k]
            tendencies_physics_only!(diagn_layer, model)
        end
    end

    # LOOP OVER ALL LAYERS for diffusion, leapfrog time integration
    # and progn state from spectral to grid for next time step
    @floop for k in 1:diagn.nlev+1
        if k <= diagn.nlev                  # model levels
            diagn_layer = diagn.layers[k]
            progn_layer = progn.layers[k]
            progn_layer_lf = progn_layer.timesteps[lf2]

            horizontal_diffusion!(progn_layer, diagn_layer, model)    # for vor, div, temp, humid
            leapfrog!(progn_layer, diagn_layer, dt, lf1, model)         # time step forward for vor, div, temp, humid
            gridded!(diagn_layer, progn_layer_lf, model)              # propagate spectral state to grid
        else                                                        # surface level, time step for pressure
            leapfrog!(progn.surface, diagn.surface, dt, lf1, model)
            (; pres_grid) = diagn.surface
            pres_lf = progn.surface.timesteps[lf2].pres
            gridded!(pres_grid, pres_lf, model.spectral_transform)
        end
    end
end

"""
$(TYPEDSIGNATURES)
Main time loop that that initializes output and feedback, loops over all time steps
and calls the output and feedback functions."""
function time_stepping!(
    progn::PrognosticVariables,     # all prognostic variables
    diagn::DiagnosticVariables,     # all pre-allocated diagnostic variables
    model::ModelSetup,              # all model components
)          
    
    (; clock) = progn
    (; Δt, Δt_millisec) = model.time_stepping
    (; time_stepping) = model

    # SCALING: we use vorticity*radius, divergence*radius in the dynamical core
    scale!(progn, model.spectral_grid.radius)

    # OUTPUT INITIALISATION AND STORING INITIAL CONDITIONS + FEEDBACK
    # propagate spectral state to grid variables for initial condition output
    (; output, feedback) = model
    lf = 1                                  # use first leapfrog index
    gridded!(diagn, progn, lf, model)
    initialize!(output, feedback, time_stepping, clock, diagn, model)
    initialize!(model.callbacks, progn, diagn, model)
    
    # FIRST TIMESTEPS: EULER FORWARD THEN 1x LEAPFROG
<<<<<<< HEAD
    # considered part of the model initialisation
    first_timesteps!(progn,diagn, model, output)
    
    # only now initialise feedback for benchmark accuracy
    initialize!(feedback, clock, model)

    # MAIN LOOP
    for _ in 2:clock.n_timesteps            # start at 2 as first Δt in first_timesteps!
        timestep!(progn,diagn, 2Δt, model)  # calculate tendencies and leapfrog forward
        timestep!(clock, Δt_millisec)       # time of lf=2 and diagn after timestep!
=======
    first_timesteps!(progn, diagn, model, output)

    # MAIN LOOP
    for i in 2:clock.n_timesteps            # start at 2 as first Δt in first_timesteps!
        
        # calculate tendencies and leapfrog forward
        timestep!(progn, diagn, 2Δt, model)   
        clock.time += Δt_millisec           # time of lf=2 and diagn after timestep!
>>>>>>> e9383b39

        progress!(feedback, progn)           # updates the progress meter bar
        write_output!(output, clock.time, diagn)
        callback!(model.callbacks, progn, diagn, model)
    end
    
    # UNSCALE, CLOSE, FINISH
<<<<<<< HEAD
    finish!(feedback)                       # finish the progress meter, do first for benchmark accuracy
    unscale!(progn)                         # undo radius-scaling for vor,div from the dynamical core
=======
    unscale!(progn)                         # undo radius-scaling for vor, div from the dynamical core
>>>>>>> e9383b39
    close(output)                           # close netCDF file
    write_restart_file(progn, output)       # as JLD2 
    finish!(model.callbacks, progn, diagn, model)

    return progn                            # to trigger UnicodePlot via show(::IO, ::PrognosticVariables)
end <|MERGE_RESOLUTION|>--- conflicted
+++ resolved
@@ -209,15 +209,9 @@
     lf1 = 1                             # without Robert+Williams filter
     lf2 = 1                             # evaluates all tendencies at t=0,
                                         # the first leapfrog index (=>Euler forward)
-<<<<<<< HEAD
-    initialize!(implicit,Δt/2,diagn,model)      # update precomputed implicit terms with time step Δt/2
-    timestep!(progn,diagn,Δt/2,model,lf1,lf2)   # update time by half the leapfrog time step Δt used here
+    initialize!(implicit, Δt/2, diagn, model)       # update precomputed implicit terms with time step Δt/2
+    timestep!(progn, diagn, Δt/2, model, lf1, lf2)  # update time by half the leapfrog time step Δt used here
     timestep!(clock, Δt_millisec_half, increase_counter=false)      
-=======
-    initialize!(implicit, Δt/2, diagn, model)  # update precomputed implicit terms with time step Δt/2
-    timestep!(progn, diagn, Δt/2, model, lf1, lf2)
-    clock.time += Δt_millisec_half      # update by half the leapfrog time step Δt used here
->>>>>>> e9383b39
 
     # output, callbacks not called after the first Euler step as it's a half-step (i=0 to i=1/2)
     # populating the second leapfrog index to perform the second time step
@@ -227,16 +221,10 @@
     lf1 = 1                             # without Robert+Williams filter
     lf2 = 2                             # evaluate all tendencies at t=dt/2,
                                         # the 2nd leapfrog index (=>Leapfrog)
-<<<<<<< HEAD
-    timestep!(progn,diagn,Δt,model,lf1,lf2)
+    timestep!(progn, diagn, Δt, model, lf1, lf2)
     # remove prev Δt/2 in case not even milliseconds, otherwise time is off by 1ms
     timestep!(clock, -Δt_millisec_half, increase_counter=false) 
     timestep!(clock, Δt_millisec) 
-=======
-    timestep!(progn, diagn, Δt, model, lf1, lf2)
-    clock.time -= Δt_millisec_half      # remove prev Δt/2 in case not even ms
-    clock.time += Δt_millisec           # otherwise time is off by 1ms
->>>>>>> e9383b39
     
     # do output and callbacks after the first proper (from i=0 to i=1) time step
     write_output!(output, clock.time, diagn)
@@ -311,18 +299,12 @@
     gridded!(diagn_layer, progn_lf, model)
 
     # SURFACE LAYER (pressure), no diffusion though
-<<<<<<< HEAD
-    (;pres_grid) = diagn.surface
-    leapfrog!(progn.surface,diagn.surface,dt,lf1,model)
-    gridded!(pres_grid,pres,spectral_transform)
-
-    # PARTICLE ADVECTION
-    particle_advection!(progn.particles, diagn, dt, model.particle_advection)
-=======
     (; pres_grid) = diagn.surface
     leapfrog!(progn.surface, diagn.surface, dt, lf1, model)
     gridded!(pres_grid, pres, spectral_transform)
->>>>>>> e9383b39
+    
+    # PARTICLE ADVECTION
+    particle_advection!(progn.particles, diagn, dt, model.particle_advection)
 end
 
 """
@@ -408,7 +390,6 @@
     initialize!(model.callbacks, progn, diagn, model)
     
     # FIRST TIMESTEPS: EULER FORWARD THEN 1x LEAPFROG
-<<<<<<< HEAD
     # considered part of the model initialisation
     first_timesteps!(progn,diagn, model, output)
     
@@ -417,18 +398,8 @@
 
     # MAIN LOOP
     for _ in 2:clock.n_timesteps            # start at 2 as first Δt in first_timesteps!
-        timestep!(progn,diagn, 2Δt, model)  # calculate tendencies and leapfrog forward
+        timestep!(progn, diagn, 2Δt, model) # calculate tendencies and leapfrog forward
         timestep!(clock, Δt_millisec)       # time of lf=2 and diagn after timestep!
-=======
-    first_timesteps!(progn, diagn, model, output)
-
-    # MAIN LOOP
-    for i in 2:clock.n_timesteps            # start at 2 as first Δt in first_timesteps!
-        
-        # calculate tendencies and leapfrog forward
-        timestep!(progn, diagn, 2Δt, model)   
-        clock.time += Δt_millisec           # time of lf=2 and diagn after timestep!
->>>>>>> e9383b39
 
         progress!(feedback, progn)           # updates the progress meter bar
         write_output!(output, clock.time, diagn)
@@ -436,12 +407,8 @@
     end
     
     # UNSCALE, CLOSE, FINISH
-<<<<<<< HEAD
     finish!(feedback)                       # finish the progress meter, do first for benchmark accuracy
-    unscale!(progn)                         # undo radius-scaling for vor,div from the dynamical core
-=======
     unscale!(progn)                         # undo radius-scaling for vor, div from the dynamical core
->>>>>>> e9383b39
     close(output)                           # close netCDF file
     write_restart_file(progn, output)       # as JLD2 
     finish!(model.callbacks, progn, diagn, model)
