--- conflicted
+++ resolved
@@ -418,7 +418,6 @@
     (; feedback, output) = model
     (; Δt, Δt_millisec) = model.time_stepping
 
-<<<<<<< HEAD
     timestep!(progn, diagn, 2Δt, model)             # calculate tendencies and leapfrog forward
     timestep!(clock, Δt_millisec)                   # time of lf=2 and diagn after timestep!
 
@@ -426,20 +425,6 @@
     output!(output, simulation)                     # do output?
     callback!(model.callbacks, progn, diagn, model) # any callbacks?
     return nothing
-=======
-    if clock.timestep_counter == 0
-        first_timesteps!(progn, diagn, model)           # Euler forward then 1x leapfrog of Δt
-        initialize!(feedback, clock, model)             # only now initialise feedback for benchmark accuracy
-    
-    else                                                # 3rd and further timesteps after Δt as normal
-        timestep!(progn, diagn, 2Δt, model)             # calculate tendencies and leapfrog forward
-        timestep!(clock, Δt_millisec)                   # time of lf=2 and diagn after timestep!
-        
-        progress!(feedback, progn)                      # updates the progress meter bar
-        callback!(model.callbacks, progn, diagn, model) # any callbacks?
-        output!(output, simulation)                     # do output?
-    end
->>>>>>> b0624619
 end
 
 """$(TYPEDSIGNATURES)
