--- conflicted
+++ resolved
@@ -97,11 +97,9 @@
     H = implicit.H[]              # unpack as it's stored in a RefValue for mutation
     ξH = implicit.ξH[]            # unpack as it's stored in a RefValue for mutation
 
-<<<<<<< HEAD
-    lmax, mmax = matrix_size(div_tend)[1:2] .- (2, 1)
-=======
-    lmax, mmax = size(div_tend; as=Matrix) .- (2, 1)
->>>>>>> 419c46c8
+    lmax, mmax = size(div_tend, ZeroBased, as=Matrix)
+    lmax -= 1
+
     @boundscheck length(S⁻¹) == lmax+2 || throw(BoundsError)
     @boundscheck length(ξg∇²) == lmax+2 || throw(BoundsError)
     @boundscheck length(g∇²) == lmax+2 || throw(BoundsError)
