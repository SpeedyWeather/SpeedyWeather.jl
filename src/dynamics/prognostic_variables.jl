--- conflicted
+++ resolved
@@ -180,18 +180,11 @@
     println(io, "│├ sensible_heat_flux:       $nlat-ring $Grid")
     println(io, "│└ evaporative_flux:         $nlat-ring $Grid")
     println(io, "├┐land:  PrognosticVariablesLand{$NF}")
-<<<<<<< HEAD
-    println(io, "│├ land_surface_temperature: $nlat-ring $Grid")
+    println(io, "│├ soil_temperature:         $nlayers_soil-layer, $nlat-ring $Grid")
+    println(io, "│├ soil_moisture:            $nlayers_soil-layer, $nlat-ring $Grid")
     println(io, "│├ snow_depth:               $nlat-ring $Grid")
-    println(io, "│├ soil_moisture_layer1:     $nlat-ring $Grid")
-    println(io, "│├ soil_moisture_layer2:     $nlat-ring $Grid")
     println(io, "│├ sensible_heat_flux:       $nlat-ring $Grid")
     println(io, "│└ evaporative_flux:         $nlat-ring $Grid")
-=======
-    println(io, "│├ soil_temperature: $nlayers_soil-layer, $nlat-ring $Grid")
-    println(io, "│├ soil_moisture:    $nlayers_soil-layer, $nlat-ring $Grid")
-    println(io, "│└ snow_depth: $nlat-ring $Grid")
->>>>>>> 898f997c
     println(io, "├ tracers: $(length(tracer_names)), $tracer_names")
     println(io, "├ particles: $nparticles-element $(typeof(progn.particles))")
     println(io, "├ scale: $(progn.scale[])")
@@ -214,26 +207,15 @@
 
     # TO-DO: currently there are some problems with Enzyme and RingGrids broadcasting
     # ocean
-<<<<<<< HEAD
     progn_new.ocean.sea_surface_temperature.data .= progn_old.ocean.sea_surface_temperature.data
     progn_new.ocean.sea_ice_concentration.data .= progn_old.ocean.sea_ice_concentration.data
     progn_new.ocean.sensible_heat_flux.data .= progn_old.ocean.sensible_heat_flux.data
     progn_new.ocean.evaporative_flux.data .= progn_old.ocean.evaporative_flux.data
-=======
-    progn_new.ocean.sea_surface_temperature .= progn_old.ocean.sea_surface_temperature
-    progn_new.ocean.sea_ice_concentration .= progn_old.ocean.sea_ice_concentration
-    
+ 
     # land
-    progn_new.land.soil_temperature .= progn_old.land.soil_temperature
-    progn_new.land.snow_depth .= progn_old.land.snow_depth
-    progn_new.land.soil_moisture .= progn_old.land.soil_moisture
->>>>>>> 898f997c
-
-    # land
-    progn_new.land.land_surface_temperature.data .= progn_old.land.land_surface_temperature.data
+    progn_new.land.soil_temperature.data .= progn_old.land.soil_temperature.data
     progn_new.land.snow_depth.data .= progn_old.land.snow_depth.data
-    progn_new.land.soil_moisture_layer1.data .= progn_old.land.soil_moisture_layer1.data
-    progn_new.land.soil_moisture_layer2.data .= progn_old.land.soil_moisture_layer2.data
+    progn_new.land.soil_moisture.data .= progn_old.land.soil_moisture.data
     progn_new.land.sensible_heat_flux.data .= progn_old.land.sensible_heat_flux.data
     progn_new.land.evaporative_flux.data .= progn_old.land.evaporative_flux.data
 
