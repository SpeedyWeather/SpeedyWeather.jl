--- conflicted
+++ resolved
@@ -42,9 +42,5 @@
     solar_constant::NF = 1365
 end
 
-<<<<<<< HEAD
-Earth(SG::SpectralGrid;kwargs...) = Earth{SG.NF}(;kwargs...)
-Earth(::Type{NF};kwargs...) where NF = Earth{NF}(;kwargs...)
-=======
 Earth(SG::SpectralGrid; kwargs...) = Earth{SG.NF}(; kwargs...)
->>>>>>> e9383b39
+Earth(::Type{NF}; kwargs...) where NF = Earth{NF}(; kwargs...)