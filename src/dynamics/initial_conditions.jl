abstract type AbstractInitialConditions <: AbstractModelComponent end

export InitialConditions
@kwdef struct InitialConditions{V, P, T, H} <: AbstractInitialConditions
    vordiv::V = ZeroInitially()
    pres::P = ZeroInitially()
    temp::T = ZeroInitially()
    humid::H = ZeroInitially()
end

function initialize!(
        progn::PrognosticVariables,
        IC::InitialConditions,
        model::AbstractModel
    )
    has(model, :vor)   && initialize!(progn, IC.vordiv, model)
    has(model, :pres)  && initialize!(progn, IC.pres, model)
    has(model, :temp)  && initialize!(progn, IC.temp, model)
    has(model, :humid) && initialize!(progn, IC.humid, model)
    return nothing
end

InitialConditions(::Type{<:Barotropic}) = InitialConditions(; vordiv = RandomVelocity())
InitialConditions(::Type{<:ShallowWater}) = InitialConditions(; vordiv = ZonalJet())
function InitialConditions(::Type{<:PrimitiveDry})
    vordiv = ZonalWind()
    pres = PressureOnOrography()
    temp = JablonowskiTemperature()
    return InitialConditions(; vordiv, pres, temp)
end

function InitialConditions(::Type{<:PrimitiveWet})
    vordiv = ZonalWind()
    pres = PressureOnOrography()
    temp = JablonowskiTemperature()
    humid = ConstantRelativeHumidity()
    return InitialConditions(; vordiv, pres, temp, humid)
end

export ZeroInitially
struct ZeroInitially <: AbstractInitialConditions end
initialize!(::PrognosticVariables, ::ZeroInitially, ::AbstractModel) = nothing

# to avoid a breaking change, like ZeroInitially
export StartFromRest
@kwdef struct StartFromRest{P, T, H} <: AbstractInitialConditions
    pres::P = ConstantPressure()
    temp::T = JablonowskiTemperature()
    humid::H = ZeroInitially()
end

initialize!(::PrognosticVariables, ::StartFromRest, ::Barotropic) = nothing

function initialize!(
        progn::PrognosticVariables,
        IC::StartFromRest,
        model::AbstractModel,
    )
    has(model, :pres)  && initialize!(progn, IC.pres, model)
    has(model, :temp)  && initialize!(progn, IC.temp, model)
    has(model, :humid) && initialize!(progn, IC.humid, model)
    return progn
end

export RandomVorticity

"""Start with random vorticity as initial conditions
$(TYPEDFIELDS)"""
@kwdef mutable struct RandomVorticity <: AbstractInitialConditions
    "[OPTION] Power of the spectral distribution k^power"
    power::Float64 = -3

    "[OPTION] the (approximate) amplitude in [1/s], used as standard deviation of spherical harmonic coefficients"
    amplitude::Float64 = 1.0e-4

    "[OPTION] Maximum wavenumber"
    max_wavenumber::Int = 20

    "[OPTION] Random number generator seed, 0=randomly seed from Julia's GLOBAL_RNG"
    seed::Int = 123

    "Independent random number generator for this random process"
    random_number_generator::Random.Xoshiro = Random.Xoshiro(seed)
end

"""$(TYPEDSIGNATURES)
Kernel version of initialize! for RandomVorticity initial conditions."""
function initialize!(
        progn::PrognosticVariables,
        initial_conditions::RandomVorticity,
        model::Barotropic
    )
    NF = eltype(progn)

    # reseed the random number generator, for seed=0 randomly seed from Julia's global RNG
    seed = initial_conditions.seed == 0 ? rand(UInt) : initial_conditions.seed
    RNG = initial_conditions.random_number_generator
    Random.seed!(RNG, seed)

    lmax = progn.trunc + 1
    power = initial_conditions.power + 1    # +1 as power is summed of orders m

    (; spectrum, nlayers) = progn
    A = convert(NF, initial_conditions.amplitude)

    # Pre-generate random values on CPU, then transfer to device
    nlm = length(spectrum)
    random_values_cpu = 2 .* rand(RNG, Complex{NF}, nlm, nlayers) .- (1 + 1im)

    # Transfer to device architecture
    ξ = zeros(LowerTriangularArray{Complex{NF}}, spectrum, nlayers)
    random_values = on_architecture(architecture(ξ), random_values_cpu)

    # Get l indices for each harmonic
    l_indices = spectrum.l_indices

    # Launch kernel to fill vorticity field
    launch!(
        architecture(ξ), SpectralWorkOrder, size(ξ),
        random_vorticity_kernel!, ξ, random_values, A, power, l_indices, lmax
    )

    # Apply spectral truncation
    spectral_truncation!(ξ, initial_conditions.max_wavenumber)

    # Set the prognostic variable
    return set!(progn, model; vor = ξ, lf = 1)
end

@kernel inbounds = true function random_vorticity_kernel!(
        ξ,
        @Const(random_values),
        A,
        power,
        @Const(l_indices),
        lmax
    )
    I = @index(Global, NTuple)
    lm = I[1]  # spectral coefficient index
    k = I[2]   # layer index

    # Get the degree l for this harmonic
    l = l_indices[lm]

    # Skip zonal modes (m=0, which are the first lmax harmonics)
    if lm > lmax
        ξ[I] = A * l^power * random_values[I]
    else
        ξ[I] = 0
    end
end


export RandomVelocity

"""Start with random velocity as initial conditions
$(TYPEDFIELDS)"""
@kwdef mutable struct RandomVelocity <: AbstractInitialConditions
    "[OPTION] maximum speed [ms⁻¹]"
    max_speed::Float64 = 60

    "[OPTION] Maximum wavenumber after truncation"
    truncation::Int = 15

    "[OPTION] Random number generator seed, 0=randomly seed from Julia's GLOBAL_RNG"
    seed::Int = 0

    "Independent random number generator for this random process"
    random_number_generator::Random.Xoshiro = Random.Xoshiro(seed)
end

"""$(TYPEDSIGNATURES)
Start with random vorticity as initial conditions"""
function initialize!(
        progn::PrognosticVariables,
        initial_conditions::RandomVelocity,
        model::Barotropic
    )

    NF = eltype(progn)

    # reseed the random number generator, for seed=0 randomly seed from Julia's global RNG
    seed = initial_conditions.seed == 0 ? rand(UInt) : initial_conditions.seed
    RNG = initial_conditions.random_number_generator
    Random.seed!(RNG, seed)

    (; grid, nlayers) = model.spectral_grid
    (; radius) = model.planet
    A = convert(NF, initial_conditions.max_speed) * 2

    # sample vector to use RNG (not implemented for RingGrids)
    npoints = RingGrids.get_npoints(grid)
    u_data = on_architecture(grid.architecture, rand(RNG, NF, npoints))
    v_data = on_architecture(grid.architecture, rand(RNG, NF, npoints))

    u = 2A * Field(u_data, grid) .- A
    v = 2A * Field(v_data, grid) .- A

    u_spectral = transform(u, model.spectral_transform)
    v_spectral = transform(v, model.spectral_transform)

    spectral_truncation!(u_spectral, initial_conditions.truncation)
    spectral_truncation!(v_spectral, initial_conditions.truncation)

    ξ = curl(u_spectral, v_spectral, model.spectral_transform; radius)

    @allowscalar ξ[1] = 0  # remove mean

    # repeat over vertical layers
    ξks = repeat(ξ, 1, nlayers)
    set!(progn, model; vor = ξks, lf = 1)

    return nothing
end

export ZonalJet

"""A struct that contains all parameters for the Galewsky et al, 2004 zonal jet
intitial conditions for the ShallowWaterModel. Default values as in Galewsky.
$(TYPEDFIELDS)"""
@kwdef mutable struct ZonalJet <: AbstractInitialConditions
    "jet latitude [˚N]"
    latitude::Float64 = 45

    "jet width [˚], default ≈ 19.29˚"
    width::Float64 = (1 / 4 - 1 / 7) * 180

    "jet maximum velocity [m/s]"
    umax::Float64 = 80

    "perturbation latitude [˚N], position in jet by default"
    perturb_lat::Float64 = latitude

    "perturbation longitude [˚E]"
    perturb_lon::Float64 = 270

    "perturbation zonal extent [˚], default ≈ 19.1˚"
    perturb_xwidth::Float64 = 1 / 3 * 360 / 2π

    "perturbation meridinoal extent [˚], default ≈ 3.8˚"
    perturb_ywidth::Float64 = 1 / 15 * 360 / 2π

    "perturbation amplitude [m]"
    perturb_height::Float64 = 120
end

"""
$(TYPEDSIGNATURES)
Initial conditions from Galewsky, 2004, Tellus"""
function initialize!(
        progn::PrognosticVariables,
        initial_conditions::ZonalJet,
        model::AbstractModel
    )

    (; latitude, width, umax) = initial_conditions               # for jet
    (;
        perturb_lat, perturb_lon, perturb_xwidth,                 # for perturbation
        perturb_ywidth, perturb_height,
    ) = initial_conditions

    θ₀ = (latitude - width) / 360 * 2π    # southern boundary of jet [radians]
    θ₁ = (latitude + width) / 360 * 2π    # northern boundary of jet
    eₙ = exp(-4 / (θ₁ - θ₀)^2)          # normalisation

    θ₂ = perturb_lat * 2π / 360         # perturbation latitude [radians]
    α = perturb_xwidth * 2π / 360       # zonal extent of interface perturbation [radians]
    β = perturb_ywidth * 2π / 360       # meridional extent of interface perturbation [radians]
    λ = perturb_lon * 2π / 360          # perturbation longitude [radians]

    (; radius, rotation, gravity) = model.planet
    (; grid, NF) = model.spectral_grid
    (; coslat⁻¹) = model.geometry

    u_grid = zeros(NF, grid, 1)
    η_perturb_grid = zeros(NF, grid)
    lat = RingGrids.get_lat(grid)
    lons, _ = RingGrids.get_lonlats(grid)

    # Transfer parameters to device
    lat_device = on_architecture(architecture(u_grid), lat)
    lons_device = on_architecture(architecture(u_grid), lons)
    whichring = u_grid.grid.whichring

    # Launch kernel
    launch!(
        architecture(u_grid), RingGridWorkOrder, size(u_grid),
        zonal_jet_kernel!, u_grid, η_perturb_grid, lat_device, lons_device,
        coslat⁻¹, whichring, θ₀, θ₁, umax, eₙ, θ₂, α, β, λ,
        radius, perturb_height
    )

    # the following obtain initial conditions for η from u, v=0 via
    # 0 = -∇⋅((ζ+f)*(-v, u)) - ∇²((u^2 + v^2)/2), i.e.
    # invert the Laplacian for
    # ∇²(gη) = -∇⋅(0, (ζ+f)*u) - ∇²(u^2/2)
    u = transform(u_grid, model.spectral_transform)

    # get vorticity initial conditions from curl of u, v
    v = zero(u)     # meridional velocity zero for these initial conditions
    vor = get_step(progn.vor, 1)
    curl!(vor, u, v, model.spectral_transform)

    # compute the div = -∇⋅(0,(ζ+f)*u) = ∇×((ζ+f)*u, 0) term, v=0
    vor_grid = transform(vor, model.spectral_transform)
    f = coriolis(vor_grid; rotation)

    # includes 1/coslat/radius from above for curl!
    # but *radius^2 for the ∇⁻²! operation below!
    vor_flux_grid = @. (vor_grid + f) * u_grid * radius^2
    vor_flux = transform(vor_flux_grid, model.spectral_transform)
    div = curl(vor_flux, v, model.spectral_transform)

    # compute the -∇²(u^2/2) term, add to div, divide by gravity
    RingGrids.scale_coslat!(u_grid)     # remove coslat scaling
    u_grid .*= radius                   # no radius scaling as we'll apply ∇⁻²(∇²) (would cancel)
    @. u_grid = convert(NF, 1 / 2) * u_grid^2
    u²_half = transform!(u, u_grid, model.spectral_transform)
    ∇²!(div, u²_half, model.spectral_transform, flipsign = true, add = true)
    div .*= inv(gravity)

    # invert Laplacian to obtain η
    pres = get_step(progn.pres, 1)  # 1 = first leapfrog timestep
    ∇⁻²!(pres, div, model.spectral_transform)

    # add perturbation (reuse u array)
    η_perturb = transform(η_perturb_grid, model.spectral_transform)
    pres .+= η_perturb
    spectral_truncation!(pres)
    return nothing
end

@kernel inbounds = true function zonal_jet_kernel!(
        u_grid,
        η_perturb_grid,
        @Const(lat),
        @Const(lons),
        @Const(coslat⁻¹),
        @Const(whichring),
        θ₀,
        θ₁,
        umax,
        eₙ,
        θ₂,
        α,
        β,
        λ,
        radius,
        perturb_height
    )
    ij = @index(Global, Linear)

    # Get latitude ring index for this grid point
    j = whichring[ij]
    θ = lat[j]  # latitude in radians

    # Compute velocity per latitude
    if θ₀ < θ < θ₁
        u_θ = umax / eₙ * exp(1 / (θ - θ₀) / (θ - θ₁))  # u as in Galewsky, 2004
    else
        u_θ = 0
    end

    # Store velocity with scaling for curl!
    u_grid[ij] = u_θ / radius * coslat⁻¹[j]

    # Compute perturbation
    ηθ = perturb_height * cos(θ) * exp(-((θ₂ - θ) / β)^2)
    ϕ = lons[ij] - λ
    η_perturb_grid[ij] = exp(-(ϕ / α)^2) * ηθ
end

export ZonalWind

"""
$(TYPEDSIGNATURES)
Create a struct that contains all parameters for the Jablonowski and Williamson, 2006
intitial conditions for the primitive equation model. Default values as in Jablonowski.
$(TYPEDFIELDS)"""
@kwdef struct ZonalWind <: AbstractInitialConditions
    "conversion from σ to Jablonowski's ηᵥ-coordinates"
    η₀::Float64 = 0.252

    "[OPTION] max amplitude of zonal wind [m/s]"
    u₀::Float64 = 35

    # PERTURBATION
    "[OPTION] perturbation centred at [˚N]"
    perturb_lat::Float64 = 40

    "[OPTION] perturbation centred at [˚E]"
    perturb_lon::Float64 = 20

    "[OPTION] perturbation strength [m/s]"
    perturb_uₚ::Float64 = 1

    "[OPTION] radius of Gaussian perturbation in units of Earth's radius [1]"
    perturb_radius::Float64 = 1 / 10
end

"""
$(TYPEDSIGNATURES)
Initial conditions from Jablonowski and Williamson, 2006, QJR Meteorol. Soc"""
function initialize!(
        progn::PrognosticVariables,
        initial_conditions::ZonalWind,
        model::PrimitiveEquation
    )

    (; u₀, η₀) = initial_conditions
    (; perturb_uₚ, perturb_radius) = initial_conditions
    λc = initial_conditions.perturb_lon
    sinφc, cosφc = sind(initial_conditions.perturb_lat), cosd(initial_conditions.perturb_lat)
    (; radius) = model.planet
    R = radius * perturb_radius         # spatial extent of perturbation

    # global references are not allowed on the GPU, two options:
    # 1) define additional parameters as `const` (global scope only)
    # 2) add @eval and string interpolate with $ those parameters inside the function
    @eval function initial_vorticity(λ, φ, η)         # longitude, latitude (degree), sigma coordinate

        # great circle distance to perturbation
        X = clamp($sinφc * sind(φ) + $cosφc * cosd(φ) * cosd(λ - $λc), 0, 1)
        r = $radius * acos(X)

        # Eq (3), the unperturbed zonal wind
        ζ = -4 * $u₀ / $radius * cos((η - $η₀) * π / 2)^(3 / 2) * sind(φ) * cosd(φ) * (2 - 5sind(φ)^2)

        # Eq (12), the perturbation
        perturbation = $perturb_uₚ / $radius * exp(-(r / $R)^2) *
            (tand(φ) - 2 * ($radius / $R)^2 * acos(X) * ($sinφc * cosd(φ) - $cosφc * sind(φ) * cosd(λ - $λc)) / sqrt(1 - X^2))

        return ζ + perturbation
    end

<<<<<<< HEAD
    @eval function div(λ, φ, η)         # longitude, latitude (degree), sigma coordinate
=======
    @eval function initial_divergence(λ, φ, η)               # longitude, latitude (degree), sigma coordinate
>>>>>>> ee2acd01

        # great circle distance to perturbation
        X = clamp($sinφc * sind(φ) + $cosφc * cosd(φ) * cosd(λ - $λc), 0, 1)
        r = $radius * acos(X)

        # Eq (13)
        return -2 * $perturb_uₚ * $radius / $R^2 * exp(-(r / $R)^2) * acos(X) / sqrt(1 - X^2) * $cosφc * sind(λ - $λc)
    end

    # apply those to set the initial conditions for vor, div
    set!(progn, model; vor = initial_vorticity, div = initial_divergence, lf = 1, static_func=false)
    return nothing
end

export RossbyHaurwitzWave

"""Rossby-Haurwitz wave initial conditions as in Williamson et al. 1992, J Computational Physics
with an additional cut-off amplitude `c` to filter out tiny harmonics in the vorticity field.
Parameters are $(TYPEDFIELDS)"""
@kwdef struct RossbyHaurwitzWave <: AbstractInitialConditions
    m::Int = 4
    ω::Float64 = 7.848e-6
    K::Float64 = 7.848e-6
    c::Float64 = 1.0e-10
end

"""$(TYPEDSIGNATURES)
Rossby-Haurwitz wave initial conditions as in Williamson et al. 1992, J Computational Physics
with an additional cut-off amplitude `c` to filter out tiny harmonics in the vorticity field."""
function initialize!(
        progn::PrognosticVariables,
        initial_conditions::RossbyHaurwitzWave,
        model::AbstractModel,
    )
    (; m, ω, K, c) = initial_conditions
    (; geometry) = model
    Ω = model.planet.rotation
    R = model.planet.radius
    g = model.planet.gravity

    # Rossby-Haurwitz wave defined through vorticity ζ as a function of
    # longitude λ, latitude θ (in degrees), sigma level σ (vertically constant though)
    # see Williamson et al. 1992, J Computational Physics, eq 145
    ζ(λ, θ, σ) = 2ω * sind(θ) - K * sind(θ) * cosd(θ)^m * (m^2 + 3m + 2) * cosd(m * λ)
    # see Williamson et al. 1992, J Computational Physics, eq 147 - 149, 146
    A(λ, θ) = ω / 2 * (2Ω + ω) * cosd(θ)^2 + K^2 / 4 * cosd(θ)^(2m) * ((m + 1) * cosd(θ)^2 + (2m^2 - m - 2) - 2m^2 / (cosd(θ)^2))
    B(λ, θ) = (2(Ω + ω) * K) / ((m + 1) * (m + 2)) * cosd(θ)^m * ((m^2 + 2m + 2) - (m + 1)^2 * cosd(θ)^2)
    C(λ, θ) = K^2 / 4 * cosd(θ)^(2m) * ((m + 1) * cosd(θ)^2 - (m + 2))

    η(λ, θ) = R^2 / g * (A(λ, θ) + B(λ, θ) * cosd(m * λ) + C(λ, θ) * cosd(2m * λ))

    set!(progn, geometry, vor = ζ, static_func=false)
    model isa ShallowWater && set!(progn, geometry, pres = η, static_func=false)
    set!(progn, geometry, div = 0)  # technically not needed, but set to zero for completeness

    # filter low values below cutoff amplitude c
    vor = get_step(progn.vor, 1)    # 1 = first leapfrog timestep
    low_values = abs.(vor) .< c
    vor[low_values] .= 0
    if model isa ShallowWater
        pres = get_step(progn.pres, 1)
        low_value = abs.(pres) .< c
        pres[low_value] .= 0
    end

    return nothing
end

export JablonowskiTemperature

"""
$(TYPEDSIGNATURES)
Create a struct that contains all parameters for the Jablonowski and Williamson, 2006
intitial conditions for the primitive equation model. Default values as in Jablonowski.
$(TYPEDFIELDS)"""
@kwdef struct JablonowskiTemperature <: AbstractInitialConditions
    "conversion from σ to Jablonowski's ηᵥ-coordinates"
    η₀::Float64 = 0.252

    "Sigma coordinates of the tropopause [1]"
    σ_tropopause::Float64 = 0.2

    "max amplitude of zonal wind [m/s]"
    u₀::Float64 = 35

    "temperature difference used for stratospheric lapse rate [K], Jablonowski uses ΔT = 4.8e5 [K]"
    ΔT::Float64 = 0

    "minimum temperature [K] of profile"
    Tmin::Float64 = 200
end

"""
$(TYPEDSIGNATURES)
Initial conditions from Jablonowski and Williamson, 2006, QJR Meteorol. Soc"""
function initialize!(
        progn::PrognosticVariables,
        initial_conditions::JablonowskiTemperature,
        model::PrimitiveEquation
    )

    NF = eltype(progn)
    (; u₀, η₀, ΔT, Tmin) = initial_conditions
    (; σ_tropopause) = initial_conditions
    lapse_rate = model.atmosphere.moist_lapse_rate
    (; temp_ref, R_dry) = model.atmosphere
    (; grid, nlayers) = model.spectral_grid
    (; radius, rotation, gravity) = model.planet

    (; σ_levels_full) = model.geometry
    σ_levels_full_cpu = on_architecture(CPU(), σ_levels_full)

    φ, λ = model.geometry.latds, model.geometry.londs
    S = model.spectral_transform

    # vertical profile
    Tη = similar(σ_levels_full_cpu)
    for k in 1:nlayers
        σ = σ_levels_full_cpu[k]
        Tη[k] = temp_ref * σ^(R_dry * lapse_rate / gravity)   # Jablonowski and Williamson eq. 4

        if σ < σ_tropopause
            Tη[k] += ΔT * (σ_tropopause - σ)^5              # Jablonowski and Williamson eq. 5
        end
    end

    Tη .= max.(Tη, Tmin)
    Tη = on_architecture(model.architecture, Tη)

    # temperature
    temp_grid = zeros(NF, grid, nlayers)
    aΩ = radius * rotation

    # Launch kernel
    launch!(
        architecture(temp_grid), RingGridWorkOrder, size(temp_grid),
        jablonowski_temperature_kernel!, temp_grid, Tη, φ, σ_levels_full,
        η₀, u₀, R_dry, aΩ
    )

    set!(progn, model; temp = temp_grid, lf = 1)

    return nothing
end

@kernel inbounds = true function jablonowski_temperature_kernel!(
        temp_grid,
        @Const(Tη),
        @Const(φ),
        @Const(σ_levels_full),
        η₀,
        u₀,
        R_dry,
        aΩ
    )
    ij, k = @index(Global, NTuple)

    # Jablonowski and Williamson use η for σ coordinates
    η = σ_levels_full[k]
    ηᵥ = (η - η₀) * π / 2  # auxiliary variable for vertical coordinate

    # Amplitudes with height
    A1 = 3 / 4 * η * π * u₀ / R_dry * sin(ηᵥ) * sqrt(cos(ηᵥ))
    A2 = 2u₀ * cos(ηᵥ)^(3 / 2)

    # Get latitude
    φij = φ[ij]
    sinφ = sind(φij)
    cosφ = cosd(φij)

    # Jablonowski and Williamson, eq. (6)
    temp_grid[ij, k] = Tη[k] + A1 * (
        (-2sinφ^6 * (cosφ^2 + 1 / 3) + 10 / 63) * A2 +
            (8 / 5 * cosφ^3 * (sinφ^2 + 2 / 3) - π / 4) * aΩ
    )
end

export StartFromFile

"""
Restart from a previous SpeedyWeather.jl simulation via the restart file restart.jld2
Applies interpolation in the horizontal but not in the vertical. restart.jld2 is
identified by
$(TYPEDFIELDS)"""
@kwdef mutable struct StartFromFile <: AbstractInitialConditions
    "path for restart file"
    path::String = pwd()

    "run prefix, e.g. 'run' in 'run_0001/restart.jld2'"
    run_prefix::String = "run"

    "identification of run folder, e.g. 'set1' in 'run_set1_0001/restart.jld2'"
    id::String = ""

    "run number, e.g. 1 in 'run_set1_0001/restart.jld2'"
    run_number::Int = 1

    "run digits, e.g. 4 in 'run_set1_0001/restart.jld2' for run_number=1"
    run_digits::Int = 4

    "directly specify the run folder, e.q. 'run_0001'"
    run_folder::String = ""

    "File name of restart file, default 'restart.jld2'"
    filename::String = "restart.jld2"
end

"""
$(TYPEDSIGNATURES)
Restart from a previous SpeedyWeather.jl simulation via the restart file restart.jld2
Applies interpolation in the horizontal but not in the vertical."""
function initialize!(
        progn_new::PrognosticVariables,
        initial_conditions::StartFromFile,
        model::AbstractModel
    )

    (; path, run_prefix, id, run_number, run_digits, filename) = initial_conditions

    if length(initial_conditions.run_folder) == 0
        # run_folder not specified, determine from run_prefix, id, run_number
        fmt = Printf.Format("%0$(run_digits)d")
        run_folder = run_folder_name(run_prefix, id, run_number; fmt)
    else    # use as specified
        run_folder = initial_conditions.run_folder
    end
    restart_file = jldopen(joinpath(path, run_folder, filename))
    progn_old = restart_file["prognostic_variables"]
    version = restart_file["version"]
    if version != pkgversion(SpeedyWeather)
        @warn "Restart file created with SpeedyWeather $version loaded " *
            "but currently used is $(pkgversion(SpeedyWeather))"
    end
    return copy!(progn_new, progn_old)
end

function homogeneous_temperature!(
        progn::PrognosticVariables,
        model::PrimitiveEquation
    )
    (; surface_geopotential) = model.orography       # spectral surface geopotential [m²/s²] (orography*gravity)

    # temp_ref:     Reference absolute T [K] at surface z = 0, constant lapse rate
    # temp_top:     Reference absolute T in the stratosphere [K], lapse rate = 0
    # lapse_rate:   Reference temperature lapse rate -dT/dz [K/km]
    # gravity:      Gravitational acceleration [m/s^2]
    # R_dry:        Specific gas constant for dry air [J/kg/K]
    (; temp_ref, lapse_rate, R_dry) = model.atmosphere
    (; gravity) = model.planet
    (; nlayers, σ_levels_full) = model.geometry
    (; norm_sphere) = model.spectral_transform # normalization of the l=m=0 spherical harmonic

    # Lapse rate scaled by gravity [K/m / (m²/s²)]
    Γg⁻¹ = lapse_rate / gravity

    # SURFACE TEMPERATURE (store in k = nlayers, but it's actually surface, i.e. k=nlayers+1/2)
    # overwrite with lowermost layer further down
    temp_surf = lta_view(progn.temp, :, nlayers, 1)     # spectral temperature at k=nlayers+1/2

    @allowscalar temp_surf[1] = norm_sphere * temp_ref  # set global mean surface temperature
    temp_surf .-= Γg⁻¹ .* surface_geopotential # lower temperature for higher mountains

    # Use lapserate and vertical coordinate σ for profile
    temp = get_step(progn.temp, 1)                      # 1 = first leapfrog timestep

    # Launch kernel to compute temperature profile
    return launch!(
        architecture(temp), SpectralWorkOrder, size(temp),
        homogeneous_temperature_kernel!, temp, temp_surf, σ_levels_full, R_dry, Γg⁻¹
    )
end

@kernel inbounds = true function homogeneous_temperature_kernel!(
        temp,
        temp_surf,
        @Const(σ_levels_full),
        R_dry,
        Γg⁻¹
    )
    I = @index(Global, NTuple)
    lm = I[1]  # spectral coefficient index
    k = I[2]   # layer index

    # Compute σ scaling from hydrostatic equation
    σₖᴿ = σ_levels_full[k]^(R_dry * Γg⁻¹)

    # Apply vertical profile
    temp[I] = temp_surf[lm] * σₖᴿ
end

export PressureOnOrography
struct PressureOnOrography <: AbstractInitialConditions end

"""
$(TYPEDSIGNATURES)
Initialize surface pressure on orography by integrating the
hydrostatic equation with the reference temperature lapse rate."""
function initialize!(
        progn::PrognosticVariables,
        ::PressureOnOrography,
        model::PrimitiveEquation
    )

    # temp_ref:     Reference absolute T [K] at surface z = 0
    # lapse_rate:   Reference temperature lapse rate -dT/dz [K/m]
    # gravity:      Gravitational acceleration [m/s^2]
    # R_dry:        Specific gas constant for dry air [J/kg/K]
    # pres_ref:     Reference surface pressure [hPa]

    (; atmosphere) = model
    lapse_rate = model isa PrimitiveDry ? atmosphere.dry_lapse_rate : atmosphere.moist_lapse_rate

    (; temp_ref, pres_ref, R_dry) = model.atmosphere
    (; gravity) = model.planet
    (; orography) = model.orography    # orography on the grid

    lnp₀ = log(pres_ref)                # logarithm of reference surface pressure [log(Pa)]
    lnp_grid = similar(orography)       # allocate log surface pressure on grid

    RΓg⁻¹ = R_dry * lapse_rate / gravity    # for convenience
    ΓT⁻¹ = lapse_rate / temp_ref

    @. lnp_grid = lnp₀ + log(1 - ΓT⁻¹ * orography) / RΓg⁻¹

    set!(progn, model; pres = lnp_grid, lf = 1)

    return nothing
end

export ConstantPressure
struct ConstantPressure <: AbstractInitialConditions end

function initialize!(
        progn::PrognosticVariables,
        ::ConstantPressure,
        model::PrimitiveEquation
    )

    # logarithm of reference surface pressure [log(Pa)]
    set!(progn, model; pres = log(model.atmosphere.pres_ref))
    return nothing
end

# for shallow water constant pressure = 0 as pres=interface displacement here
initialize!(::PrognosticVariables, ::ConstantPressure, ::ShallowWater) = nothing

export ConstantRelativeHumidity
@kwdef struct ConstantRelativeHumidity <: AbstractInitialConditions
    relhumid_ref::Float64 = 0.7
end

function initialize!(
        progn::PrognosticVariables,
        IC::ConstantRelativeHumidity,
        model::PrimitiveEquation,
    )
    (; relhumid_ref) = IC
    (; nlayers, σ_levels_full) = model.geometry

    # get pressure [Pa] on grid
    lnpₛ = get_step(progn.pres, 1)  # 1 = first leapfrog timestep
    pres_grid = transform(lnpₛ, model.spectral_transform)
    pres_grid .= exp.(pres_grid)

    temp = get_step(progn.temp, 1)  #  1 = first leapfrog timestep
    temp_grid = transform(temp, model.spectral_transform)
    humid_grid = zero(temp_grid)

    # Extract Clausius-Clapeyron parameters for kernel
    (; e₀, T₀⁻¹, Lᵥ_Rᵥ, mol_ratio) = model.clausius_clapeyron

    # Launch kernel
    launch!(
        architecture(humid_grid), RingGridWorkOrder, size(humid_grid),
        constant_relative_humidity_kernel!, humid_grid, temp_grid, pres_grid,
        σ_levels_full, relhumid_ref, e₀, T₀⁻¹, Lᵥ_Rᵥ, mol_ratio
    )

    set!(progn, model; humid = humid_grid, lf = 1)

    return nothing
end

@kernel inbounds = true function constant_relative_humidity_kernel!(
        humid_grid,
        temp_grid,
        pres_grid,
        @Const(σ_levels_full),
        relhumid_ref,
        e₀,
        T₀⁻¹,
        Lᵥ_Rᵥ,
        mol_ratio
    )
    ij, k = @index(Global, NTuple)

    # Compute pressure at this level
    pₖ = σ_levels_full[k] * pres_grid[ij]

    # Compute saturation humidity using Clausius-Clapeyron
    temp = temp_grid[ij, k]
    sat_vap_pres = e₀ * exp(Lᵥ_Rᵥ * (T₀⁻¹ - inv(temp)))
    q_sat = mol_ratio * sat_vap_pres / pₖ

    # Set humidity as fraction of saturation
    humid_grid[ij, k] = relhumid_ref * q_sat
end

export RandomWaves

"""Parameters for random initial conditions for the interface displacement η
in the shallow water equations.
$(TYPEDFIELDS)"""
@kwdef struct RandomWaves <: AbstractInitialConditions
    # random interface displacement field
    A::Float64 = 2000       # amplitude [m]
    lmin::Int64 = 10        # minimum wavenumber
    lmax::Int64 = 30        # maximum wavenumber
end

RandomWaves(S::SpectralGrid; kwargs...) = RandomWaves(; kwargs...)

"""
$(TYPEDSIGNATURES)
Random initial conditions for the interface displacement η
in the shallow water equations. The flow (u, v) is zero initially.
This kicks off gravity waves that will interact with orography."""
function initialize!(
        progn::PrognosticVariables,
        initial_conditions::RandomWaves,
        model::ShallowWater
    )
    NF = eltype(progn)
    (; A, lmin, lmax) = initial_conditions
    (; spectrum) = progn

    # start with matrix to have matrix indexing
    ηm = randn(Complex{NF}, spectrum.lmax, spectrum.mmax)

    # zero out other wavenumbers
    ηm[1:min(lmin, spectrum.lmax), :] .= 0
    ηm[min(lmax + 2, spectrum.lmax):spectrum.lmax, :] .= 0

    # convert to LowerTriangularMatrix with vector indexing
    η = LowerTriangularArray(ηm)

    # scale to amplitude
    η_grid = transform(η, model.spectral_transform)
    η_min, η_max = extrema(η_grid)
    η .*= (A / max(abs(η_min), abs(η_max)))

    set!(progn, model; pres = η)

    return nothing
end<|MERGE_RESOLUTION|>--- conflicted
+++ resolved
@@ -433,11 +433,7 @@
         return ζ + perturbation
     end
 
-<<<<<<< HEAD
-    @eval function div(λ, φ, η)         # longitude, latitude (degree), sigma coordinate
-=======
     @eval function initial_divergence(λ, φ, η)               # longitude, latitude (degree), sigma coordinate
->>>>>>> ee2acd01
 
         # great circle distance to perturbation
         X = clamp($sinφc * sind(φ) + $cosφc * cosd(φ) * cosd(λ - $λc), 0, 1)
