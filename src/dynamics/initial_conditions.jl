# default initial conditions by model
initial_conditions_default(::Type{<:Barotropic}) = StartWithRandomVorticity()
initial_conditions_default(::Type{<:ShallowWater}) = ZonalJet()
initial_conditions_default(::Type{<:PrimitiveEquation}) = ZonalWind()

"""
$(TYPEDSIGNATURES)
Allocate the prognostic variables and then set to initial conditions."""
function initial_conditions(model::Model) where Model
    (;spectral_grid) = model
    progn = allocate(PrognosticVariables,spectral_grid,Model)   # allocate variables in any case
    IC = model.initial_conditions                               # initial conditions struct
    initial_conditions!(progn,IC,model)                         # dispatch to initial conditions
    return progn
end

"""
$(TYPEDSIGNATURES)"""
function allocate(
    ::Type{PrognosticVariables},
    spectral_grid::SpectralGrid,
    ::Type{Model},
) where {Model<:ModelSetup}

    (;NF,trunc,nlev) = spectral_grid
    return zeros(PrognosticVariables{NF},Model,trunc,nlev)
end

Base.@kwdef struct StartFromRest <: InitialConditions 
    pressure_on_orography::Bool = false
end

function initial_conditions!(   progn::PrognosticVariables,
                                initial_conditions::StartFromRest,
                                model::ModelSetup)
    return nothing          # everything remains zero 
end

function initial_conditions!(   progn::PrognosticVariables,
                                initial_conditions::StartFromRest,
                                model::PrimitiveEquation)
    homogeneous_temperature!(progn,model)
    initial_conditions.pressure_on_orography && pressure_on_orography!(progn,model)
    # TODO initialise humidity
end

"""Start with random vorticity as initial conditions
$(TYPEDFIELDS)"""
<<<<<<< HEAD
Base.@kwdef struct StartWithVorticity <: InitialConditions
=======
@with_kw struct StartWithRandomVorticity <: InitialConditions
>>>>>>> e3df11d9

    "Power law the vorticity should be spectrally distributed by"
    power_law::Float64 = -3

    "(approximate) amplitude in [1/s], used as standard deviation of spherical harmonic coefficients"
    amplitude::Float64 = 1e-5
end

"""
$(TYPEDSIGNATURES)
Start with random vorticity as initial conditions"""
function initial_conditions!(   progn::PrognosticVariables{NF},
                                initial_conditions::StartWithRandomVorticity,
                                model::ModelSetup) where NF

    lmax = progn.trunc+1
    power = initial_conditions.power_law + 1    # +1 as power is summed of orders m
    ξ = randn(Complex{NF},lmax,lmax)*convert(NF,initial_conditions.amplitude)

    for progn_layer in progn.layers
        for m in 1:lmax
            for l in m:lmax
                progn_layer.timesteps[1].vor[l,m] = ξ[l,m]*l^power
            end
        end
        # don't perturb l=m=0 mode to have zero mean
        progn_layer.timesteps[1].vor[1] = 0
    end
end

"""
$(TYPEDSIGNATURES)
Create a struct that contains all parameters for the Galewsky et al, 2004 zonal jet
intitial conditions for the shallow water model. Default values as in Galewsky.
$(TYPEDFIELDS)"""
Base.@kwdef struct ZonalJet <: InitialConditions
    "jet latitude [˚N]"
    latitude::Float64 = 45
    
    "jet width [˚], default ≈ 19.29˚"
    width::Float64 = (1/4-1/7)*180

    "jet maximum velocity [m/s]"
    umax::Float64 = 80
    
    "perturbation latitude [˚N], position in jet by default"
    perturb_lat::Float64 = latitude
    
    "perturbation longitude [˚E]"
    perturb_lon::Float64 = 270
    
    "perturbation zonal extent [˚], default ≈ 19.1˚"
    perturb_xwidth::Float64 = 1/3*360/2π

    "perturbation meridinoal extent [˚], default ≈ 3.8˚"
    perturb_ywidth::Float64 = 1/15*360/2π
    
    "perturbation amplitude [m]"
    perturb_height::Float64 = 120
end

function Base.show(io::IO,IC::InitialConditions)
    print(io,"$(typeof(IC)) <: InitialConditions:")
    for key in propertynames(IC)
        val = getfield(IC,key)
        print(io,"\n $key::$(typeof(val)) = $val")
    end
end

"""
$(TYPEDSIGNATURES)
Initial conditions from Galewsky, 2004, Tellus"""
function initial_conditions!(   progn::PrognosticVariables,
                                initial_conditions::ZonalJet,
                                model::ShallowWater)

    (;latitude, width, umax) = initial_conditions               # for jet
    (;perturb_lat, perturb_lon, perturb_xwidth,                 # for perturbation
        perturb_ywidth, perturb_height) = initial_conditions

    θ₀ = (latitude-width)/360*2π    # southern boundary of jet [radians]
    θ₁ = (latitude+width)/360*2π    # northern boundary of jet
    eₙ = exp(-4/(θ₁-θ₀)^2)          # normalisation
    
    θ₂ = perturb_lat*2π/360         # perturbation latitude [radians]
    α = perturb_xwidth*2π/360       # zonal extent of interface perturbation [radians]
    β = perturb_ywidth*2π/360       # meridional extent of interface perturbation [radians]
    λ = perturb_lon*2π/360          # perturbation longitude [radians]

    (;rotation, gravity) = model.planet
    (;radius) = model.spectral_grid

    # always create on F64 grid then convert to spectral and interpolate there
    Grid = FullGaussianGrid
    nlat_half = 64
    u_grid = zeros(Grid,nlat_half)
    η_grid = zeros(Grid,nlat_half)
    colats = RingGrids.get_colat(Grid,nlat_half)
    _,lons = RingGrids.get_colatlons(Grid,nlat_half)
    weights = FastGaussQuadrature.gausslegendre(2nlat_half)[2]
    η_sum = 0

    for (j,ring) in enumerate(eachring(u_grid,η_grid))
        θ = π/2 - colats[j]             # latitude in radians
        coslat⁻¹j = 1/cos(θ)
        f = 2rotation*sin(θ)
        
        # velocity per latitude
        if θ₀ < θ < θ₁
            u_θ = umax/eₙ*exp(1/(θ-θ₀)/(θ-θ₁))  # u as in Galewsky, 2004
        else
            u_θ = 0
        end

        # integration for layer thickness h / interface height η
        w = weights[j]
        η_sum += 2w*(radius*u_θ/gravity * (f + tan(θ)/radius*u_θ))

        # lon-constant part of perturbation
        ηθ = perturb_height*cos(θ)*exp(-((θ₂-θ)/β)^2)

        # store in all longitudes
        for ij in ring
            u_grid[ij] = u_θ/radius*coslat⁻¹j   # include scaling for curl!
            
            # calculate perturbation (possibly shifted in lon compared to Galewsky 2004)
            ϕ = lons[ij] - λ
            η_grid[ij] = η_sum + exp(-(ϕ/α)^2)*ηθ
        end
    end

    u = spectral(u_grid)
    η = spectral(η_grid)

    # interpolate in spectral space to desired resolution
    (;lmax,mmax) = model.spectral_transform
    (;NF) = model.spectral_grid
    u = spectral_truncation(complex(NF),u,lmax+1,mmax)
    
    # get vorticity initial conditions from curl of u,v
    v = zero(u)     # meridional velocity zero for these initial conditions
    (;vor) = progn.layers[end].timesteps[1]
    curl!(vor,u,v,model.spectral_transform)

    # transform interface height η (use pres as prognostic variable) in spectral
    (;pres) = progn.surface.timesteps[1]
    copyto!(pres,η)
    spectral_truncation!(pres)
end

"""
$(TYPEDSIGNATURES)
Create a struct that contains all parameters for the Jablonowski and Williamson, 2006
intitial conditions for the primitive equation model. Default values as in Jablonowski.
$(TYPEDFIELDS)"""
Base.@kwdef struct ZonalWind <: InitialConditions
    "conversion from σ to Jablonowski's ηᵥ-coordinates"
    η₀::Float64 = 0.252
    
    "max amplitude of zonal wind [m/s]"
    u₀::Float64 = 35

    # PERTURBATION
    "perturbation centred at [˚N]"
    perturb_lat::Float64 = 40

    "perturbation centred at [˚E]"
    perturb_lon::Float64 = 20

    "perturbation strength [m/s]"
    perturb_uₚ::Float64 = 1
    
    "radius of Gaussian perturbation in units of Earth's radius [1]"
    perturb_radius::Float64 = 1/10

    # TERMPERATURE
    "temperature difference used for stratospheric lapse rate [K], Jablonowski uses ΔT = 4.8e5 [K]"
    ΔT::Float64 = 0                 

    "minimum temperature [K] of profile"
    Tmin::Float64 = 200

    # PRESSURE
    "initialize pressure given the `atmosphere.lapse_rate` on orography?"
    pressure_on_orography::Bool = false
end

"""
$(TYPEDSIGNATURES)
Initial conditions from Jablonowski and Williamson, 2006, QJR Meteorol. Soc"""
function initial_conditions!(   progn::PrognosticVariables{NF},
                                initial_conditions::ZonalWind,
                                model::PrimitiveEquation) where NF

    (;u₀, η₀, ΔT, Tmin, pressure_on_orography) = initial_conditions
    (;perturb_lat, perturb_lon, perturb_uₚ, perturb_radius) = initial_conditions
    (;temp_ref, R_dry, lapse_rate, pres_ref, σ_tropopause) = model.atmosphere
    (;radius, Grid, nlat_half, nlev) = model.spectral_grid
    (;rotation, gravity) = model.planet
    (;σ_levels_full) = model.geometry
    (;norm_sphere) = model.spectral_transform

    φ, λ = model.geometry.latds, model.geometry.londs
    S = model.spectral_transform

    # VORTICITY
    ζ = zeros(Grid{NF},nlat_half)   # relative vorticity
    D = zeros(Grid{NF},nlat_half)   # divergence (perturbation only)

    for (k,layer) in enumerate(progn.layers)

        η = σ_levels_full[k]    # Jablonowski and Williamson use η for σ coordinates
        ηᵥ = (η - η₀)*π/2       # auxiliary variable for vertical coordinate

        # amplitude with height
        cos_ηᵥ = cos(ηᵥ)^(3/2)  # wind increases with height: 1 at model top, ~0.4 at surface

        for (ij,(φij,λij)) in enumerate(zip(φ,λ))
            sinφ = sind(φij)
            cosφ = cosd(φij)
            tanφ = tand(φij)

            # Jablonowski and Williamson, eq. (3) 
            ζ[ij] = -4u₀/radius*cos_ηᵥ*sinφ*cosφ*(2 - 5sinφ^2) 

            # PERTURBATION
            sinφc = sind(perturb_lat)       # location of centre
            cosφc = cosd(perturb_lat)
            λc = perturb_lon
            R = radius*perturb_radius # spatial extent of perturbation

            # great circle distance to perturbation
            X = sinφc*sinφ + cosφc*cosφ*cosd(λij-λc)
            X_norm = 1/sqrt(1-X^2)
            r = radius*acos(X)
            exp_decay = exp(-(r/R)^2)

            # Jablonowski and Williamson, eq. (12) 
            ζ[ij] += perturb_uₚ/radius*exp_decay*
                (tanφ - 2*(radius/R)^2*acos(X)*X_norm*(sinφc*cosφ - cosφc*sinφ*cosd(λij-λc)))
            
            # Jablonowski and Williamson, eq. (13) 
            D[ij] = -2perturb_uₚ*radius/R^2 * exp_decay * acos(X) * X_norm * cosφc*sind(λij-λc)
        end

        (;vor,div) = layer.timesteps[1]
        spectral!(vor,ζ,S)
        spectral!(div,D,S)
        spectral_truncation!(vor)
        spectral_truncation!(div)
    end

    # TEMPERATURE
    Tη = zero(σ_levels_full)
    Γ = lapse_rate/1000                         # from [K/km] to [K/m]

    # vertical profile
    for k in 1:nlev
        σ = σ_levels_full[k]
        Tη[k] = temp_ref*σ^(R_dry*Γ/gravity)    # Jablonowski and Williamson eq. 4

        if σ < σ_tropopause
            Tη[k] += ΔT*(σ_tropopause-σ)^5      # Jablonowski and Williamson eq. 5
        end
    end

    Tη .= max.(Tη,Tmin)

    T = zeros(Grid{NF},nlat_half)   # temperature
    aΩ = radius*rotation

    for (k,layer) in enumerate(progn.layers)

        η = σ_levels_full[k]    # Jablonowski and Williamson use η for σ coordinates
        ηᵥ = (η - η₀)*π/2       # auxiliary variable for vertical coordinate

        # amplitudes with height
        A1 = 3/4*η*π*u₀/R_dry*sin(ηᵥ)*sqrt(cos(ηᵥ))
        A2 = 2u₀*cos(ηᵥ)^(3/2)

        for (ij,φij) in enumerate(φ)
            sinφ = sind(φij)
            cosφ = cosd(φij)

             # Jablonowski and Williamson, eq. (6) 
            T[ij] = Tη[k] + A1*((-2sinφ^6*(cosφ^2 + 1/3) + 10/63)*A2 + (8/5*cosφ^3*(sinφ^2 + 2/3) - π/4)*aΩ)
        end

        (;temp) = layer.timesteps[1]
        spectral!(temp,T,S)
        spectral_truncation!(temp)
    end

    # PRESSURE (constant everywhere)
    lnp₀ = log(pres_ref*100)        # logarithm of reference surface pressure, *100 for [hPa] to [Pa]
    progn.surface.timesteps[1].pres[1] = norm_sphere*lnp₀

    lnpₛ = ones(Grid{NF},nlat_half)
    lnpₛ .= pressure_on_orography ? pressure_on_orography!(progn,model) : lnp₀
    
    # HUMIDITY
    initialize_humidity!(progn,lnpₛ,model)
end

"""
Restart from a previous SpeedyWeather.jl simulation via the restart file restart.jld2
Applies interpolation in the horizontal but not in the vertical. restart.jld2 is
identified by
$(TYPEDFIELDS)"""
Base.@kwdef struct StartFromFile <: InitialConditions
    "path for restart file"
    path::String = pwd()

    "`run_id` of restart file in `run_????/restart.jld2`"
    id::Union{String,Int} = 1
end

"""
$(TYPEDSIGNATURES)
Restart from a previous SpeedyWeather.jl simulation via the restart file restart.jld2
Applies interpolation in the horizontal but not in the vertical."""
function initial_conditions!(   progn_new::PrognosticVariables,
                                initial_conditions::StartFromFile,
                                model::ModelSetup)

    (; path, id ) = initial_conditions

    restart_file = jldopen(joinpath(path,string("run_",run_id_to_string(id)),"restart.jld2"))
    progn_old = restart_file["prognostic_variables"]
    # version = restart_file["version"]             # currently unused
    model.clock.time = restart_file["time"]         # synchronize clocks
    return copy!(progn_new, progn_old)
end

function homogeneous_temperature!(  progn::PrognosticVariables,
                                    model::PrimitiveEquation)
    (; geopot_surf ) = model.orography       # spectral surface geopotential [m²/s²] (orography*gravity)

    # temp_ref:     Reference absolute T [K] at surface z = 0, constant lapse rate
    # temp_top:     Reference absolute T in the stratosphere [K], lapse rate = 0
    # lapse_rate:   Reference temperature lapse rate -dT/dz [K/km]
    # gravity:      Gravitational acceleration [m/s^2]
    # R_dry:        Specific gas constant for dry air [J/kg/K]
    (;temp_ref, temp_top, lapse_rate, R_dry, σ_tropopause) = model.atmosphere
    (;gravity) = model.planet
    (;nlev, σ_levels_full) = model.geometry         
    (; norm_sphere ) = model.spectral_transform # normalization of the l=m=0 spherical harmonic
    n_stratosphere_levels = findfirst(σ->σ>=σ_tropopause,σ_levels_full)

    # Lapse rate scaled by gravity [K/m / (m²/s²)]
    Γg⁻¹ = lapse_rate/gravity/1000                      # /1000 for lapse rate [K/km] → [K/m]

    # SURFACE TEMPERATURE (store in k = nlev, but it's actually surface, i.e. k=nlev+1/2)
    # overwrite with lowermost layer further down
    temp_surf = progn.layers[end].timesteps[1].temp     # spectral temperature at k=nlev+1/2
    temp_surf[1] = norm_sphere*temp_ref                 # set global mean surface temperature
    for lm in eachharmonic(geopot_surf,temp_surf)
        temp_surf[lm] -= Γg⁻¹*geopot_surf[lm]           # lower temperature for higher mountains
    end

    # TROPOPAUSE/STRATOSPHERE set the l=m=0 spectral coefficient (=mean value) only
    # in uppermost levels (default: k=1,2) for lapse rate = 0
    for k in 1:n_stratosphere_levels
        temp = progn.layers[k].timesteps[1].temp
        temp[1] = norm_sphere*temp_top
    end

    # TROPOSPHERE use lapserate and vertical coordinate σ for profile
    for k in n_stratosphere_levels+1:nlev               # k=nlev overwrites the surface temperature
                                                        # with lowermost layer temperature
        temp = progn.layers[k].timesteps[1].temp
        σₖᴿ = σ_levels_full[k]^(R_dry*Γg⁻¹)             # from hydrostatic equation

        for lm in eachharmonic(temp,temp_surf)
            temp[lm] = temp_surf[lm]*σₖᴿ
        end
    end
end

"""
$(TYPEDSIGNATURES)
Initialize surface pressure on orography by integrating the
hydrostatic equation with the reference temperature lapse rate."""
function pressure_on_orography!(progn::PrognosticVariables,
                                model::PrimitiveEquation)
    # temp_ref:     Reference absolute T [K] at surface z = 0, constant lapse rate
    # lapse_rate:   Reference temperature lapse rate -dT/dz [K/km]
    # gravity:      Gravitational acceleration [m/s^2]
    # R:            Specific gas constant for dry air [J/kg/K]
    # pres_ref:     Reference surface pressure [hPa]
    (; temp_ref, lapse_rate, pres_ref, R_dry ) = model.atmosphere
    (; gravity ) = model.planet
    (; orography ) = model.orography # orography on the grid

    Γ = lapse_rate/1000             # Lapse rate [K/km] -> [K/m]
    lnp₀ = log(pres_ref*100)        # logarithm of reference surface pressure, *100 for [hPa] to [Pa]
    lnp_grid = zero(orography)      # allocate log surface pressure on grid

    RΓg⁻¹ = R_dry*Γ/gravity         # for convenience
    ΓT⁻¹ = Γ/temp_ref           

    for ij in eachgridpoint(lnp_grid,orography)
        lnp_grid[ij] = lnp₀ + log(1 - ΓT⁻¹*orography[ij])/RΓg⁻¹
    end

    lnp = progn.pres.timesteps[1]
    spectral!(lnp,lnp_grid,S)
    spectral_truncation!(lnp)       # set lmax+1 row to zero
    return lnp_grid                 # return grid for use in initialize_humidity!
end

function initialize_humidity!(  progn::PrognosticVariables,
                                pres_surf_grid::AbstractGrid,
                                model::PrimitiveDry)
    return nothing
end

function initialize_humidity!(  progn::PrognosticVariables,
                                pres_surf_grid::AbstractGrid,
                                model::PrimitiveWet)

    # reference saturation water vapour pressure [Pa]
    # relative humidity reference [1]
    (;water_pres_ref, relhumid_ref, R_dry, R_vapour, pres_ref) = model.atmosphere
    gas_ratio = R_dry/R_vapour
    humid_ref = relhumid_ref*gas_ratio*water_pres_ref   # reference specific humidity [Pa]

    # ratio of scale heights [1], scale height [km], scale height for spec humidity [km]     
    (;scale_height, scale_height_humid, σ_tropopause) = model.atmosphere
    scale_height_ratio = scale_height/scale_height_humid

    (;nlev, σ_levels_full) = model.geometry
    n_stratosphere_levels = findfirst(σ->σ>=σ_tropopause,σ_levels_full)

    # Specific humidity at the surface (grid space)
    humid_surf_grid = zero(pres_surf_grid)
    # @. humid_surf_grid = humid_ref*(exp(pres_surf_grid)/(pres_ref*100))^scale_height_ratio
    q_ref = 20e-3       # kg/kg at the surface
    @. humid_surf_grid .= q_ref
    scale_coslat²!(humid_surf_grid,model.geometry)

    humid_surf = spectral(humid_surf_grid,model.spectral_transform)
    spectral_truncation!(humid_surf)

    # Specific humidity at tropospheric levels (stratospheric humidity remains zero)
    a = model.spectral_transform.norm_sphere
    for k in n_stratosphere_levels+1:nlev
        for lm in eachharmonic(humid_surf,progn.layers[1].timesteps[1].humid)
            progn.layers[k].timesteps[1].humid[lm] = humid_surf[lm]*σ_levels_full[k]^scale_height_ratio
        end
    end
end<|MERGE_RESOLUTION|>--- conflicted
+++ resolved
@@ -46,14 +46,9 @@
 
 """Start with random vorticity as initial conditions
 $(TYPEDFIELDS)"""
-<<<<<<< HEAD
 Base.@kwdef struct StartWithVorticity <: InitialConditions
-=======
-@with_kw struct StartWithRandomVorticity <: InitialConditions
->>>>>>> e3df11d9
-
-    "Power law the vorticity should be spectrally distributed by"
-    power_law::Float64 = -3
+    "Power of the spectral distribution k^power"
+    power::Float64 = -3
 
     "(approximate) amplitude in [1/s], used as standard deviation of spherical harmonic coefficients"
     amplitude::Float64 = 1e-5
@@ -67,7 +62,7 @@
                                 model::ModelSetup) where NF
 
     lmax = progn.trunc+1
-    power = initial_conditions.power_law + 1    # +1 as power is summed of orders m
+    power = initial_conditions.power + 1    # +1 as power is summed of orders m
     ξ = randn(Complex{NF},lmax,lmax)*convert(NF,initial_conditions.amplitude)
 
     for progn_layer in progn.layers
