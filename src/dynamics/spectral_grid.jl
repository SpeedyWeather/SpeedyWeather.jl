abstract type AbstractSpectralGrid end

# computing
const DEFAULT_NF = Float32
const DEFAULT_ARCHITECTURE = CPU()
const DEFAULT_ARRAYTYPE = Array

# numerics
const DEFAULT_GRID = OctahedralGaussianGrid
const DEFAULT_RADIUS = 6.371e6
const DEFAULT_TRUNC = 31
const DEFAULT_NLAYERS = 8
const DEFAULT_NLAYERS_SOIL = 2

export SpectralGrid

"""
Defines the horizontal spectral resolution and corresponding grid and the
vertical coordinate for SpeedyWeather.jl. Options are
$(TYPEDFIELDS)

`nlat_half` and `npoints` should not be chosen but are derived from `trunc`,
`Grid` and `dealiasing`."""
struct SpectralGrid{
<<<<<<< HEAD
    ArchitectureType,      # <: AbstractArchitecture
    SpectrumType,          # <: AbstractSpectrum
=======
    SP,         # <: AbstractSpectrum
    Grid,       # <: AbstractGrid
>>>>>>> 49074dd8
} <: AbstractSpectralGrid

    "[OPTION] number format used throughout the model"
    NF::Type{<:AbstractFloat}

    "[OPTION] device architecture to run on"
<<<<<<< HEAD
    architecture::ArchitectureType 
=======
    device::AbstractDevice
>>>>>>> 49074dd8

    "[OPTION] array type to use for all variables"
    ArrayType::Type{<:AbstractArray} 

    "[DERIVED] Type of vector"
    VectorType::Type{<:AbstractVector}

    "[DERIVED] Type of matrix"
    MatrixType::Type{<:AbstractMatrix}

    "[DERIVED] Type of 3D array"
    TensorType::Type{<:AbstractArray}
    
    # HORIZONTAL SPECTRAL
    "[OPTION] horizontal resolution as the maximum degree of spherical harmonics"
    trunc::Int

    "[DERIVED] spectral space"
    spectrum::SpectrumType

    "[DERIVED] Type of spectral variable in 2D (horizontal only, flattened into 1D vector)"
    SpectralVariable2D::Type{<:AbstractArray}

    "[DERIVED] Type of spectral variable in 3D (horizontal only + e.g vertical, flattened into 2D matrix)"
    SpectralVariable3D::Type{<:AbstractArray}

    "[DERIVED] Type of spectral variable in 4D (horizontal only + e.g. vertical and time, flattened into 3D array)"
    SpectralVariable4D::Type{<:AbstractArray}
    
    # SIZE OF GRID from trunc, Grid, dealiasing:
    "[OPTION] how to match spectral with grid resolution: dealiasing factor, 1=linear, 2=quadratic, 3=cubic grid"
    dealiasing::Float64
    
    "[DERIVED] number of latitude rings on one hemisphere (Equator incl)"
    nlat_half::Int

    "[DERIVED] number of latitude rings on both hemispheres"
    nlat::Int

    "[DERIVED] total number of grid points in the horizontal"
    npoints::Int

    "[OPTION] horizontal grid used for calculations in grid-point space"
    grid::Grid

    "[DERIVED] Type of grid variable in 2D (horizontal only, flattened into 1D vector)"
    GridVariable2D::Type{<:AbstractArray}
    
    "[DERIVED] Type of grid variable in 3D (horizontal + e.g. vertical, flattened into 2D matrix)"
    GridVariable3D::Type{<:AbstractArray}
    
    "[DERIVED] Type of grid variable in 4D (horizontal + e.g. vertical + time, flattened into 3D array)"
    GridVariable4D::Type{<:AbstractArray}

    # TODO move to planet?
    "[OPTION] radius of the sphere [m]"
    radius::Float64

    # PARTICLES
    "[OPTION] number of particles for particle advection [1]"
    nparticles::Int

    "[DERIVED] ArrayType of particle vector"
    ParticleVector::Type{<:AbstractArray}

    # VERTICAL
    "[OPTION] number of vertical layers in the atmosphere"
    nlayers::Int

    "[OPTION] number of vertical layers in the soil/land"
    nlayers_soil::Int
end

function Base.show(io::IO, SG::SpectralGrid)
<<<<<<< HEAD
    (; NF, trunc, Grid, radius, nlat, npoints, nlayers, nlayers_soil) = SG
    (; architecture, ArrayType) = SG
=======
    (; NF, trunc, grid, radius, nlat, npoints, nlayers, nlayers_soil) = SG
    (; device, ArrayType) = SG
>>>>>>> 49074dd8
    (; nparticles) = SG
    Grid = RingGrids.nonparametric_type(grid)

    # resolution information
    average_resolution = sqrt(4π*radius^2/npoints)/1000  # in [km]
    s(x) = x > 1000 ? @sprintf("%i", x) : @sprintf("%.3g", x)

<<<<<<< HEAD
    println(io, "$(typeof(SG)):")
    println(io, "├ Spectral:     T$trunc LowerTriangularMatrix{Complex{$NF}}, radius = $radius m")
    println(io, "├ Grid:         $nlat-ring $Grid{$NF}, $npoints grid points")
    println(io, "├ Resolution:   $(s(average_resolution))km (average)")
=======
    println(io, "SpectralGrid{Spectrum{...}, $Grid{...}}")
    println(io, "├ Spectral:   T$trunc LowerTriangularMatrix{Complex{$NF}}, radius = $radius m")
    println(io, "├ Grid:       Field{$NF} on $nlat-ring $Grid, $npoints grid points")
    println(io, "├ Resolution: $(s(average_resolution))km (average)")
>>>>>>> 49074dd8
    nparticles > 0 &&
    println(io, "├ Particles:    $nparticles")
    println(io, "├ Vertical:     $nlayers-layer atmosphere, $nlayers_soil-layer land")
    println(io, "└ Architecture: $architecture using $ArrayType")
end

# generate spectrum/grid based on trunc, Grid and dealiasing, use to create a SpectralGrid
function SpectralGrid(;
    trunc::Int = DEFAULT_TRUNC,
    Grid::Type{<:AbstractGrid} = DEFAULT_GRID,
    dealiasing::Real = 2,
    kwargs...
)
    spectrum = Spectrum(trunc+2, trunc+1)           # defines the Spectral space
    nlat_half = SpeedyTransforms.get_nlat_half(trunc, dealiasing)
    grid = Grid(nlat_half)                          # defines the grid space
    return SpectralGrid(spectrum, grid; kwargs...)
end

# Constructor that takes all [OPTION] parameters as keyword arguments
# and calculates all derived fields
function SpectralGrid(
    spectrum::AbstractSpectrum,
    grid::AbstractGrid;
    NF::Type{<:AbstractFloat} = DEFAULT_NF,
<<<<<<< HEAD
    architecture::Union{AbstractArchitecture, Type{<:AbstractArchitecture}} = DEFAULT_ARCHITECTURE,
    ArrayType::Type{<:AbstractArray} = array_type(architecture),
    trunc::Int = DEFAULT_TRUNC,
    Grid::Type{<:AbstractGrid} = DEFAULT_GRID,
    dealiasing::Real = 2.0,
=======
    device::AbstractDevice = DEFAULT_DEVICE,
    ArrayType::Type{<:AbstractArray} = default_array_type(device),
>>>>>>> 49074dd8
    radius::Real = DEFAULT_RADIUS,
    nparticles::Int = 0,
    nlayers::Int = DEFAULT_NLAYERS,
    nlayers_soil::Int = DEFAULT_NLAYERS_SOIL
)
<<<<<<< HEAD

    # Convert architecture to instance if it is a type
    if architecture isa Type
        architecture = architecture()
    end

    # Convert numeric parameters to Float64
    dealiasing_f64 = Float64(dealiasing)
    radius_f64 = Float64(radius)
=======
    trunc = spectrum.mmax - 1       # 0-based spectral truncation from orders of harmonics
    (; nlat_half) = grid
    nlat = RingGrids.get_nlat(grid)
    npoints = RingGrids.get_npoints(grid)
    dealiasing = SpeedyTransforms.get_dealiasing(trunc, nlat_half)
>>>>>>> 49074dd8
    
    # Calculate derived fields
    VectorType = ArrayType{NF, 1}
    MatrixType = ArrayType{NF, 2}
    TensorType = ArrayType{NF, 3}
    
<<<<<<< HEAD
    # Spectral space
    spectrum = Spectrum(trunc+2, trunc+1, architecture=architecture)
    
=======
>>>>>>> 49074dd8
    # Spectral variable types
    SpectralVariable2D = LowerTriangularArray{Complex{NF}, 1, ArrayType{Complex{NF}, 1}, typeof(spectrum)}
    SpectralVariable3D = LowerTriangularArray{Complex{NF}, 2, ArrayType{Complex{NF}, 2}, typeof(spectrum)}
    SpectralVariable4D = LowerTriangularArray{Complex{NF}, 3, ArrayType{Complex{NF}, 3}, typeof(spectrum)}

    # Grid variable types
    GridVariable2D = Field{NF, 1, ArrayType{NF, 1}, typeof(grid)}
    GridVariable3D = Field{NF, 2, ArrayType{NF, 2}, typeof(grid)}
    GridVariable4D = Field{NF, 3, ArrayType{NF, 3}, typeof(grid)}
    
    # Particle vector type
    ParticleVector = ArrayType{Particle{NF}, 1}
    
    # Create the SpectralGrid with all fields
<<<<<<< HEAD
    return SpectralGrid{typeof(architecture), typeof(spectrum)}(
=======
    return SpectralGrid{typeof(spectrum), typeof(grid)}(
>>>>>>> 49074dd8
        NF,
        architecture,
        ArrayType,
        VectorType,
        MatrixType,
        TensorType,
        trunc,
        spectrum,
        SpectralVariable2D,
        SpectralVariable3D,
        SpectralVariable4D,
        dealiasing,
        nlat_half,
        nlat,
        npoints,
        grid,
        GridVariable2D,
        GridVariable3D,
        GridVariable4D,
        radius,
        nparticles,
        ParticleVector,
        nlayers,
        nlayers_soil
    )
end

# also allow spectral grid to be passed on as first and only positional argument to model constructors
(M::Type{<:AbstractModel})(SG::SpectralGrid; kwargs...) = M(spectral_grid=SG; kwargs...)

"""$(TYPEDSIGNATURES)
Generator function for a SpectralTransform struct pulling in parameters from a SpectralGrid struct."""
function SpeedyTransforms.SpectralTransform(spectral_grid::SpectralGrid;
                                            one_more_degree::Bool=true,
                                            kwargs...)
    (; NF, spectrum, grid, nlayers, ArrayType) = spectral_grid
    (; lmax, mmax, architecture) = spectrum
    spectrum = one_more_degree == false ? Spectrum(lmax-1, mmax; architecture) : spectrum
    return SpectralTransform(spectrum, grid; NF, ArrayType, nlayers, kwargs...)
end<|MERGE_RESOLUTION|>--- conflicted
+++ resolved
@@ -22,24 +22,16 @@
 `nlat_half` and `npoints` should not be chosen but are derived from `trunc`,
 `Grid` and `dealiasing`."""
 struct SpectralGrid{
-<<<<<<< HEAD
     ArchitectureType,      # <: AbstractArchitecture
     SpectrumType,          # <: AbstractSpectrum
-=======
-    SP,         # <: AbstractSpectrum
-    Grid,       # <: AbstractGrid
->>>>>>> 49074dd8
+    Grid,              # <: AbstractGrid
 } <: AbstractSpectralGrid
 
     "[OPTION] number format used throughout the model"
     NF::Type{<:AbstractFloat}
 
     "[OPTION] device architecture to run on"
-<<<<<<< HEAD
     architecture::ArchitectureType 
-=======
-    device::AbstractDevice
->>>>>>> 49074dd8
 
     "[OPTION] array type to use for all variables"
     ArrayType::Type{<:AbstractArray} 
@@ -114,13 +106,8 @@
 end
 
 function Base.show(io::IO, SG::SpectralGrid)
-<<<<<<< HEAD
-    (; NF, trunc, Grid, radius, nlat, npoints, nlayers, nlayers_soil) = SG
+    (; NF, trunc, grid, radius, nlat, npoints, nlayers, nlayers_soil) = SG
     (; architecture, ArrayType) = SG
-=======
-    (; NF, trunc, grid, radius, nlat, npoints, nlayers, nlayers_soil) = SG
-    (; device, ArrayType) = SG
->>>>>>> 49074dd8
     (; nparticles) = SG
     Grid = RingGrids.nonparametric_type(grid)
 
@@ -128,17 +115,10 @@
     average_resolution = sqrt(4π*radius^2/npoints)/1000  # in [km]
     s(x) = x > 1000 ? @sprintf("%i", x) : @sprintf("%.3g", x)
 
-<<<<<<< HEAD
-    println(io, "$(typeof(SG)):")
-    println(io, "├ Spectral:     T$trunc LowerTriangularMatrix{Complex{$NF}}, radius = $radius m")
-    println(io, "├ Grid:         $nlat-ring $Grid{$NF}, $npoints grid points")
-    println(io, "├ Resolution:   $(s(average_resolution))km (average)")
-=======
     println(io, "SpectralGrid{Spectrum{...}, $Grid{...}}")
     println(io, "├ Spectral:   T$trunc LowerTriangularMatrix{Complex{$NF}}, radius = $radius m")
     println(io, "├ Grid:       Field{$NF} on $nlat-ring $Grid, $npoints grid points")
     println(io, "├ Resolution: $(s(average_resolution))km (average)")
->>>>>>> 49074dd8
     nparticles > 0 &&
     println(io, "├ Particles:    $nparticles")
     println(io, "├ Vertical:     $nlayers-layer atmosphere, $nlayers_soil-layer land")
@@ -164,22 +144,16 @@
     spectrum::AbstractSpectrum,
     grid::AbstractGrid;
     NF::Type{<:AbstractFloat} = DEFAULT_NF,
-<<<<<<< HEAD
     architecture::Union{AbstractArchitecture, Type{<:AbstractArchitecture}} = DEFAULT_ARCHITECTURE,
     ArrayType::Type{<:AbstractArray} = array_type(architecture),
     trunc::Int = DEFAULT_TRUNC,
     Grid::Type{<:AbstractGrid} = DEFAULT_GRID,
     dealiasing::Real = 2.0,
-=======
-    device::AbstractDevice = DEFAULT_DEVICE,
-    ArrayType::Type{<:AbstractArray} = default_array_type(device),
->>>>>>> 49074dd8
     radius::Real = DEFAULT_RADIUS,
     nparticles::Int = 0,
     nlayers::Int = DEFAULT_NLAYERS,
     nlayers_soil::Int = DEFAULT_NLAYERS_SOIL
 )
-<<<<<<< HEAD
 
     # Convert architecture to instance if it is a type
     if architecture isa Type
@@ -189,25 +163,15 @@
     # Convert numeric parameters to Float64
     dealiasing_f64 = Float64(dealiasing)
     radius_f64 = Float64(radius)
-=======
-    trunc = spectrum.mmax - 1       # 0-based spectral truncation from orders of harmonics
-    (; nlat_half) = grid
-    nlat = RingGrids.get_nlat(grid)
-    npoints = RingGrids.get_npoints(grid)
-    dealiasing = SpeedyTransforms.get_dealiasing(trunc, nlat_half)
->>>>>>> 49074dd8
     
     # Calculate derived fields
     VectorType = ArrayType{NF, 1}
     MatrixType = ArrayType{NF, 2}
     TensorType = ArrayType{NF, 3}
     
-<<<<<<< HEAD
     # Spectral space
     spectrum = Spectrum(trunc+2, trunc+1, architecture=architecture)
     
-=======
->>>>>>> 49074dd8
     # Spectral variable types
     SpectralVariable2D = LowerTriangularArray{Complex{NF}, 1, ArrayType{Complex{NF}, 1}, typeof(spectrum)}
     SpectralVariable3D = LowerTriangularArray{Complex{NF}, 2, ArrayType{Complex{NF}, 2}, typeof(spectrum)}
@@ -222,11 +186,7 @@
     ParticleVector = ArrayType{Particle{NF}, 1}
     
     # Create the SpectralGrid with all fields
-<<<<<<< HEAD
-    return SpectralGrid{typeof(architecture), typeof(spectrum)}(
-=======
-    return SpectralGrid{typeof(spectrum), typeof(grid)}(
->>>>>>> 49074dd8
+    return SpectralGrid{typeof(architecture), typeof(spectrum), typeof(grid)}(
         NF,
         architecture,
         ArrayType,
