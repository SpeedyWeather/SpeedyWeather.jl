abstract type Coefficients end

"""Coefficients of the generalised logistic function to describe the vertical coordinate.
Default coefficients A,K,C,Q,B,M,ν are fitted to the old L31 configuration at ECMWF.
See geometry.jl and function vertical_coordinate for more informaiton.

Following the notation of https://en.wikipedia.org/wiki/Generalised_logistic_function (Dec 15 2021).

Change default parameters for more/fewer levels in the stratosphere vs troposphere vs boundary layer."""
@with_kw struct GenLogisticCoefs{NF<:Real} <: Coefficients
    A::NF = -0.283     # obtained from a fit in /input_date/vertical_coordinate/vertical_resolution.ipynb
    K::NF = 0.871
    C::NF = 0.414
    Q::NF = 6.695
    B::NF = 10.336
    M::NF = 0.602
    ν::NF = 5.812
end

"""
Parameters for computing saturation vapour pressure using the August-Roche-Magnus formula,

    eᵢ(T) = e₀ * exp(Cᵢ * (T - T₀) / (T - Tᵢ)),

    where T is in Kelvin and i = 1,2 for saturation with respect to water and ice,
    respectively.
"""
@with_kw struct MagnusCoefs{NF<:Real} <: Coefficients
    e₀::NF = 6.108   # Saturation vapour pressure at 0°C
    T₀::NF = 273.16  # 0°C in Kelvin
    T₁::NF = 35.86
    T₂::NF = 7.66
    C₁::NF = 17.269
    C₂::NF = 21.875
end

"""
Parameters for radiation parameterizations.
"""
@with_kw struct RadiationCoefs{NF<:Real} <: Coefficients
<<<<<<< HEAD
    epslw::NF = 0.05                            # Fraction of blackbody spectrum absorbed/emitted by PBL only
    emisfc::NF = 0.98                           # Longwave surface emissivity
end
=======

        p0::Real = 1e5      # Reference pressure (Pa)

        # Shortwave radiation: sol_oz
        solc::NF = 342.0    # Solar constant (area averaged) [W/m^2]
        epssw::NF = 0.020   # Fraction of incoming solar radiation absorbed by ozone
    
        # Shortwave radiation: cloud
        rhcl1::NF = 0.30    # Relative humidity threshold corresponding to cloud cover = 0
        rhcl2::NF = 1.00    # Relative humidity correponding to cloud cover = 1
        rrcl::NF = 1 / (rhcl2 - rhcl1)
        qcl::NF = 0.20      # Specific humidity threshold for cloud cover
        pmaxcl::NF = 10.0   # Maximum value of precipitation (mm/day) contributing to cloud cover
        wpcl::NF = 0.2      # Cloud cover weight for the square-root of precipitation (for p = 1 mm/day)
        gse_s1::NF = 0.40   # Gradient of dry static energy corresponding to stratiform cloud cover = 1
        gse_s0::NF = 0.25   # Gradient of dry static energy corresponding to stratiform cloud cover = 0
        clsmax::NF = 0.60   # Maximum stratiform cloud cover
        clsminl::NF = 0.15  # Minimum stratiform cloud cover over land (for RH = 1)
    
        # Shortwave radiation: radsw
        albcl::NF = 0.43    # Cloud albedo (for cloud cover = 1)
        albcls::NF = 0.50   # Stratiform cloud albedo (for st. cloud cover = 1)
        abscl1::NF = 0.015  # Absorptivity of clouds (visible band, maximum value)
        abscl2::NF = 0.15   # Absorptivity of clouds (visible band, for dq_base = 1 g/kg)
    
        absdry::NF = 0.033  # Absorptivity of dry air (visible band)
        absaer::NF = 0.033  # Absorptivity of aerosols (visible band)
        abswv1::NF = 0.022  # Absorptivity of water vapour (visible band, for dq = 1 g/kg)
        abswv2::NF = 15.0   # Absorptivity of water vapour (near IR band, for dq = 1 g/kg)
    
        ablwin::NF = 0.3    # Absorptivity of air in "window" band
        ablco2::NF = 6.0    # Absorptivity of air in CO2 band
        ablwv1::NF = 0.7    # Absorptivity of water vapour in H2O band 1 (weak), (for dq = 1 g/kg)
        ablwv2::NF = 50.0   # Absorptivity of water vapour in H2O band 2 (strong), (for dq = 1 g/kg)
        ablcl2::NF = 0.6    # Absorptivity of "thin" upper clouds in window and H2O bands
        ablcl1::NF = 12.0   # Absorptivity of "thick" clouds in window band (below cloud top)
        epslw::NF = 0.05    # Fraction of blackbody spectrum absorbed/emitted by PBL only
end    
>>>>>>> 2ffc06db
<|MERGE_RESOLUTION|>--- conflicted
+++ resolved
@@ -38,47 +38,42 @@
 Parameters for radiation parameterizations.
 """
 @with_kw struct RadiationCoefs{NF<:Real} <: Coefficients
-<<<<<<< HEAD
-    epslw::NF = 0.05                            # Fraction of blackbody spectrum absorbed/emitted by PBL only
-    emisfc::NF = 0.98                           # Longwave surface emissivity
-end
-=======
+    epslw::NF = 0.05    # Fraction of blackbody spectrum absorbed/emitted by PBL only
+    emisfc::NF = 0.98   # Longwave surface emissivity
 
-        p0::Real = 1e5      # Reference pressure (Pa)
+    p0::Real = 1e5      # Reference pressure (Pa)
 
-        # Shortwave radiation: sol_oz
-        solc::NF = 342.0    # Solar constant (area averaged) [W/m^2]
-        epssw::NF = 0.020   # Fraction of incoming solar radiation absorbed by ozone
-    
-        # Shortwave radiation: cloud
-        rhcl1::NF = 0.30    # Relative humidity threshold corresponding to cloud cover = 0
-        rhcl2::NF = 1.00    # Relative humidity correponding to cloud cover = 1
-        rrcl::NF = 1 / (rhcl2 - rhcl1)
-        qcl::NF = 0.20      # Specific humidity threshold for cloud cover
-        pmaxcl::NF = 10.0   # Maximum value of precipitation (mm/day) contributing to cloud cover
-        wpcl::NF = 0.2      # Cloud cover weight for the square-root of precipitation (for p = 1 mm/day)
-        gse_s1::NF = 0.40   # Gradient of dry static energy corresponding to stratiform cloud cover = 1
-        gse_s0::NF = 0.25   # Gradient of dry static energy corresponding to stratiform cloud cover = 0
-        clsmax::NF = 0.60   # Maximum stratiform cloud cover
-        clsminl::NF = 0.15  # Minimum stratiform cloud cover over land (for RH = 1)
-    
-        # Shortwave radiation: radsw
-        albcl::NF = 0.43    # Cloud albedo (for cloud cover = 1)
-        albcls::NF = 0.50   # Stratiform cloud albedo (for st. cloud cover = 1)
-        abscl1::NF = 0.015  # Absorptivity of clouds (visible band, maximum value)
-        abscl2::NF = 0.15   # Absorptivity of clouds (visible band, for dq_base = 1 g/kg)
-    
-        absdry::NF = 0.033  # Absorptivity of dry air (visible band)
-        absaer::NF = 0.033  # Absorptivity of aerosols (visible band)
-        abswv1::NF = 0.022  # Absorptivity of water vapour (visible band, for dq = 1 g/kg)
-        abswv2::NF = 15.0   # Absorptivity of water vapour (near IR band, for dq = 1 g/kg)
-    
-        ablwin::NF = 0.3    # Absorptivity of air in "window" band
-        ablco2::NF = 6.0    # Absorptivity of air in CO2 band
-        ablwv1::NF = 0.7    # Absorptivity of water vapour in H2O band 1 (weak), (for dq = 1 g/kg)
-        ablwv2::NF = 50.0   # Absorptivity of water vapour in H2O band 2 (strong), (for dq = 1 g/kg)
-        ablcl2::NF = 0.6    # Absorptivity of "thin" upper clouds in window and H2O bands
-        ablcl1::NF = 12.0   # Absorptivity of "thick" clouds in window band (below cloud top)
-        epslw::NF = 0.05    # Fraction of blackbody spectrum absorbed/emitted by PBL only
-end    
->>>>>>> 2ffc06db
+    # Shortwave radiation: sol_oz
+    solc::NF = 342.0    # Solar constant (area averaged) [W/m^2]
+    epssw::NF = 0.020   # Fraction of incoming solar radiation absorbed by ozone
+
+    # Shortwave radiation: cloud
+    rhcl1::NF = 0.30    # Relative humidity threshold corresponding to cloud cover = 0
+    rhcl2::NF = 1.00    # Relative humidity correponding to cloud cover = 1
+    rrcl::NF = 1 / (rhcl2 - rhcl1)
+    qcl::NF = 0.20      # Specific humidity threshold for cloud cover
+    pmaxcl::NF = 10.0   # Maximum value of precipitation (mm/day) contributing to cloud cover
+    wpcl::NF = 0.2      # Cloud cover weight for the square-root of precipitation (for p = 1 mm/day)
+    gse_s1::NF = 0.40   # Gradient of dry static energy corresponding to stratiform cloud cover = 1
+    gse_s0::NF = 0.25   # Gradient of dry static energy corresponding to stratiform cloud cover = 0
+    clsmax::NF = 0.60   # Maximum stratiform cloud cover
+    clsminl::NF = 0.15  # Minimum stratiform cloud cover over land (for RH = 1)
+
+    # Shortwave radiation: radsw
+    albcl::NF = 0.43    # Cloud albedo (for cloud cover = 1)
+    albcls::NF = 0.50   # Stratiform cloud albedo (for st. cloud cover = 1)
+    abscl1::NF = 0.015  # Absorptivity of clouds (visible band, maximum value)
+    abscl2::NF = 0.15   # Absorptivity of clouds (visible band, for dq_base = 1 g/kg)
+
+    absdry::NF = 0.033  # Absorptivity of dry air (visible band)
+    absaer::NF = 0.033  # Absorptivity of aerosols (visible band)
+    abswv1::NF = 0.022  # Absorptivity of water vapour (visible band, for dq = 1 g/kg)
+    abswv2::NF = 15.0   # Absorptivity of water vapour (near IR band, for dq = 1 g/kg)
+
+    ablwin::NF = 0.3    # Absorptivity of air in "window" band
+    ablco2::NF = 6.0    # Absorptivity of air in CO2 band
+    ablwv1::NF = 0.7    # Absorptivity of water vapour in H2O band 1 (weak), (for dq = 1 g/kg)
+    ablwv2::NF = 50.0   # Absorptivity of water vapour in H2O band 2 (strong), (for dq = 1 g/kg)
+    ablcl2::NF = 0.6    # Absorptivity of "thin" upper clouds in window and H2O bands
+    ablcl1::NF = 12.0   # Absorptivity of "thick" clouds in window band (below cloud top)
+end    