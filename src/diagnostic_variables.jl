"""
    Tendencies{Grid<:AbstractGrid,NF<:AbstractFloat}

Struct holding the tendencies of the prognostic spectral variables for a given layer."""
struct Tendencies{NF<:AbstractFloat,Grid<:AbstractGrid{NF}}
    vor_tend  ::LowerTriangularMatrix{Complex{NF}}      # Vorticity of horizontal wind field [1/s]
    div_tend  ::LowerTriangularMatrix{Complex{NF}}      # Divergence of horizontal wind field [1/s]
    temp_tend ::LowerTriangularMatrix{Complex{NF}}      # Absolute temperature [K]
    humid_tend::LowerTriangularMatrix{Complex{NF}}      # Specific humidity [g/kg]
<<<<<<< HEAD
    
    u_tend    ::Matrix{NF}                              # zonal velocity
    v_tend    ::Matrix{NF}                              # meridional velocity
    humid_grid_tend::Matrix{NF}                         # specific humidity
    temp_grid_tend ::Matrix{NF}                         # temperature
=======
    u_tend          ::Grid                              # zonal velocity
    v_tend          ::Grid                              # meridional velocity
    humid_grid_tend ::Grid                              # specific humidity
    temp_grid_tend  ::Grid                              # temperature
>>>>>>> 66b00f27
end

function Base.zeros(::Type{Tendencies},
                    G::Geometry{NF},
                    S::SpectralTransform{NF}) where NF
    
    @unpack Grid, nresolution = G
    @unpack lmax, mmax = S
    
    # use one more l for size compat with vector quantities
<<<<<<< HEAD
    vor_tend    = zeros(LowerTriangularMatrix{Complex{NF}},lmax+2,mmax+1)   # vorticity
    div_tend    = zeros(LowerTriangularMatrix{Complex{NF}},lmax+2,mmax+1)   # divergence
    temp_tend   = zeros(LowerTriangularMatrix{Complex{NF}},lmax+2,mmax+1)   # absolute Temperature
    humid_tend  = zeros(LowerTriangularMatrix{Complex{NF}},lmax+2,mmax+1)   # specific humidity
    
    # tendencies from parametrizations in grid-point space
    u_tend          = zeros(NF,nlon,nlat)                                   # zonal velocity
    v_tend          = zeros(NF,nlon,nlat)                                   # meridional velocity
    humid_grid_tend = zeros(NF,nlon,nlat)                                   # specific humidity
    temp_grid_tend  = zeros(NF,nlon,nlat)                                   # temperature

    return Tendencies(  vor_tend,div_tend,temp_tend,humid_tend,
                        u_tend,v_tend,humid_grid_tend,temp_grid_tend)
end

# GPU methods for Tendencies
function Adapt.adapt_structure(to, tend::Tendencies{NF}) where NF
    Tendencies(Adapt.adapt(to, tend.vor_tend), 
               Adapt.adapt(to, tend.div_tend), 
               Adapt.adapt(to, tend.temp_tend), 
               Adapt.adapt(to, tend.humid_tend),
               Adapt.adapt(to, tend.u_tend),
               Adapt.adapt(to, tend.v_tend),
               Adapt.adapt(to, tend.humid_grid_tend),
               Adapt.adapt(to, tend.temp_grid_tend))
=======
    vor_tend        = zeros(LowerTriangularMatrix{Complex{NF}},lmax+2,mmax+1)   # vorticity
    div_tend        = zeros(LowerTriangularMatrix{Complex{NF}},lmax+2,mmax+1)   # divergence
    temp_tend       = zeros(LowerTriangularMatrix{Complex{NF}},lmax+2,mmax+1)   # absolute Temperature
    humid_tend      = zeros(LowerTriangularMatrix{Complex{NF}},lmax+2,mmax+1)   # specific humidity
    u_tend          = zeros(Grid{NF},nresolution)                               # zonal velocity
    v_tend          = zeros(Grid{NF},nresolution)                               # meridional velocity
    humid_grid_tend = zeros(Grid{NF},nresolution)                               # specific humidity
    temp_grid_tend  = zeros(Grid{NF},nresolution)                               # temperature

    return Tendencies(  vor_tend,div_tend,temp_tend,humid_tend,
                        u_tend,v_tend,humid_grid_tend,temp_grid_tend)
>>>>>>> 66b00f27
end

"""
    GridVariables{NF<:AbstractFloat}

Struct holding the prognostic spectral variables of a given layer in grid point space."""
struct GridVariables{NF<:AbstractFloat,Grid<:AbstractGrid{NF}}
    vor_grid            ::Grid    # vorticity
    div_grid            ::Grid    # divergence
    temp_grid           ::Grid    # absolute temperature [K]
    humid_grid          ::Grid    # specific_humidity
    geopot_grid         ::Grid    # geopotential
    U_grid              ::Grid    # zonal velocity *coslat [m/s]
    V_grid              ::Grid    # meridional velocity *coslat [m/s]
    temp_grid_anomaly   ::Grid    # absolute temperature anomaly [K]
end

function Base.zeros(::Type{GridVariables},G::Geometry{NF}) where NF

    @unpack Grid, nresolution = G
    vor_grid            = zeros(Grid{NF},nresolution)   # vorticity
    div_grid            = zeros(Grid{NF},nresolution)   # divergence
    temp_grid           = zeros(Grid{NF},nresolution)   # absolute Temperature
    humid_grid          = zeros(Grid{NF},nresolution)   # specific humidity
    geopot_grid         = zeros(Grid{NF},nresolution)   # geopotential
    U_grid              = zeros(Grid{NF},nresolution)   # zonal velocity *coslat
    V_grid              = zeros(Grid{NF},nresolution)   # meridonal velocity *coslat
    temp_grid_anomaly   = zeros(Grid{NF},nresolution)   # absolute temperature anolamy

    return GridVariables(   vor_grid,div_grid,temp_grid,humid_grid,geopot_grid,
                            U_grid,V_grid,temp_grid_anomaly)
end

# GPU methods for GridVariables
function Adapt.adapt_structure(to, gv::GridVariables{NF}) where NF
    GridVariables(Adapt.adapt(to, gv.vor_grid),
                  Adapt.adapt(to, gv.div_grid),
                  Adapt.adapt(to, gv.temp_grid),
                  Adapt.adapt(to, gv.humid_grid),
                  Adapt.adapt(to, gv.geopot_grid),
                  Adapt.adapt(to, gv.U_grid),
                  Adapt.adapt(to, gv.V_grid),
                  Adapt.adapt(to, gv.temp_grid_anomaly))
end

"""
    DynamicsVariables{Grid<:AbstractGrid,NF<:AbstractFloat}

Struct holding intermediate quantities for the dynamics of a given layer."""
struct DynamicsVariables{NF<:AbstractFloat,Grid<:AbstractGrid{NF}}

    ### VORTICITY INVERSION
    u_coslat        ::LowerTriangularMatrix{Complex{NF}}    # = U = cosθ*u, zonal velocity *cos(latitude)
    v_coslat        ::LowerTriangularMatrix{Complex{NF}}    # = V = cosθ*v, meridional velocity *cos(latitude)

    # VORTICITY ADVECTION
    uω_coslat⁻¹_grid::Grid                                  # = u(ζ+f)/coslat on the grid
    vω_coslat⁻¹_grid::Grid                                  # = v(ζ+f)/coslat on the grid
    uω_coslat⁻¹     ::LowerTriangularMatrix{Complex{NF}}    # = u(ζ+f)/coslat in spectral space
    vω_coslat⁻¹     ::LowerTriangularMatrix{Complex{NF}}    # = v(ζ+f)/coslat in spectral space

    # SHALLOW WATER
    bernoulli_grid  ::Grid                                  # bernoulli potential = 1/2(u^2+v^2) + g*η
    bernoulli       ::LowerTriangularMatrix{Complex{NF}}    # spectral bernoulli potential
    uh_coslat⁻¹_grid::Grid                                  # volume flux uh/coslat on grid
    vh_coslat⁻¹_grid::Grid                                  # volume flux vh/coslat on grid
    uh_coslat⁻¹     ::LowerTriangularMatrix{Complex{NF}}    # uh/coslat in spectral
    vh_coslat⁻¹     ::LowerTriangularMatrix{Complex{NF}}    # vh/coslat in spectral

    # ###------Defined in surface_pressure_tendency!()
    # u_mean             ::Array{NF,2}  # Mean gridpoint zonal velocity over all levels
    # v_mean             ::Array{NF,2}  # Mean gridpoint meridional velocity over all levels
    # div_mean           ::Array{NF,2}  # Mean gridpoint divergence over all levels

    # pres_gradient_spectral_x ::Array{Complex{NF},2} #X Gradient of the surface pressure, spectral space
    # pres_gradient_spectral_y ::Array{Complex{NF},2} #Y Gradient of the surface pressure, spectral space

    # pres_gradient_grid_x ::Array{NF,2} #X Gradient of the surface pressure, grid point space
    # pres_gradient_grid_y ::Array{NF,2} #X Gradient of the surface pressure, grid point space

    # ###------Defined in vertical_velocity_tendency!()
    # sigma_tend ::Array{NF,3} #vertical velocity in sigma coords
    # sigma_m    ::Array{NF,3} #some related quantity. What is this physically?
    # puv        ::Array{NF,3} #(ug -umean)*px + (vg -vmean)*py

    # ###------Defined in zonal_wind_tendency!()
    # sigma_u ::Array{NF,3}  #some quantity used for later calculations

    # ###------Defined in vor_div_tendency_and_corrections!()
    # L2_velocity_complex ::Array{Complex{NF},2} # -laplacian(0.5*(u**2+v**2))

    # ###-----Defined in tendencies.jl/get_spectral_tendencies!()
    # vertical_mean_divergence ::Array{Complex{NF},2}
    # sigdtc ::Array{Complex{NF},3} # what is this quantity, physically?
    # dumk ::Array{Complex{NF},3} #ditto
    # spectral_geopotential ::Array{Complex{NF},3} #This should probably go elsewhere
end

function Base.zeros(::Type{DynamicsVariables},
                    G::Geometry{NF},
                    S::SpectralTransform{NF}) where NF
    
    @unpack lmax, mmax = S
    @unpack Grid, nresolution = G

    # BAROTROPIC VORTICITY EQUATION (vector quantities require one more degree l)
    u_coslat = zeros(LowerTriangularMatrix{Complex{NF}},lmax+2,mmax+1)
    v_coslat = zeros(LowerTriangularMatrix{Complex{NF}},lmax+2,mmax+1)

    # VORTICITY ADVECTION (vector quantities require one more degree l)
    uω_coslat⁻¹_grid = zeros(Grid{NF},nresolution)
    vω_coslat⁻¹_grid = zeros(Grid{NF},nresolution)
    uω_coslat⁻¹      = zeros(LowerTriangularMatrix{Complex{NF}},lmax+2,mmax+1)
    vω_coslat⁻¹      = zeros(LowerTriangularMatrix{Complex{NF}},lmax+2,mmax+1)

    # SHALLOW WATER (bernoulli is a scalar quantity of size lmax+1,mmax+1)
    bernoulli_grid   = zeros(Grid{NF},nresolution)
    bernoulli        = zeros(LowerTriangularMatrix{Complex{NF}},lmax+2,mmax+1)

    uh_coslat⁻¹_grid = zeros(Grid{NF},nresolution)
    vh_coslat⁻¹_grid = zeros(Grid{NF},nresolution)
    uh_coslat⁻¹      = zeros(LowerTriangularMatrix{Complex{NF}},lmax+2,mmax+1)
    vh_coslat⁻¹      = zeros(LowerTriangularMatrix{Complex{NF}},lmax+2,mmax+1)

    # u_mean      = zeros(NF,nlon,nlat)           # Mean gridpoint zonal velocity over all levels
    # v_mean      = zeros(NF,nlon,nlat)           # Mean gridpoint meridional velocity over all levels
    # div_mean    = zeros(NF,nlon,nlat)           # Mean gridpoint divergence over all levels

    # # one more l for recursion in meridional gradients
    # # X,Y gradient of the surface pressure in spectral space
    # pres_gradient_spectral_x = zeros(Complex{NF},lmax+2,mmax+1)
    # pres_gradient_spectral_y = zeros(Complex{NF},lmax+2,mmax+1)

    # # X,Y gradient of the surface pressure in grid space
    # pres_gradient_grid_x = zeros(NF,nlon,nlat)
    # pres_gradient_grid_y = zeros(NF,nlon,nlat)

    # sigma_tend  = zeros(NF,nlon,nlat,nlev+1)
    # sigma_m     = zeros(NF,nlon,nlat,nlev+1)
    # puv         = zeros(NF,nlon,nlat,nlev)
    # sigma_u     = zeros(NF,nlon,nlat,nlev+1)

    # L2_velocity_complex         = zeros(Complex{NF},lmax+2,mmax+1)

    # vertical_mean_divergence    = zeros(Complex{NF},lmax+2,mmax+1)
    # sigdtc                      = zeros(Complex{NF},lmax+2,mmax+1,nlev+1)
    # dumk                        = zeros(Complex{NF},lmax+2,mmax+1,nlev+1)
    # spectral_geopotential       = zeros(Complex{NF},lmax+2,mmax+1,nlev)

    return DynamicsVariables(   u_coslat, v_coslat,
                                uω_coslat⁻¹_grid,vω_coslat⁻¹_grid,
                                uω_coslat⁻¹,vω_coslat⁻¹,
                                bernoulli_grid,bernoulli,
                                uh_coslat⁻¹_grid,vh_coslat⁻¹_grid,uh_coslat⁻¹,vh_coslat⁻¹,
                                )
                                # u_mean,v_mean,div_mean,
                                # pres_gradient_spectral_x,pres_gradient_spectral_y,
                                # pres_gradient_grid_x,pres_gradient_grid_y,
                                # sigma_tend,sigma_m,puv,sigma_u,L2_velocity_complex,
                                # vertical_mean_divergence,sigdtc,dumk,spectral_geopotential)
end

<<<<<<< HEAD
# GPU methods for DynamicsVariables
function Adapt.adapt_structure(to, dv::DynamicsVariables{NF}) where NF
    DynamicsVariables(Adapt.adapt(to, dv.u_coslat),             # vorticity inversion
                      Adapt.adapt(to, dv.v_coslat),
                      Adapt.adapt(to, dv.uω_coslat⁻¹_grid),     # vorticity advection
                      Adapt.adapt(to, dv.vω_coslat⁻¹_grid),
                      Adapt.adapt(to, dv.uω_coslat⁻¹),
                      Adapt.adapt(to, dv.vω_coslat⁻¹),
                      Adapt.adapt(to, dv.bernoulli_grid),       # shallow water
                      Adapt.adapt(to, dv.bernoulli),
                      Adapt.adapt(to, dv.uh_coslat⁻¹_grid),
                      Adapt.adapt(to, dv.vh_coslat⁻¹_grid),
                      Adapt.adapt(to, dv.uh_coslat⁻¹),
                      Adapt.adapt(to, dv.vh_coslat⁻¹))
end

struct DiagnosticVariablesLayer{NF<:AbstractFloat}
    tendencies          ::Tendencies{NF}
    grid_variables      ::GridVariables{NF}
    dynamics_variables  ::DynamicsVariables{NF}
=======
struct DiagnosticVariablesLayer{NF<:AbstractFloat,Grid<:AbstractGrid{NF}}
    tendencies          ::Tendencies{NF,Grid}
    grid_variables      ::GridVariables{NF,Grid}
    dynamics_variables  ::DynamicsVariables{NF,Grid}
>>>>>>> 66b00f27
    npoints             ::Int       # number of grid points
end

function Base.zeros(::Type{DiagnosticVariablesLayer},
                    G::Geometry{NF},
                    S::SpectralTransform{NF}) where NF

    @unpack npoints = G

    tendencies = zeros(Tendencies,G,S)
    grid_variables = zeros(GridVariables,G)
    dynamics_variables = zeros(DynamicsVariables,G,S)

    return DiagnosticVariablesLayer(tendencies,grid_variables,dynamics_variables,npoints)
<<<<<<< HEAD
end

# GPU methods for DiagnosticVariablesLayer
function Adapt.adapt_structure(to, dvl::DiagnosticVariablesLayer{NF}) where NF
    DiagnosticVariablesLayer(dvl.tendencies, dvl.grid_variables, dvl.dynamics_variables, dvl.npoints)
=======
>>>>>>> 66b00f27
end

struct SurfaceVariables{NF<:AbstractFloat,Grid<:AbstractGrid{NF}}
    pres_grid::Grid
    pres_tend::LowerTriangularMatrix{Complex{NF}}

<<<<<<< HEAD
    precip_large_scale::Matrix{NF}
    precip_convection::Matrix{NF}
=======
    precip_large_scale::Grid
    precip_convection::Grid
>>>>>>> 66b00f27

    npoints::Int        # number of grid points
end

function Base.zeros(::Type{SurfaceVariables},
                    G::Geometry{NF},
                    S::SpectralTransform{NF}) where NF

<<<<<<< HEAD
    @unpack npoints, nlon, nlat = G
=======
    @unpack Grid, nresolution, npoints = G
>>>>>>> 66b00f27
    @unpack lmax, mmax = S

    pres_grid = zeros(Grid{NF},nresolution)
    pres_tend = zeros(LowerTriangularMatrix{Complex{NF}},lmax+2,mmax+1)

<<<<<<< HEAD
    precip_large_scale = zeros(NF,nlon,nlat)
    precip_convection = zeros(NF,nlon,nlat)
=======
    precip_large_scale = zeros(Grid{NF},nresolution)
    precip_convection = zeros(Grid{NF},nresolution)
>>>>>>> 66b00f27

    return SurfaceVariables(pres_grid,pres_tend,
                            precip_large_scale,precip_convection,
                            npoints)
<<<<<<< HEAD
end

# GPU methods for SurfaceVariables
function Adapt.adapt_structure(to, sv::SurfaceVariables{NF}) where NF
    SurfaceVariables(Adapt.adapt(to, sv.pres_grid),
                     Adapt.adapt(to, sv.pres_tend),
                     Adapt.adapt(to, sv.precip_large_scale),
                     Adapt.adapt(to, sv.precip_convection),
                     sv.npoints)
=======
>>>>>>> 66b00f27
end

"""
    DiagnosticVariables{Grid<:AbstractGrid,NF<:AbstractFloat}

Struct holding the diagnostic variables."""
<<<<<<< HEAD
struct DiagnosticVariables{NF<:AbstractFloat}
    layers  ::Vector{DiagnosticVariablesLayer{NF}}
    surface ::SurfaceVariables{NF}
=======
struct DiagnosticVariables{NF<:AbstractFloat,Grid<:AbstractGrid{NF}}
    layers  ::Vector{DiagnosticVariablesLayer{NF,Grid}}
    surface ::SurfaceVariables{NF,Grid}
>>>>>>> 66b00f27
    nlev    ::Int       # number of vertical levels
    npoints ::Int       # number of grid points
end

function Base.zeros(::Type{DiagnosticVariables},
                    G::Geometry{NF},
                    S::SpectralTransform{NF}) where NF

    @unpack nlev,npoints = G

    layers = [zeros(DiagnosticVariablesLayer,G,S) for _ in 1:nlev]
    surface = zeros(SurfaceVariables,G,S)

    return DiagnosticVariables(layers,surface,nlev,npoints)
end

DiagnosticVariables(G::Geometry{NF},S::SpectralTransform{NF}) where NF = zeros(DiagnosticVariables,G,S)

# LOOP OVER ALL GRID POINTS
<<<<<<< HEAD
eachgridpoint(diagn::DiagnosticVariables) = 1:diagn.npoints
eachgridpoint(layer::DiagnosticVariablesLayer) = 1:layer.npoints
eachgridpoint(surface::SurfaceVariables) = 1:surface.npoints

# GPU methods for DiagnosticVariables
function Adapt.adapt_structure(to, dv::DiagnosticVariables{NF}) where NF
    DiagnosticVariables(Adapt.adapt(to, dv.layers), 
                        dv.surface, dv.nlev, dv.npoints)
end
=======
eachgridpoint(diagn::DiagnosticVariables) = Base.OneTo(diagn.npoints)
eachgridpoint(layer::DiagnosticVariablesLayer) = Base.OneTo(layer.npoints)
eachgridpoint(surface::SurfaceVariables) = Base.OneTo(surface.npoints)
>>>>>>> 66b00f27
<|MERGE_RESOLUTION|>--- conflicted
+++ resolved
@@ -7,18 +7,11 @@
     div_tend  ::LowerTriangularMatrix{Complex{NF}}      # Divergence of horizontal wind field [1/s]
     temp_tend ::LowerTriangularMatrix{Complex{NF}}      # Absolute temperature [K]
     humid_tend::LowerTriangularMatrix{Complex{NF}}      # Specific humidity [g/kg]
-<<<<<<< HEAD
-    
-    u_tend    ::Matrix{NF}                              # zonal velocity
-    v_tend    ::Matrix{NF}                              # meridional velocity
-    humid_grid_tend::Matrix{NF}                         # specific humidity
-    temp_grid_tend ::Matrix{NF}                         # temperature
-=======
+
     u_tend          ::Grid                              # zonal velocity
     v_tend          ::Grid                              # meridional velocity
     humid_grid_tend ::Grid                              # specific humidity
     temp_grid_tend  ::Grid                              # temperature
->>>>>>> 66b00f27
 end
 
 function Base.zeros(::Type{Tendencies},
@@ -29,24 +22,21 @@
     @unpack lmax, mmax = S
     
     # use one more l for size compat with vector quantities
-<<<<<<< HEAD
-    vor_tend    = zeros(LowerTriangularMatrix{Complex{NF}},lmax+2,mmax+1)   # vorticity
-    div_tend    = zeros(LowerTriangularMatrix{Complex{NF}},lmax+2,mmax+1)   # divergence
-    temp_tend   = zeros(LowerTriangularMatrix{Complex{NF}},lmax+2,mmax+1)   # absolute Temperature
-    humid_tend  = zeros(LowerTriangularMatrix{Complex{NF}},lmax+2,mmax+1)   # specific humidity
-    
-    # tendencies from parametrizations in grid-point space
-    u_tend          = zeros(NF,nlon,nlat)                                   # zonal velocity
-    v_tend          = zeros(NF,nlon,nlat)                                   # meridional velocity
-    humid_grid_tend = zeros(NF,nlon,nlat)                                   # specific humidity
-    temp_grid_tend  = zeros(NF,nlon,nlat)                                   # temperature
+    vor_tend        = zeros(LowerTriangularMatrix{Complex{NF}},lmax+2,mmax+1)   # vorticity
+    div_tend        = zeros(LowerTriangularMatrix{Complex{NF}},lmax+2,mmax+1)   # divergence
+    temp_tend       = zeros(LowerTriangularMatrix{Complex{NF}},lmax+2,mmax+1)   # absolute Temperature
+    humid_tend      = zeros(LowerTriangularMatrix{Complex{NF}},lmax+2,mmax+1)   # specific humidity
+    u_tend          = zeros(Grid{NF},nresolution)                               # zonal velocity
+    v_tend          = zeros(Grid{NF},nresolution)                               # meridional velocity
+    humid_grid_tend = zeros(Grid{NF},nresolution)                               # specific humidity
+    temp_grid_tend  = zeros(Grid{NF},nresolution)                               # temperature
 
     return Tendencies(  vor_tend,div_tend,temp_tend,humid_tend,
                         u_tend,v_tend,humid_grid_tend,temp_grid_tend)
 end
 
 # GPU methods for Tendencies
-function Adapt.adapt_structure(to, tend::Tendencies{NF}) where NF
+function Adapt.adapt_structure(to, tend::Tendencies)
     Tendencies(Adapt.adapt(to, tend.vor_tend), 
                Adapt.adapt(to, tend.div_tend), 
                Adapt.adapt(to, tend.temp_tend), 
@@ -55,19 +45,6 @@
                Adapt.adapt(to, tend.v_tend),
                Adapt.adapt(to, tend.humid_grid_tend),
                Adapt.adapt(to, tend.temp_grid_tend))
-=======
-    vor_tend        = zeros(LowerTriangularMatrix{Complex{NF}},lmax+2,mmax+1)   # vorticity
-    div_tend        = zeros(LowerTriangularMatrix{Complex{NF}},lmax+2,mmax+1)   # divergence
-    temp_tend       = zeros(LowerTriangularMatrix{Complex{NF}},lmax+2,mmax+1)   # absolute Temperature
-    humid_tend      = zeros(LowerTriangularMatrix{Complex{NF}},lmax+2,mmax+1)   # specific humidity
-    u_tend          = zeros(Grid{NF},nresolution)                               # zonal velocity
-    v_tend          = zeros(Grid{NF},nresolution)                               # meridional velocity
-    humid_grid_tend = zeros(Grid{NF},nresolution)                               # specific humidity
-    temp_grid_tend  = zeros(Grid{NF},nresolution)                               # temperature
-
-    return Tendencies(  vor_tend,div_tend,temp_tend,humid_tend,
-                        u_tend,v_tend,humid_grid_tend,temp_grid_tend)
->>>>>>> 66b00f27
 end
 
 """
@@ -230,9 +207,8 @@
                                 # vertical_mean_divergence,sigdtc,dumk,spectral_geopotential)
 end
 
-<<<<<<< HEAD
 # GPU methods for DynamicsVariables
-function Adapt.adapt_structure(to, dv::DynamicsVariables{NF}) where NF
+function Adapt.adapt_structure(to, dv::DynamicsVariables)
     DynamicsVariables(Adapt.adapt(to, dv.u_coslat),             # vorticity inversion
                       Adapt.adapt(to, dv.v_coslat),
                       Adapt.adapt(to, dv.uω_coslat⁻¹_grid),     # vorticity advection
@@ -247,16 +223,10 @@
                       Adapt.adapt(to, dv.vh_coslat⁻¹))
 end
 
-struct DiagnosticVariablesLayer{NF<:AbstractFloat}
-    tendencies          ::Tendencies{NF}
-    grid_variables      ::GridVariables{NF}
-    dynamics_variables  ::DynamicsVariables{NF}
-=======
 struct DiagnosticVariablesLayer{NF<:AbstractFloat,Grid<:AbstractGrid{NF}}
     tendencies          ::Tendencies{NF,Grid}
     grid_variables      ::GridVariables{NF,Grid}
     dynamics_variables  ::DynamicsVariables{NF,Grid}
->>>>>>> 66b00f27
     npoints             ::Int       # number of grid points
 end
 
@@ -271,28 +241,19 @@
     dynamics_variables = zeros(DynamicsVariables,G,S)
 
     return DiagnosticVariablesLayer(tendencies,grid_variables,dynamics_variables,npoints)
-<<<<<<< HEAD
 end
 
 # GPU methods for DiagnosticVariablesLayer
-function Adapt.adapt_structure(to, dvl::DiagnosticVariablesLayer{NF}) where NF
+function Adapt.adapt_structure(to, dvl::DiagnosticVariablesLayer)
     DiagnosticVariablesLayer(dvl.tendencies, dvl.grid_variables, dvl.dynamics_variables, dvl.npoints)
-=======
->>>>>>> 66b00f27
 end
 
 struct SurfaceVariables{NF<:AbstractFloat,Grid<:AbstractGrid{NF}}
     pres_grid::Grid
     pres_tend::LowerTriangularMatrix{Complex{NF}}
 
-<<<<<<< HEAD
-    precip_large_scale::Matrix{NF}
-    precip_convection::Matrix{NF}
-=======
     precip_large_scale::Grid
     precip_convection::Grid
->>>>>>> 66b00f27
-
     npoints::Int        # number of grid points
 end
 
@@ -300,54 +261,36 @@
                     G::Geometry{NF},
                     S::SpectralTransform{NF}) where NF
 
-<<<<<<< HEAD
-    @unpack npoints, nlon, nlat = G
-=======
     @unpack Grid, nresolution, npoints = G
->>>>>>> 66b00f27
     @unpack lmax, mmax = S
 
     pres_grid = zeros(Grid{NF},nresolution)
     pres_tend = zeros(LowerTriangularMatrix{Complex{NF}},lmax+2,mmax+1)
 
-<<<<<<< HEAD
-    precip_large_scale = zeros(NF,nlon,nlat)
-    precip_convection = zeros(NF,nlon,nlat)
-=======
     precip_large_scale = zeros(Grid{NF},nresolution)
     precip_convection = zeros(Grid{NF},nresolution)
->>>>>>> 66b00f27
 
     return SurfaceVariables(pres_grid,pres_tend,
                             precip_large_scale,precip_convection,
                             npoints)
-<<<<<<< HEAD
 end
 
 # GPU methods for SurfaceVariables
-function Adapt.adapt_structure(to, sv::SurfaceVariables{NF}) where NF
+function Adapt.adapt_structure(to, sv::SurfaceVariables)
     SurfaceVariables(Adapt.adapt(to, sv.pres_grid),
                      Adapt.adapt(to, sv.pres_tend),
                      Adapt.adapt(to, sv.precip_large_scale),
                      Adapt.adapt(to, sv.precip_convection),
                      sv.npoints)
-=======
->>>>>>> 66b00f27
 end
 
 """
     DiagnosticVariables{Grid<:AbstractGrid,NF<:AbstractFloat}
 
 Struct holding the diagnostic variables."""
-<<<<<<< HEAD
-struct DiagnosticVariables{NF<:AbstractFloat}
-    layers  ::Vector{DiagnosticVariablesLayer{NF}}
-    surface ::SurfaceVariables{NF}
-=======
 struct DiagnosticVariables{NF<:AbstractFloat,Grid<:AbstractGrid{NF}}
     layers  ::Vector{DiagnosticVariablesLayer{NF,Grid}}
     surface ::SurfaceVariables{NF,Grid}
->>>>>>> 66b00f27
     nlev    ::Int       # number of vertical levels
     npoints ::Int       # number of grid points
 end
@@ -365,20 +308,14 @@
 end
 
 DiagnosticVariables(G::Geometry{NF},S::SpectralTransform{NF}) where NF = zeros(DiagnosticVariables,G,S)
-
-# LOOP OVER ALL GRID POINTS
-<<<<<<< HEAD
-eachgridpoint(diagn::DiagnosticVariables) = 1:diagn.npoints
-eachgridpoint(layer::DiagnosticVariablesLayer) = 1:layer.npoints
-eachgridpoint(surface::SurfaceVariables) = 1:surface.npoints
 
 # GPU methods for DiagnosticVariables
 function Adapt.adapt_structure(to, dv::DiagnosticVariables{NF}) where NF
     DiagnosticVariables(Adapt.adapt(to, dv.layers), 
                         dv.surface, dv.nlev, dv.npoints)
 end
-=======
+
+# LOOP OVER ALL GRID POINTS
 eachgridpoint(diagn::DiagnosticVariables) = Base.OneTo(diagn.npoints)
 eachgridpoint(layer::DiagnosticVariablesLayer) = Base.OneTo(layer.npoints)
-eachgridpoint(surface::SurfaceVariables) = Base.OneTo(surface.npoints)
->>>>>>> 66b00f27
+eachgridpoint(surface::SurfaceVariables) = Base.OneTo(surface.npoints)