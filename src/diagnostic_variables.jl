--- conflicted
+++ resolved
@@ -7,16 +7,10 @@
     div_tend  ::LowerTriangularMatrix{Complex{NF}}      # Divergence of horizontal wind field [1/s]
     temp_tend ::LowerTriangularMatrix{Complex{NF}}      # Absolute temperature [K]
     humid_tend::LowerTriangularMatrix{Complex{NF}}      # Specific humidity [g/kg]
-<<<<<<< HEAD
-    u_tend    ::Grid                                    # zonal velocity
-    v_tend    ::Grid                                    # meridional velocity
-=======
-    
-    u_tend    ::Matrix{NF}                              # zonal velocity
-    v_tend    ::Matrix{NF}                              # meridional velocity
-    humid_grid_tend::Matrix{NF}                         # specific humidity
-    temp_grid_tend ::Matrix{NF}                         # temperature
->>>>>>> f4b83da6
+    u_tend          ::Grid                              # zonal velocity
+    v_tend          ::Grid                              # meridional velocity
+    humid_grid_tend ::Grid                              # specific humidity
+    temp_grid_tend  ::Grid                              # temperature
 end
 
 function Base.zeros(::Type{Tendencies},
@@ -27,26 +21,17 @@
     @unpack lmax, mmax = S
     
     # use one more l for size compat with vector quantities
-    vor_tend    = zeros(LowerTriangularMatrix{Complex{NF}},lmax+2,mmax+1)   # vorticity
-    div_tend    = zeros(LowerTriangularMatrix{Complex{NF}},lmax+2,mmax+1)   # divergence
-    temp_tend   = zeros(LowerTriangularMatrix{Complex{NF}},lmax+2,mmax+1)   # absolute Temperature
-    humid_tend  = zeros(LowerTriangularMatrix{Complex{NF}},lmax+2,mmax+1)   # specific humidity
-<<<<<<< HEAD
-    u_tend      = zeros(Grid{NF},nresolution)                               # zonal velocity
-    v_tend      = zeros(Grid{NF},nresolution)                               # meridional velocity
-
-    return Tendencies(vor_tend,div_tend,temp_tend,humid_tend,u_tend,v_tend)
-=======
-    
-    # tendencies from parametrizations in grid-point space
-    u_tend          = zeros(NF,nlon,nlat)                                   # zonal velocity
-    v_tend          = zeros(NF,nlon,nlat)                                   # meridional velocity
-    humid_grid_tend = zeros(NF,nlon,nlat)                                   # specific humidity
-    temp_grid_tend  = zeros(NF,nlon,nlat)                                   # temperature
+    vor_tend        = zeros(LowerTriangularMatrix{Complex{NF}},lmax+2,mmax+1)   # vorticity
+    div_tend        = zeros(LowerTriangularMatrix{Complex{NF}},lmax+2,mmax+1)   # divergence
+    temp_tend       = zeros(LowerTriangularMatrix{Complex{NF}},lmax+2,mmax+1)   # absolute Temperature
+    humid_tend      = zeros(LowerTriangularMatrix{Complex{NF}},lmax+2,mmax+1)   # specific humidity
+    u_tend          = zeros(Grid{NF},nresolution)                               # zonal velocity
+    v_tend          = zeros(Grid{NF},nresolution)                               # meridional velocity
+    humid_grid_tend = zeros(Grid{NF},nresolution)                               # specific humidity
+    temp_grid_tend  = zeros(Grid{NF},nresolution)                               # temperature
 
     return Tendencies(  vor_tend,div_tend,temp_tend,humid_tend,
                         u_tend,v_tend,humid_grid_tend,temp_grid_tend)
->>>>>>> f4b83da6
 end
 
 """
@@ -197,18 +182,11 @@
                                 # vertical_mean_divergence,sigdtc,dumk,spectral_geopotential)
 end
 
-<<<<<<< HEAD
 struct DiagnosticVariablesLayer{NF<:AbstractFloat,Grid<:AbstractGrid{NF}}
     tendencies          ::Tendencies{NF,Grid}
     grid_variables      ::GridVariables{NF,Grid}
     dynamics_variables  ::DynamicsVariables{NF,Grid}
-=======
-struct DiagnosticVariablesLayer{NF<:AbstractFloat}
-    tendencies          ::Tendencies{NF}
-    grid_variables      ::GridVariables{NF}
-    dynamics_variables  ::DynamicsVariables{NF}
     npoints             ::Int       # number of grid points
->>>>>>> f4b83da6
 end
 
 function Base.zeros(::Type{DiagnosticVariablesLayer},
@@ -238,11 +216,7 @@
                     G::Geometry{NF},
                     S::SpectralTransform{NF}) where NF
 
-<<<<<<< HEAD
-    @unpack Grid, nresolution = G
-=======
-    @unpack npoints, nlon, nlat = G
->>>>>>> f4b83da6
+    @unpack Grid, nresolution, npoints = G
     @unpack lmax, mmax = S
 
     pres_grid = zeros(Grid{NF},nresolution)
@@ -260,18 +234,11 @@
     DiagnosticVariables{Grid<:AbstractGrid,NF<:AbstractFloat}
 
 Struct holding the diagnostic variables."""
-<<<<<<< HEAD
 struct DiagnosticVariables{NF<:AbstractFloat,Grid<:AbstractGrid{NF}}
     layers  ::Vector{DiagnosticVariablesLayer{NF,Grid}}
     surface ::SurfaceVariables{NF,Grid}
-    nlev    ::Int
-=======
-struct DiagnosticVariables{NF<:AbstractFloat}
-    layers  ::Vector{DiagnosticVariablesLayer{NF}}
-    surface ::SurfaceVariables{NF}
     nlev    ::Int       # number of vertical levels
     npoints ::Int       # number of grid points
->>>>>>> f4b83da6
 end
 
 function Base.zeros(::Type{DiagnosticVariables},
@@ -289,6 +256,6 @@
 DiagnosticVariables(G::Geometry{NF},S::SpectralTransform{NF}) where NF = zeros(DiagnosticVariables,G,S)
 
 # LOOP OVER ALL GRID POINTS
-eachgridpoint(diagn::DiagnosticVariables) = 1:diagn.npoints
-eachgridpoint(layer::DiagnosticVariablesLayer) = 1:layer.npoints
-eachgridpoint(surface::SurfaceVariables) = 1:surface.npoints+eachgridpoint(diagn::DiagnosticVariables) = Base.OneTo(diagn.npoints)
+eachgridpoint(layer::DiagnosticVariablesLayer) = Base.OneTo(layer.npoints)
+eachgridpoint(surface::SurfaceVariables) = Base.OneTo(surface.npoints)