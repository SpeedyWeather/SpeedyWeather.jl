--- conflicted
+++ resolved
@@ -362,25 +362,14 @@
             lm = lm_end + 1                     # first index of next m column
         end
 
-<<<<<<< HEAD
-        # Inverse Fourier transform in zonal direction
-        brfft_plan = brfft_plans[ilat_n]        # FFT planned wrt nlon on ring
-        js = each_index_in_ring(map,ilat_n)     # in-ring indices northern ring
-        LinearAlgebra.mul!(view(map.data,js),brfft_plan,view(gn,1:nfreq))  # perform FFT
-
-        # southern latitude, don't call redundant 2nd fft if ring is on equator 
-        js = each_index_in_ring(map,ilat_s)     # in-ring indices southern ring
-        not_equator && LinearAlgebra.mul!(view(map.data,js),brfft_plan,view(gs,1:nfreq))  # perform FFT
-=======
         # INVERSE FOURIER TRANSFORM in zonal direction
         brfft_plan = brfft_plans[j_north]       # FFT planned wrt nlon on ring
         ilons = each_index_in_ring(map,j_north) # in-ring indices northern ring
-        LinearAlgebra.mul!(view(map.v,ilons),brfft_plan,view(gn,1:nfreq))  # perform FFT
+        LinearAlgebra.mul!(view(map.data,ilons),brfft_plan,view(gn,1:nfreq))  # perform FFT
 
         # southern latitude, don't call redundant 2nd fft if ring is on equator 
         ilons = each_index_in_ring(map,j_south) # in-ring indices southern ring
-        not_equator && LinearAlgebra.mul!(view(map.v,ilons),brfft_plan,view(gs,1:nfreq))  # perform FFT
->>>>>>> 148ea78d
+        not_equator && LinearAlgebra.mul!(view(map.data,ilons),brfft_plan,view(gs,1:nfreq))  # perform FFT
 
         fill!(gn, zero(Complex{NF}))            # set phase factors back to zero
         fill!(gs, zero(Complex{NF}))
@@ -434,26 +423,15 @@
         nfreqm = nlon÷(order+1) + 1         # (lin/quad/cub) max frequency to shorten loop over m
         not_equator = j_north != j_south    # is the latitude ring not on equator?
 
-<<<<<<< HEAD
-        # Fourier transform in zonal direction
-        rfft_plan = rfft_plans[ilat_n]          # FFT planned wrt nlon on ring
-        js = each_index_in_ring(map,ilat_n)     # in-ring indices northern ring
-        LinearAlgebra.mul!(view(fn,1:nfreq),rfft_plan,view(map.data,js))   # Northern latitude
-=======
         # FOURIER TRANSFORM in zonal direction
         rfft_plan = rfft_plans[j_north]         # FFT planned wrt nlon on ring
         ilons = each_index_in_ring(map,j_north) # in-ring indices northern ring
-        LinearAlgebra.mul!(view(fn,1:nfreq),rfft_plan,view(map.v,ilons))   # Northern latitude
->>>>>>> 148ea78d
+        LinearAlgebra.mul!(view(fn,1:nfreq),rfft_plan,view(map.data,ilons))   # Northern latitude
 
         ilons = each_index_in_ring(map,j_south) # in-ring indices southern ring
                                                 # Southern latitude (don't call FFT on Equator)
                                                 # then fill fs with zeros and no changes needed further down
-<<<<<<< HEAD
-        not_equator ? LinearAlgebra.mul!(view(fs,1:nfreq),rfft_plan,view(map.data,js)) : fill!(fs,0)
-=======
-        not_equator ? LinearAlgebra.mul!(view(fs,1:nfreq),rfft_plan,view(map.v,ilons)) : fill!(fs,0)
->>>>>>> 148ea78d
+        not_equator ? LinearAlgebra.mul!(view(fs,1:nfreq),rfft_plan,view(map.data,ilons)) : fill!(fs,0)
 
         # LEGENDRE TRANSFORM in meridional direction
         # Recalculate or use precomputed Legendre polynomials Λ
