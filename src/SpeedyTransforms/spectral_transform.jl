const DEFAULT_NLAYERS = 1
const DEFAULT_GRID = FullGaussianGrid

abstract type AbstractSpectralTransform end

"""SpectralTransform struct that contains all parameters and precomputed arrays
to perform a spectral transform. Fields are
$(TYPEDFIELDS)"""
struct SpectralTransform{
    NF,
    ArrayType,
    VectorType,                 # <: ArrayType{NF, 1},
    VectorComplexType,          # <: ArrayType{Complex{NF}, 1},
    VectorIntType,              # <: ArrayType{Int, 1},
    MatrixComplexType,          # <: ArrayType{Complex{NF}, 2},
    ArrayComplexType,           # <: ArrayType{Complex{NF}, 3},
    LowerTriangularMatrixType,  # <: LowerTriangularArray{NF, 1, ArrayType{NF}},
    LowerTriangularArrayType,   # <: LowerTriangularArray{NF, 2, ArrayType{NF}},
} <: AbstractSpectralTransform
    # GRID
    Grid::Type{<:AbstractGridArray} # grid type used
    nlat_half::Int                  # resolution parameter of grid (# of latitudes on one hemisphere, Eq incl)
    nlayers::Int                    # number of layers in the vertical (for scratch memory size)

    # SPECTRAL RESOLUTION
    lmax::Int                       # Maximum degree l=[0, lmax] of spherical harmonics
    mmax::Int                       # Maximum order m=[0, l] of spherical harmonics
    nfreq_max::Int                  # Maximum (at Equator) number of Fourier frequencies (real FFT)
    LegendreShortcut::Type{<:AbstractLegendreShortcut} # Legendre shortcut for truncation of m loop
    mmax_truncation::VectorIntType  # Maximum order m to retain per latitude ring

    # CORRESPONDING GRID SIZE
    nlon_max::Int           # Maximum number of longitude points (at Equator)
    nlons::VectorIntType    # Number of longitude points per ring
    nlat::Int               # Number of latitude rings

    # CORRESPONDING GRID VECTORS
    coslat::VectorType              # Cosine of latitudes, north to south
    coslat⁻¹::VectorType            # inverse of coslat inv.(coslat)
    lon_offsets::MatrixComplexType  # Offset of first lon per ring from prime meridian

    # NORMALIZATION
    norm_sphere::NF                         # normalization of the l=0, m=0 mode

    # FFT plans, one plan for each latitude ring, batched in the vertical
    rfft_plans::Vector{AbstractFFTs.Plan}   # FFT plan for grid to spectral transform
    brfft_plans::Vector{AbstractFFTs.Plan}  # spectral to grid transform (inverse)

    # FFT plans, but unbatched
    rfft_plans_1D::Vector{AbstractFFTs.Plan}
    brfft_plans_1D::Vector{AbstractFFTs.Plan}

    # LEGENDRE POLYNOMIALS, for all latitudes, precomputed
    legendre_polynomials::LowerTriangularArrayType
    
    # SCRATCH MEMORY FOR FOURIER NOT YET LEGENDRE TRANSFORMED AND VICE VERSA
    # state is undetermined, only read after writing to it
    scratch_memory_north::ArrayComplexType
    scratch_memory_south::ArrayComplexType
    scratch_memory_grid::VectorType                 # scratch memory with 1-stride for FFT output
    scratch_memory_spec::VectorComplexType
    scratch_memory_column_north::VectorComplexType  # scratch memory for vertically batched Legendre transform
    scratch_memory_column_south::VectorComplexType  # scratch memory for vertically batched Legendre transform

    # SOLID ANGLES ΔΩ FOR QUADRATURE
    # (integration for the Legendre polynomials, extra normalisation of π/nlat included)
    # vector is pole to pole although only northern hemisphere required
    solid_angles::VectorType                # = ΔΩ = sinθ Δθ Δϕ (solid angle of grid point)

    # GRADIENT MATRICES (on unit sphere, no 1/radius-scaling included)
    grad_y1::LowerTriangularMatrixType  # precomputed meridional gradient factors, term 1
    grad_y2::LowerTriangularMatrixType  # term 2

    # GRADIENT MATRICES FOR U, V -> Vorticity, Divergence
    grad_y_vordiv1::LowerTriangularMatrixType
    grad_y_vordiv2::LowerTriangularMatrixType

    # GRADIENT MATRICES FOR Vorticity, Divergence -> U, V
    vordiv_to_uv_x::LowerTriangularMatrixType
    vordiv_to_uv1::LowerTriangularMatrixType
    vordiv_to_uv2::LowerTriangularMatrixType

    # EIGENVALUES (on unit sphere, no 1/radius²-scaling included)
    eigenvalues  ::VectorType           # = -l*(l+1), degree l of spherical harmonic
    eigenvalues⁻¹::VectorType           # = -1/(l*(l+1))
end

"""
$(TYPEDSIGNATURES)
Generator function for a SpectralTransform struct. With `NF` the number format,
`Grid` the grid type `<:AbstractGrid` and spectral truncation `lmax, mmax` this function sets up
necessary constants for the spetral transform. Also plans the Fourier transforms, retrieves the colatitudes,
and preallocates the Legendre polynomials and quadrature weights."""
function SpectralTransform(
    ::Type{NF},                                     # Number format NF
    lmax::Integer,                                  # Spectral truncation: degrees
    mmax::Integer,                                  # Spectral truncation: orders
    nlat_half::Integer;                             # grid resolution, latitude rings on one hemisphere incl equator
    Grid::Type{<:AbstractGridArray} = DEFAULT_GRID, # type of spatial grid used
    ArrayType::Type{<:AbstractArray} = Array,       # Array type used for spectral coefficients
    nlayers::Integer = DEFAULT_NLAYERS,             # number of layers in the vertical (for scratch memory size)
    LegendreShortcut::Type{<:AbstractLegendreShortcut} = LegendreShortcutLinear,   # shorten Legendre loop over order m
) where NF

    Grid = RingGrids.nonparametric_type(Grid)   # always use nonparametric concrete type

    # RESOLUTION PARAMETERS
    nlat = get_nlat(Grid, nlat_half)            # 2nlat_half but one less if grids have odd # of lat rings
    nlon_max = get_nlon_max(Grid, nlat_half)    # number of longitudes around the equator
                                                # number of longitudes per latitude ring (one hemisphere only)
    nlons = [RingGrids.get_nlon_per_ring(Grid, nlat_half, j) for j in 1:nlat_half]
    nfreq_max = nlon_max÷2 + 1                      # maximum number of fourier frequencies (real FFTs)

    # LATITUDE VECTORS (based on Gaussian, equi-angle or HEALPix latitudes)
    latd = RingGrids.get_latd(Grid, nlat_half)      # latitude in degrees (90˚Nto -90˚N)
    colat = RingGrids.get_colat(Grid, nlat_half)    # colatitude in radians
    cos_colat = cos.(colat)                         # cos(colat)
    coslat = cosd.(latd)                            # cos(lat)
    coslat⁻¹ = inv.(coslat)                         # 1/cos(lat)

    # LEGENDRE SHORTCUT OVER ORDER M (0-based), truncate the loop over order m 
    mmax_truncation = [LegendreShortcut(nlons[j], latd[j]) for j in 1:nlat_half]
    mmax_truncation = min.(mmax_truncation, mmax)   # only to mmax in any case (otherwise BoundsError)

    # NORMALIZATION
    norm_sphere = 2sqrt(π)  # norm_sphere at l=0, m=0 translates to 1s everywhere in grid space
    
    # LONGITUDE OFFSETS OF FIRST GRID POINT PER RING (0 for full and octahedral grids)
    _, lons = RingGrids.get_colatlons(Grid, nlat_half)
    rings = eachring(Grid, nlat_half)                       # compute ring indices
    lon1s = [lons[rings[j].start] for j in 1:nlat_half]     # pick lons at first index for each ring
    lon_offsets = [cispi(m*lon1/π) for m in 0:mmax, lon1 in lon1s]
    
    # PRECOMPUTE LEGENDRE POLYNOMIALS, +1 for 1-based indexing
    legendre_polynomials = zeros(LowerTriangularMatrix{NF}, lmax+1, mmax+1, nlat_half)
    legendre_polynomials_j = zeros(NF, lmax+1, mmax+1)      # temporary for one latitude
    for j in 1:nlat_half                                    # only one hemisphere due to symmetry
        Legendre.λlm!(legendre_polynomials_j, lmax, mmax, cos_colat[j])             # precompute
        legendre_polynomials[:, j] = LowerTriangularArray(legendre_polynomials_j)  # store
    end
    
    # SCRATCH MEMORY FOR FOURIER NOT YET LEGENDRE TRANSFORMED AND VICE VERSA
    scratch_memory_north = zeros(Complex{NF}, nfreq_max, nlayers, nlat_half)
    scratch_memory_south = zeros(Complex{NF}, nfreq_max, nlayers, nlat_half)

    # SCRATCH MEMORY TO 1-STRIDE DATA FOR FFTs
    scratch_memory_grid  = zeros(NF, nlon_max*nlayers)
    scratch_memory_spec  = zeros(Complex{NF}, nfreq_max*nlayers)

    # SCRATCH MEMORY COLUMNS FOR VERTICALLY BATCHED LEGENDRE TRANSFORM
    scratch_memory_column_north = zeros(Complex{NF}, nlayers)
    scratch_memory_column_south = zeros(Complex{NF}, nlayers)

    # PLAN THE FFTs
    FFT_package = NF <: Union{Float32, Float64} ? FFTW : GenericFFT
    rfft_plans = Vector{AbstractFFTs.Plan}(undef, nlat_half)
    brfft_plans = Vector{AbstractFFTs.Plan}(undef, nlat_half)
    rfft_plans_1D = Vector{AbstractFFTs.Plan}(undef, nlat_half)
    brfft_plans_1D = Vector{AbstractFFTs.Plan}(undef, nlat_half)

    fake_grid_data = zeros(Grid{NF}, nlat_half, nlayers)

    for (j, nlon) in enumerate(nlons)
        real_matrix_input = view(fake_grid_data.data, rings[j], :)
        complex_matrix_input = view(scratch_memory_north, 1:nlon÷2 + 1, :, j)
        real_vector_input = view(fake_grid_data.data, rings[j], 1)
        complex_vector_input = view(scratch_memory_north, 1:nlon÷2 + 1, 1, j)

        rfft_plans[j] = FFT_package.plan_rfft(real_matrix_input, 1)
        brfft_plans[j] = FFT_package.plan_brfft(complex_matrix_input, nlon, 1)
        rfft_plans_1D[j] = FFT_package.plan_rfft(real_vector_input, 1)
        brfft_plans_1D[j] = FFT_package.plan_brfft(complex_vector_input, nlon, 1)
    end
    
    # SOLID ANGLES WITH QUADRATURE WEIGHTS (Gaussian, Clenshaw-Curtis, or Riemann depending on grid)
    # solid angles are ΔΩ = sinθ Δθ Δϕ for every grid point with
    # sin(θ)dθ are the quadrature weights approximate the integration over latitudes
    # and sum up to 2 over all latitudes as ∫sin(θ)dθ = 2 over 0...π.
    # Δϕ = 2π/nlon is the azimuth every grid point covers
    solid_angles = get_solid_angles(Grid, nlat_half)

    # RECURSION FACTORS
    ϵlms = get_recursion_factors(lmax+1, mmax)

    # GRADIENTS (on unit sphere, hence 1/radius-scaling is omitted)
    # meridional gradient for scalars (coslat scaling included)
    grad_y1 = zeros(LowerTriangularMatrix, lmax+1, mmax+1)      # term 1, mul with harmonic l-1, m
    grad_y2 = zeros(LowerTriangularMatrix, lmax+1, mmax+1)      # term 2, mul with harmonic l+1, m

    for m in 0:mmax                         # 0-based degree l, order m
        for l in m:lmax           
            grad_y1[l+1, m+1] = -(l-1)*ϵlms[l+1, m+1]
            grad_y2[l+1, m+1] = (l+2)*ϵlms[l+2, m+1]
        end
    end

    # meridional gradient used to get from u, v/coslat to vorticity and divergence
    grad_y_vordiv1 = zeros(LowerTriangularMatrix, lmax+1, mmax+1)   # term 1, mul with harmonic l-1, m
    grad_y_vordiv2 = zeros(LowerTriangularMatrix, lmax+1, mmax+1)   # term 2, mul with harmonic l+1, m

    for m in 0:mmax                         # 0-based degree l, order m
        for l in m:lmax          
            grad_y_vordiv1[l+1, m+1] = (l+1)*ϵlms[l+1, m+1]
            grad_y_vordiv2[l+1, m+1] = l*ϵlms[l+2, m+1]
        end
    end

    # zonal integration (sort of) to get from vorticity and divergence to u, v*coslat
    vordiv_to_uv_x = LowerTriangularMatrix([-m/(l*(l+1)) for l in 0:lmax, m in 0:mmax])
    vordiv_to_uv_x[1, 1] = 0

    # meridional integration (sort of) to get from vorticity and divergence to u, v*coslat
    vordiv_to_uv1 = zeros(LowerTriangularMatrix, lmax+1, mmax+1)    # term 1, to be mul with harmonic l-1, m
    vordiv_to_uv2 = zeros(LowerTriangularMatrix, lmax+1, mmax+1)    # term 2, to be mul with harmonic l+1, m

    for m in 0:mmax                         # 0-based degree l, order m
        for l in m:lmax           
            vordiv_to_uv1[l+1, m+1] = ϵlms[l+1, m+1]/l
            vordiv_to_uv2[l+1, m+1] = ϵlms[l+2, m+1]/(l+1)
        end
    end

    vordiv_to_uv1[1, 1] = 0                 # remove NaN from 0/0

    # EIGENVALUES (on unit sphere, hence 1/radius²-scaling is omitted)
    eigenvalues = [-l*(l+1) for l in 0:mmax+1]
    eigenvalues⁻¹ = inv.(eigenvalues)
    eigenvalues⁻¹[1] = 0                    # set the integration constant to 0

    # guarantee a nonparametric type to construct lower triangular types correctly
    ArrayType_ = RingGrids.nonparametric_type(ArrayType)
    return SpectralTransform{
        NF,
        ArrayType_,
        ArrayType_{NF, 1},
        ArrayType_{Complex{NF}, 1},
        ArrayType_{Int, 1},
        ArrayType_{Complex{NF}, 2},
        ArrayType_{Complex{NF}, 3},
        LowerTriangularArray{NF, 1, ArrayType_{NF, 1}},
        LowerTriangularArray{NF, 2, ArrayType_{NF, 2}},
    }(
        Grid, nlat_half, nlayers,
        lmax, mmax, nfreq_max, 
        LegendreShortcut, mmax_truncation,
        nlon_max, nlons, nlat,
        coslat, coslat⁻¹, lon_offsets,
        norm_sphere,
        rfft_plans, brfft_plans, rfft_plans_1D, brfft_plans_1D,
        legendre_polynomials,
        scratch_memory_north, scratch_memory_south,
        scratch_memory_grid, scratch_memory_spec,
        scratch_memory_column_north, scratch_memory_column_south,
        solid_angles, grad_y1, grad_y2,
        grad_y_vordiv1, grad_y_vordiv2, vordiv_to_uv_x,
        vordiv_to_uv1, vordiv_to_uv2,
        eigenvalues, eigenvalues⁻¹
    )
end

"""$(TYPEDSIGNATURES)
Generator function for a `SpectralTransform` struct based on the size of the spectral
coefficients `specs`. Use keyword arguments `nlat_half`, `Grid` or `deliasing` (if `nlat_half`
not provided) to define the grid."""
function SpectralTransform(
    specs::LowerTriangularArray{NF, N, ArrayType};  # spectral coefficients
    nlat_half::Integer = 0,                         # resolution parameter nlat_half
    dealiasing::Real = DEFAULT_DEALIASING,          # dealiasing factor
    kwargs...
) where {NF, N, ArrayType}                          # number format NF (can be complex)
    lmax, mmax = size(specs, ZeroBased, as=Matrix)  # 0-based degree l, order m

    # get nlat_half from dealiasing if not provided
    nlat_half = nlat_half > 0 ? nlat_half : get_nlat_half(mmax, dealiasing)
    nlayers = size(specs, 2)
    return SpectralTransform(real(NF), lmax, mmax, nlat_half; ArrayType, nlayers, kwargs...)
end

"""$(TYPEDSIGNATURES)
Generator function for a `SpectralTransform` struct based on the size and grid type of `grids`.
Use keyword arugments `trunc`, `dealiasing` (ignored if `trunc` is used) or `one_more_degree`
to define the spectral truncation."""
function SpectralTransform(
    grids::AbstractGridArray{NF, N, ArrayType};     # gridded field
    trunc::Integer = 0,                             # spectral truncation
    dealiasing::Real = DEFAULT_DEALIASING,          # dealiasing factor
    one_more_degree::Bool = false,                  # returns a square LowerTriangularMatrix by default
    kwargs...
) where {NF, N, ArrayType}                          # number format NF
    Grid = RingGrids.nonparametric_type(typeof(grids))
    trunc = trunc > 0 ? trunc : get_truncation(grids, dealiasing)
    nlayers = size(grids, 2)
    return SpectralTransform(NF, trunc+one_more_degree, trunc, grids.nlat_half; Grid, ArrayType, nlayers, kwargs...)
end

"""$(TYPEDSIGNATURES)
Generator function for a `SpectralTransform` struct to transform between `grids` and `specs`."""
function SpectralTransform(
    grids::AbstractGridArray{NF1, N, ArrayType1},
    specs::LowerTriangularArray{NF2, N, ArrayType2};
    kwargs...
) where {NF1, NF2, N, ArrayType1, ArrayType2}           # number formats 1 and 2
    
    # infer types for SpectralTransform
    NF = promote_type(real(eltype(grids)), real(eltype(specs)))
    Grid = RingGrids.nonparametric_type(typeof(grids))
    _ArrayType1 = RingGrids.nonparametric_type(ArrayType1)
    _ArrayType2 = RingGrids.nonparametric_type(ArrayType2)
    @assert _ArrayType1 == _ArrayType2 "ArrayTypes of grids ($_ArrayType1) and specs ($_ArrayType2) do not match."

    # get resolution
    lmax, mmax = size(specs, ZeroBased, as=Matrix)      # 0-based degree l, order m
    nlayers = size(grids, 2)
    @assert nlayers == size(specs, 2) "Number of layers in grids ($nlayers) and lower triangular matrices ($(size(specs, 2))) do not match."
    return SpectralTransform(NF, lmax, mmax, grids.nlat_half; Grid, ArrayType=ArrayType1, nlayers, kwargs...)
end

# make commutative
SpectralTransform(specs::LowerTriangularArray, grids::AbstractGridArray) = SpectralTransform(grids, specs)

# CHECK MATCHING SIZES
"""$(TYPEDSIGNATURES)
Spectral transform `S` and lower triangular matrix `L` match if the
spectral dimensions `(lmax, mmax)` match and the number of vertical layers is
equal or larger in the transform (constraints due to allocated scratch memory size)."""
function ismatching(S::SpectralTransform, L::LowerTriangularArray)
    resolution_math = (S.lmax, S.mmax) == size(L, ZeroBased, as=Matrix)[1:2]
    vertical_match = length(axes(L, 2)) <= S.nlayers
    return resolution_math && vertical_match
end

"""$(TYPEDSIGNATURES)
Spectral transform `S` and `grid` match if the resolution `nlat_half` and the
type of the grid match and the number of vertical layers is equal or larger in
the transform (constraints due to allocated scratch memory size)."""
function ismatching(S::SpectralTransform, grid::AbstractGridArray)
    type_match = S.Grid == RingGrids.nonparametric_type(typeof(grid))
    resolution_match = S.nlat_half == grid.nlat_half
    vertical_match = size(grid, 2) <= S.nlayers
    return type_match && resolution_match && vertical_match
end

# make `ismatching` commutative
ismatching(L::LowerTriangularArray, S::SpectralTransform) = ismatching(S, L)
ismatching(G::AbstractGridArray,    S::SpectralTransform) = ismatching(S, G)

function Base.DimensionMismatch(S::SpectralTransform, L::LowerTriangularArray)
<<<<<<< HEAD
    s = "SpectralTransform(lmax=$(S.lmax), mmax=$(S.mmax)) and $(Base.dims2string(size(L, as=Matrix))) "*
=======
    s = "SpectralTransform for $(S.lmax+1)x$(S.mmax+1)x$(S.nlayers) LowerTriangularArrays "*
        "with $(Base.dims2string(size(L, as=Matrix))) "*
>>>>>>> 719dce95
        "LowerTriangularArray do not match."
    return DimensionMismatch(s)
end

function Base.DimensionMismatch(S::SpectralTransform, G::AbstractGridArray)
    sz = (RingGrids.get_npoints2D(S.Grid, S.nlat_half), S.nlayers)
    s = "SpectralTransform for $(Base.dims2string(sz)) $(S.Grid) with "*
        "$(Base.dims2string(size(G))) $(RingGrids.nonparametric_type(G)) do not match."
    return DimensionMismatch(s)
end

"""
$(TYPEDSIGNATURES)
Recursion factors `ϵ` as a function of degree `l` and order `m` (0-based) of the spherical harmonics.
ϵ(l, m) = sqrt((l^2-m^2)/(4*l^2-1))."""
recursion_factor(l::Int, m::Int) = sqrt((l^2-m^2)/(4*l^2-1))

"""
$(TYPEDSIGNATURES)     
Returns a matrix of recursion factors `ϵ` up to degree `lmax` and order `mmax` of number format `NF`."""
function get_recursion_factors( ::Type{NF}, # number format NF
                                lmax::Int,  # max degree l of spherical harmonics (0-based here)
                                mmax::Int   # max order m of spherical harmonics
                                ) where NF

    # +1 for 0-based to 1-based
    ϵlms = zeros(LowerTriangularMatrix{NF}, lmax+1, mmax+1)      
    for m in 1:mmax+1                                   # loop over 1-based l, m
        for l in m:lmax+1
            ϵlms[l, m] = recursion_factor(l-1, m-1)     # convert to 0-based l, m for function arguments
        end
    end
    return ϵlms
end

# if number format not provided use Float64
get_recursion_factors(lmax::Int, mmax::Int) = get_recursion_factors(Float64, lmax, mmax)

"""$(TYPEDSIGNATURES)
Spectral transform (spectral to grid space) from n-dimensional array `specs` of spherical harmonic
coefficients to an n-dimensional array `grids` of ring grids. Uses FFT in the zonal direction,
and a Legendre Transform in the meridional direction exploiting symmetries. The spectral transform is
number format-flexible but `grids` and the spectral transform `S` have to have the same number format.
Uses the precalculated arrays, FFT plans and other constants in the SpectralTransform struct `S`.
The spectral transform is grid-flexible as long as the `typeof(grids)<:AbstractGridArray` and `S.Grid`
matches."""
function transform!(                    # SPECTRAL TO GRID
    grids::AbstractGridArray,           # gridded output
    specs::LowerTriangularArray,        # spectral coefficients input
    S::SpectralTransform;               # precomputed transform
    unscale_coslat::Bool = false,       # unscale with cos(lat) on the fly?
)
    # catch incorrect sizes early
    @boundscheck ismatching(S, grids) || throw(DimensionMismatch(S, grids))
    @boundscheck ismatching(S, specs) || throw(DimensionMismatch(S, specs))

    # use scratch memory for Legendre but not yet Fourier-transformed data
    g_north = S.scratch_memory_north    # phase factors for northern latitudes
    g_south = S.scratch_memory_south    # phase factors for southern latitudes

    # INVERSE LEGENDRE TRANSFORM in meridional direction
    _legendre!(g_north, g_south, specs, S; unscale_coslat)

    # INVERSE FOURIER TRANSFORM in zonal direction
    _fourier!(grids, g_north, g_south, S)

    return grids
end

"""$(TYPEDSIGNATURES)
Spectral transform (grid to spectral space) from n-dimensional array of `grids` to an n-dimensional
array `specs` of spherical harmonic coefficients. Uses FFT in the zonal direction,
and a Legendre Transform in the meridional direction exploiting symmetries. The spectral transform is
number format-flexible but `grids` and the spectral transform `S` have to have the same number format.
Uses the precalculated arrays, FFT plans and other constants in the SpectralTransform struct `S`.
The spectral transform is grid-flexible as long as the `typeof(grids)<:AbstractGridArray` and `S.Grid`
matches."""
function transform!(                    # GRID TO SPECTRAL
    specs::LowerTriangularArray,        # output: spectral coefficients
    grids::AbstractGridArray,           # input: gridded values
    S::SpectralTransform,               # precomputed spectral transform
)
    # catch incorrect sizes early
    @boundscheck ismatching(S, grids) || throw(DimensionMismatch(S, grids))
    @boundscheck ismatching(S, specs) || throw(DimensionMismatch(S, specs))

    # use scratch memory for Fourier but not yet Legendre-transformed data
    f_north = S.scratch_memory_north    # phase factors for northern latitudes
    f_south = S.scratch_memory_south    # phase factors for southern latitudes

    # FOURIER TRANSFORM in zonal direction
    _fourier!(f_north, f_south, grids, S)    
    
    # LEGENDRE TRANSFORM in meridional direction
    _legendre!(specs, f_north, f_south, S)

    return specs
end

# CONVENIENCE/ALLOCATING VERSIONS

"""$(TYPEDSIGNATURES)
Spherical harmonic transform from `grids` to a newly allocated `specs::LowerTriangularArray`
using the precomputed spectral transform `S`."""
function transform(             # GRID TO SPECTRAL
    grids::AbstractGridArray,   # input grid
    S::SpectralTransform{NF},   # precomputed spectral transform
) where NF
    ks = size(grids)[2:end]     # the non-horizontal dimensions
    specs = zeros(LowerTriangularArray{Complex{NF}}, S.lmax+1, S.mmax+1, ks...)
    transform!(specs, grids, S)
    return specs
end


"""$(TYPEDSIGNATURES)
Spherical harmonic transform from `specs` to a newly allocated `grids::AbstractGridArray`
using the precomputed spectral transform `S`."""
function transform(                 # SPECTRAL TO GRID
    specs::LowerTriangularArray,    # input spectral coefficients
    S::SpectralTransform{NF};       # precomputed spectral transform
    kwargs...                       # pass on unscale_coslat=true/false(default)
) where NF
    ks = size(specs)[2:end]     # the non-horizontal dimensions
    grids = zeros(S.Grid{NF}, S.nlat_half, ks...)
    transform!(grids, specs, S; kwargs...)
    return grids
end

"""
$(TYPEDSIGNATURES)
Spectral transform (spectral to grid space) from spherical coefficients `alms` to a newly allocated gridded
field `map`. Based on the size of `alms` the grid type `grid`, the spatial resolution is retrieved based
on the truncation defined for `grid`. SpectralTransform struct `S` is allocated to execute `transform(alms, S)`."""
function transform(
    specs::LowerTriangularArray;                # SPECTRAL TO GRID
    unscale_coslat::Bool = false,               # separate from kwargs as argument for transform!
    kwargs...                                   # arguments for SpectralTransform constructor
)
    S = SpectralTransform(specs; kwargs...)     # precompute transform

    return transform(specs, S; unscale_coslat)  # do the transform
end

"""
$(TYPEDSIGNATURES)
Spectral transform (grid to spectral space) from `grids` to a newly allocated `LowerTriangularArray`.
Based on the size of `grids` and the keyword `dealiasing` the spectral resolution trunc is
retrieved. SpectralTransform struct `S` is allocated to execute `transform(grids, S)`."""
function transform(grids::AbstractGridArray; kwargs...) # GRID TO SPECTRAL
    S = SpectralTransform(grids; kwargs...)             # precompute transform
    return transform(grids, S)                          # do the transform
end<|MERGE_RESOLUTION|>--- conflicted
+++ resolved
@@ -345,12 +345,8 @@
 ismatching(G::AbstractGridArray,    S::SpectralTransform) = ismatching(S, G)
 
 function Base.DimensionMismatch(S::SpectralTransform, L::LowerTriangularArray)
-<<<<<<< HEAD
-    s = "SpectralTransform(lmax=$(S.lmax), mmax=$(S.mmax)) and $(Base.dims2string(size(L, as=Matrix))) "*
-=======
     s = "SpectralTransform for $(S.lmax+1)x$(S.mmax+1)x$(S.nlayers) LowerTriangularArrays "*
         "with $(Base.dims2string(size(L, as=Matrix))) "*
->>>>>>> 719dce95
         "LowerTriangularArray do not match."
     return DimensionMismatch(s)
 end
