--- conflicted
+++ resolved
@@ -147,15 +147,8 @@
         legendre_polynomials[:, j] = LowerTriangularArray(legendre_polynomials_j)  # store
     end
     
-<<<<<<< HEAD
-    # SCRATCH MEMORY 
+    # SCRATCH MEMORY FOR FOURIER NOT YET LEGENDRE TRANSFORMED AND VICE VERSA
     scratch_memory = ScratchMemory(NF, ArrayType_, nfreq_max, nlayers, nlat_half)
-=======
-    # SCRATCH MEMORY FOR FOURIER NOT YET LEGENDRE TRANSFORMED AND VICE VERSA
-    # convert all to the arraytype (e.g. moves array to GPU)
-    scratch_memory_north = ArrayType_(zeros(Complex{NF}, nfreq_max, nlayers, nlat_half))
-    scratch_memory_south = ArrayType_(zeros(Complex{NF}, nfreq_max, nlayers, nlat_half))
->>>>>>> aa0c812a
 
     # SCRATCH MEMORY TO 1-STRIDE DATA FOR FFTs
     scratch_memory_grid  = ArrayType_(zeros(NF, nlon_max*nlayers))
@@ -170,17 +163,7 @@
     rfft_plans_1D = Vector{AbstractFFTs.Plan}(undef, nlat_half)
     brfft_plans_1D = Vector{AbstractFFTs.Plan}(undef, nlat_half)
 
-<<<<<<< HEAD
-    fake_grid_data = zeros(Grid{NF}, nlat_half, nlayers)
-
-    for (j, nlon) in enumerate(nlons)
-        real_matrix_input = view(fake_grid_data.data, rings[j], :)
-        complex_matrix_input = view(scratch_memory.north, 1:nlon÷2 + 1, :, j)
-        real_vector_input = view(fake_grid_data.data, rings[j], 1)
-        complex_vector_input = view(scratch_memory.north, 1:nlon÷2 + 1, 1, j)
-=======
     fake_grid_data = adapt(ArrayType_, zeros(Grid{NF}, nlat_half, nlayers))
->>>>>>> aa0c812a
 
     # PLAN THE FFTs
     plan_FFTs!(
@@ -278,14 +261,10 @@
         norm_sphere,
         rfft_plans, brfft_plans, rfft_plans_1D, brfft_plans_1D,
         legendre_polynomials,
-<<<<<<< HEAD
-        scratch_memory, scratch_memory_grid, scratch_memory_spec, scratch_memory_column_north, scratch_memory_column_south,
-=======
-        scratch_memory_north, scratch_memory_south,
+        scratch_memory, 
         scratch_memory_grid, scratch_memory_spec,
         scratch_memory_column_north, scratch_memory_column_south,
         jm_index_size, kjm_indices,
->>>>>>> aa0c812a
         solid_angles, grad_y1, grad_y2,
         grad_y_vordiv1, grad_y_vordiv2, vordiv_to_uv_x,
         vordiv_to_uv1, vordiv_to_uv2,
