--- conflicted
+++ resolved
@@ -93,11 +93,7 @@
 
 # eltype of a transform is the number format used within
 Base.eltype(S::SpectralTransform{NF}) where NF = NF
-<<<<<<< HEAD
-Architectures.array_type(S::SpectralTransform{NF, A}) where {NF, A} = A
-=======
 Architectures.array_type(S::SpectralTransform{NF, AR, AT}) where {NF, AR, AT} = AT
->>>>>>> 4b2d8904
 
 """
 $(TYPEDSIGNATURES)
