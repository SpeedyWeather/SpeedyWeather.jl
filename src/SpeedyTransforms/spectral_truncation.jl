--- conflicted
+++ resolved
@@ -1,23 +1,3 @@
-<<<<<<< HEAD
-"""$(TYPEDSIGNATURES)
-Truncate spectral coefficients `alms` in-place by setting (a) the upper right triangle to zero and (b)
-all coefficients for which the degree `l` is larger than the truncation `ltrunc` or order `m` larger than
-the truncaction `mtrunc`."""
-function spectral_truncation!(  alms::AbstractMatrix{NF},   # spectral field to be truncated
-                                ltrunc::Integer,            # truncate to max degree ltrunc
-                                mtrunc::Integer,            # truncate to max order mtrunc
-                                ) where NF                  # number format NF (can be complex)
-    
-    lmax, mmax = size(alms) .- 1         # 0-based degree l, order m of the legendre polynomials
-
-    @inbounds for m in 1:mmax+1         # order m = 0, mmax but 1-based
-        for l in 1:lmax+1               # degree l = 0, lmax but 1-based
-            if m > l ||                 # upper triangle (m>l)
-                l > ltrunc+1 ||         # and degrees l>ltrunc
-                m > mtrunc+1            # and orders m>mtrunc
-
-                alms[l, m] = zero(NF)    # set that coefficient to zero
-=======
 """
 $(TYPEDSIGNATURES)
 Triangular truncation to degree `ltrunc` and order `mtrunc` (both 0-based). Truncate spectral coefficients `alms` in-place
@@ -43,38 +23,17 @@
                     alms[lm, k] = 0     # set that coefficient to zero
                 end
                 lm += 1
->>>>>>> 419c46c8
             end
         end
     end
     return alms
 end
 
-<<<<<<< HEAD
-"""$(TYPEDSIGNATURES)
-Truncate spectral coefficients `alms` in-place by setting all coefficients for which the degree `l`
-is larger than the truncation `ltrunc` or order `m` larger than the truncaction `mtrunc`.
-Similar to `spectral_truncation!(::AbstractMatrix, ...)` but skips the upper triangle which is
-zero by design for `LowerTriangularMatrix`."""
-function spectral_truncation!(  alms::LowerTriangularMatrix{NF},    # spectral field to be truncated
-                                ltrunc::Integer,                    # truncate to max degree ltrunc
-                                mtrunc::Integer,                    # truncate to max order mtrunc
-                                ) where NF                          # number format NF (can be complex)
-    
-    lmax, mmax = matrix_size(alms) .- 1         # 0-based degree l, order m of the legendre polynomials
-
-    lm = 1
-    @inbounds for m in 1:mmax+1         # order m = 0, mmax but 1-based
-        for l in m:lmax+1               # degree l = 0, lmax but 1-based
-            if  l > ltrunc+1 ||         # and degrees l>ltrunc
-                m > mtrunc+1            # and orders m>mtrunc
-=======
 """
 $(TYPEDSIGNATURES)
 Sets the upper triangle of `A` to zero."""
 function spectral_truncation!(A::AbstractMatrix)
     lmax, mmax = size(A)
->>>>>>> 419c46c8
 
     for m in 1:mmax
         for l in 1:lmax
@@ -85,53 +44,6 @@
     end
     return A
 end
-
-<<<<<<< HEAD
-"""$(TYPEDSIGNATURES)
-Truncate spectral coefficients `alms` in-place by setting (a) the upper right triangle to zero and (b)
-all coefficients for which the degree l is larger than the truncation `trunc`."""
-function spectral_truncation!(  alms::AbstractMatrix,   # spectral field to be truncated
-                                trunc::Int)             # truncate to degree/order trunc
-    return spectral_truncation!(alms, trunc, trunc)       # use trunc=ltrunc=mtrunc
-end
-
-"""$(TYPEDSIGNATURES)
-Truncate spectral coefficients `alms` in-place by setting the upper right triangle to zero. This is
-to enforce that all coefficients for which the degree l is larger than order m are zero."""
-spectral_truncation!(alms::AbstractMatrix) = spectral_truncation!(alms, size(alms)...)
-
-function spectral_truncation!(alms::LowerTriangularMatrix)
-    lmax, mmax = matrix_size(alms)
-    alms[mmax+1:lmax, :] .= 0 # set everything to zero below the triangle
-    return alms
-end
-
-function spectral_truncation!(alms::LowerTriangularArray)
-    lmax, mmax = matrix_size(alms)[1:2]
-    for k in eachmatrix(alms)
-        for m in 1:mmax
-            for l in mmax+1:lmax    # set everything to zero below the triangle
-                alms[l, m, k] = 0
-            end
-        end
-    end
-    return alms
-end
-
-"""$(TYPEDSIGNATURES)
-Returns a spectral coefficient matrix `alms_trunc` that is truncated from `alms` to the size (`trunc`+1)².
-`alms_trunc` only contains those coefficient of `alms` for which `m, l ≤ trunc`, and `l ≥ m` are zero anyway.
-If `trunc` is larger than the implicit truncation in `alms` obtained from its size than `spectral_interpolation`
-is automatically called instead, returning `alms_interp`, a coefficient matrix that is larger than `alms`
-with padded zero coefficients."""
-function spectral_truncation(   ::Type{NF},                     # number format NF (can be complex)
-                                alms::LowerTriangularMatrix,    # spectral field to be truncated
-                                ltrunc::Integer,                # truncate to max degree ltrunc
-                                mtrunc::Integer,                # truncate to max order mtrunc
-                                ) where NF
-    
-    lmax, mmax = matrix_size(alms) .- 1     # 0-based degree l, order m of the spherical harmonics
-=======
 
 """
 $(TYPEDSIGNATURES)
@@ -158,37 +70,13 @@
 ) where {NF, T, N, ArrayType}
     
     lmax, mmax, k... = size(alms, ZeroBased, as=Matrix)
->>>>>>> 419c46c8
     
     # interpolate to higher resolution if output larger than input
     (ltrunc > lmax || mtrunc > mmax) && return spectral_interpolation(NF, alms, ltrunc, mtrunc)
 
     # preallocate new (smaller) array
-<<<<<<< HEAD
-    alms_trunc = zeros(LowerTriangularMatrix{NF}, ltrunc+1, mtrunc+1)  
-
-    # copy data over, copyto! copies the largest matching subset of harmonics
-    copyto!(alms_trunc, alms)
-    return alms_trunc
-end
-
-function spectral_truncation(   ::Type{NF},                     # number format NF (can be complex)
-    alms::LowerTriangularArray{T,N},    # spectral field to be truncated
-    ltrunc::Integer,                # truncate to max degree ltrunc
-    mtrunc::Integer,                # truncate to max order mtrunc
-    ) where {NF,T,N}
-
-    lmax, mmax = matrix_size(alms) .- 1     # 0-based degree l, order m of the spherical harmonics
-
-    # interpolate to higher resolution if output larger than input
-    (ltrunc > lmax || mtrunc > mmax) && return spectral_interpolation(NF, alms, ltrunc, mtrunc)
-
-    # preallocate new (smaller) array
-    alms_trunc = zeros(typeof(alms), ltrunc+1, mtrunc+1, size(alms)[2:end]...)  
-=======
     ArrayType_ = LowerTriangularMatrices.nonparametric_type(ArrayType)
     alms_trunc = zeros(LowerTriangularArray{NF, N, ArrayType_{NF, N}}, ltrunc+1, mtrunc+1, k...)  
->>>>>>> 419c46c8
 
     # copy data over, copyto! copies the largest matching subset of harmonics
     copyto!(alms_trunc, alms)
@@ -198,20 +86,6 @@
 spectral_truncation(alms::LowerTriangularArray, ltrunc::Integer, mtrunc::Integer) = spectral_truncation(eltype(alms), alms, ltrunc, mtrunc)
 spectral_truncation(alms::LowerTriangularArray, trunc::Integer) = spectral_truncation(alms, trunc, trunc)
 
-<<<<<<< HEAD
-"""$(TYPEDSIGNATURES)
-Returns a spectral coefficient matrix `alms_interp` that is `alms` padded with zeros to interpolate in
-spectral space. If `trunc` is smaller or equal to the implicit truncation in `alms` obtained from its size
-than `spectral_truncation` is automatically called instead, returning `alms_trunc`, a coefficient matrix that
-is smaller than `alms`, implicitly setting higher degrees and orders to zero."""
-function spectral_interpolation(::Type{NF},                     # number format NF (can be complex)
-                                alms::LowerTriangularArray,     # spectral field to be truncated
-                                ltrunc::Integer,                # truncate to max degree ltrunc
-                                mtrunc::Integer                 # truncate to max order mtrunc
-                                ) where NF                  
-    
-    lmax, mmax = matrix_size(alms) .- 1     # 0-based degree l, order m of the spherical harmonics 
-=======
 """
 $(TYPEDSIGNATURES)
 Returns a LowerTriangularArray that is interpolated from `alms` to the size (`ltrunc`+1) x (`mtrunc`+1),
@@ -226,19 +100,13 @@
 ) where {NF, T, N, ArrayType}                
     
     lmax, mmax, k... = size(alms, ZeroBased, as=Matrix)
->>>>>>> 419c46c8
     
     # truncate to lower resolution if output smaller than input
     (ltrunc <= lmax && mtrunc <= mmax) && return spectral_truncation(NF, alms, ltrunc, mtrunc)
 
-<<<<<<< HEAD
-    # allocate new (larger) array
-    alms_trunc = zeros(LowerTriangularArray{NF}, ltrunc+1, mtrunc+1, size(alms)[2:end]...)  
-=======
     # preallocate new (larger) array
     ArrayType_ = LowerTriangularMatrices.nonparametric_type(ArrayType)
     alms_interp = zeros(LowerTriangularArray{NF, N, ArrayType_{NF, N}}, ltrunc+1, mtrunc+1, k...)  
->>>>>>> 419c46c8
 
     # copy data over, copyto! copies the largest matching subset of harmonics
     copyto!(alms_interp, alms)
@@ -247,9 +115,6 @@
 
 spectral_interpolation(alms::LowerTriangularArray, trunc::Integer) = spectral_interpolation(alms, trunc, trunc)
 
-<<<<<<< HEAD
-"""$(TYPEDSIGNATURES)
-=======
 """
 $(TYPEDSIGNATURES)
 Set imaginary component of m=0 modes (the zonal modes in the first column) to 0."""
@@ -266,9 +131,7 @@
     return alms
 end
 
-"""
-$(TYPEDSIGNATURES)
->>>>>>> 419c46c8
+"""$(TYPEDSIGNATURES)
 Smooth the spectral field `A` following A_smooth = (1-c*∇²ⁿ)A with power n of a normalised Laplacian
 so that the highest degree lmax is dampened by multiplication with c. Anti-diffusion for c<0."""
 function spectral_smoothing(A::LowerTriangularArray, c::Real; power::Real=1)
@@ -277,12 +140,7 @@
     return A_smooth
 end
 
-<<<<<<< HEAD
 """$(TYPEDSIGNATURES)
-=======
-"""
-$(TYPEDSIGNATURES)
->>>>>>> 419c46c8
 Smooth the spectral field `A` following A *= (1-(1-c)*∇²ⁿ) with power n of a normalised Laplacian
 so that the highest degree lmax is dampened by multiplication with c. Anti-diffusion for c>1."""
 function spectral_smoothing!(   L::LowerTriangularArray,
@@ -290,11 +148,8 @@
                                 power::Real=1,          # power of Laplacian used for smoothing
                                 truncation::Int=-1)     # smoothing wrt wavenumber (0 = largest)
                         
-<<<<<<< HEAD
-    lmax, mmax = matrix_size(A)
-=======
     lmax, mmax = size(L; as=Matrix)
->>>>>>> 419c46c8
+        
     # normalize by largest eigenvalue by default, or wrt to given truncation
     eigenvalue_norm = truncation == -1 ? -mmax*(mmax+1) : -truncation*(truncation+1)
 
