function power_spectrum(alms::LowerTriangularMatrix{Complex{NF}};
                        normalize::Bool=true) where NF
    
<<<<<<< HEAD
    lmax, mmax = matrix_size(alms)      # 1-based max degree l, order m
=======
    lmax, mmax = size(alms; as=Matrix)      # 1-based max degree l, order m
>>>>>>> 419c46c8
    trunc = min(lmax, mmax)      # consider only the triangle
                                # ignore higher degrees if lmax > mmax
    spectrum = zeros(NF, trunc)   

    # zonal modes m = 0, *1 as not mirrored at -m
    @inbounds for l in 1:trunc
        spectrum[l] = abs(alms[l, 1])^2
    end

    # other modes m > 0 *2 as complex conj at -m
    @inbounds for m in 2:trunc
        for l in m:trunc
            spectrum[l] += 2*abs(alms[l, m])^2
        end
    end

    # divide by number of orders m at l for normalization, "average power at l"
    if normalize
        @inbounds for l in 1:trunc  # 1-based degree, hence:
            spectrum[l] /= 2l-1     # 1/(2l + 1) but l → l-1
        end
    end

    return spectrum
end<|MERGE_RESOLUTION|>--- conflicted
+++ resolved
@@ -1,13 +1,9 @@
 function power_spectrum(alms::LowerTriangularMatrix{Complex{NF}};
                         normalize::Bool=true) where NF
     
-<<<<<<< HEAD
-    lmax, mmax = matrix_size(alms)      # 1-based max degree l, order m
-=======
-    lmax, mmax = size(alms; as=Matrix)      # 1-based max degree l, order m
->>>>>>> 419c46c8
+    lmax, mmax = size(alms, OneBased, as=Matrix)      # 1-based max degree l, order m
     trunc = min(lmax, mmax)      # consider only the triangle
-                                # ignore higher degrees if lmax > mmax
+                                 # ignore higher degrees if lmax > mmax
     spectrum = zeros(NF, trunc)   
 
     # zonal modes m = 0, *1 as not mirrored at -m
