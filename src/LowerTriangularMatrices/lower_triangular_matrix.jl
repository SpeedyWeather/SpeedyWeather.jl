--- conflicted
+++ resolved
@@ -57,34 +57,6 @@
 matrix_size(data::AbstractArray, m::Integer, n::Integer) = (m, n, size(data)[2:end]...)
 
 """$(TYPEDSIGNATURES)
-<<<<<<< HEAD
-Size of a `LowerTriangularArray` defined as size of the flattened array."""
-Base.size(L::LowerTriangularArray) = size(L.data)
-
-# super type to be used for ZeroBased (0-based), OneBased (1-based) indexing of the spherical harmonics
-abstract type IndexBasis end
-
-"""Abstract type to dispatch for 0-based indexing of the spherical harmonic
-degree l and order m, i.e. l=m=0 is the mean, the zonal modes are m=0 etc.
-This indexing is more common in mathematics."""
-abstract type ZeroBased <: IndexBasis end
-
-"""Abstract type to dispatch for 1-based indexing of the spherical harmonic
-degree l and order m, i.e. l=m=1 is the mean, the zonal modes are m=1 etc.
-This indexing is matches Julia's 1-based indexing for arrays."""
-abstract type OneBased <: IndexBasis end
-
-
-"""$(TYPEDSIGNATURES)
-Size of a expanded `LowerTriangularArray` as if it were a full matrix,  
-returns `(L.m, L.n, size(L.data)[2:end])``."""
-matrix_size(L::LowerTriangularArray) = (L.m, L.n, size(L.data)[2:end]...)
-matrix_size(L::LowerTriangularArray, i::Int) = matrix_size(L)[i] 
-
-# matrix_size(L::LowerTriangularArray, base::Type{<:IndexBasis} = OneBased) = (L.m, L.n)
-matrix_size(L::LowerTriangularArray, base::Type{OneBased})  = (L.m,   L.n)
-matrix_size(L::LowerTriangularArray, base::Type{ZeroBased}) = (L.m-1, L.n-1)
-=======
 Size of a `LowerTriangularArray` defined as size of the flattened array if `as <: AbstractVector`
 and as if it were a full matrix when `as <: AbstractMatrix`` ."""
 Base.size(L::LowerTriangularArray, base::Type{<:IndexBasis}=OneBased; as=Vector) = size(L, base, as)
@@ -96,7 +68,6 @@
 Base.size(L::LowerTriangularArray, base::Type{OneBased}, as::Type{Matrix}) = matrix_size(L.data, L.m, L.n)
 Base.size(L::LowerTriangularArray, base::Type{ZeroBased}, as::Type{Matrix}) = matrix_size(L.data, L.m-1, L.n-1)
 Base.size(L::LowerTriangularArray, base::Type{OneBased}, as::Type{Vector}) = size(L.data)
->>>>>>> 419c46c8
 
 # sizeof the underlying data vector
 Base.sizeof(L::LowerTriangularArray) = sizeof(L.data)
@@ -136,11 +107,7 @@
 end
 
 function Base.array_summary(io::IO, L::LowerTriangularMatrix{T}, inds::Tuple{Vararg{Base.OneTo}}) where T
-<<<<<<< HEAD
-    mn = matrix_size(L)
-=======
     mn = size(L; as=Matrix)
->>>>>>> 419c46c8
     print(io, Base.dims2string(length.(inds)), ", $(mn[1])x$(mn[2]) LowerTriangularMatrix{$T}")
 end
 
@@ -175,13 +142,8 @@
     end
 end
 
-<<<<<<< HEAD
-Base.zero(L::LTA) where {LTA <: LowerTriangularArray} = zeros(LTA, matrix_size(L)...)
-Base.one(L::LTA) where {LTA <: LowerTriangularArray} = ones(LTA, matrix_size(L)...)
-=======
 Base.zero(L::LTA) where {LTA <: LowerTriangularArray} = zeros(LTA, size(L; as=Matrix)...)
 Base.one(L::LTA) where {LTA <: LowerTriangularArray} = ones(LTA, size(L; as=Matrix)...)
->>>>>>> 419c46c8
 
 function LowerTriangularArray{T, N, ArrayType}(
     ::UndefInitializer,
@@ -266,15 +228,9 @@
 
 # setindex with il, im, ..
 @inline function Base.setindex!(L::LowerTriangularArray{T,N}, x, I::Vararg{Any, M}) where {T, N, M}
-<<<<<<< HEAD
-    @boundscheck N+1==M || throw(BoundsError(L,I))
-    i, j = I[1:2] 
-    @boundscheck i >= j || throw(BoundsError(L, (i, j)))
-=======
     @boundscheck N+1==M || throw(BoundsError(L, I))
     i, j = I[1:2] 
     @boundscheck i >= j || throw(BoundsError(L, I))
->>>>>>> 419c46c8
     k = ij2k(i, j, L.m)
     setindex!(L.data, x, k, I[3:end]...)
 end
@@ -339,11 +295,7 @@
     L2::LowerTriangularArray;
     horizontal_only::Bool=false,
 )
-<<<<<<< HEAD
-    horizontal_match = matrix_size(L1)[1:2] == matrix_size(L2)[1:2]
-=======
     horizontal_match = size(L1, as=Matrix)[1:2] == size(L2, as=Matrix)[1:2]
->>>>>>> 419c46c8
     horizontal_only && return horizontal_match
     return horizontal_match && length(L1) == length(L2)     # ignores singleton dimensions
 end
@@ -368,15 +320,9 @@
 end
 
 function Base.DimensionMismatch(L1::LowerTriangularArray, Ls::LowerTriangularArray...)
-<<<<<<< HEAD
-    s = "LowerTriangularArrays do not match; $(size2x_string(matrix_size(L1)))"
-    for L in Ls
-        s *= ", $(size2x_string(matrix_size(L)))"
-=======
     s = "LowerTriangularArrays do not match; $(size2x_string(size(L1, as=Matrix)))"
     for L in Ls
         s *= ", $(size2x_string(size(L, as=Matrix)))"
->>>>>>> 419c46c8
     end
     return DimensionMismatch(s)
 end
@@ -426,21 +372,13 @@
 LowerTriangularMatrix(M::AbstractMatrix) = LowerTriangularArray(M)
 
 function Base.Matrix(L::LowerTriangularMatrix{T}) where T
-<<<<<<< HEAD
-    m, n = matrix_size(L)
-=======
     m, n = size(L, as=Matrix)
->>>>>>> 419c46c8
     M = zeros(T, m, n)
     copyto!(M, L)
 end
 
 function Base.Array(L::LowerTriangularArray{T}) where T
-<<<<<<< HEAD
-    A = zeros(T, matrix_size(L))
-=======
     A = zeros(T, size(L, as=Matrix))
->>>>>>> 419c46c8
     copyto!(A, L)
 end 
             
@@ -449,13 +387,8 @@
     L2::LowerTriangularArray
 ) where T
     # if sizes don't match copy over the largest subset of indices
-<<<<<<< HEAD
-    size(L1) != size(L2) && return copyto!(L1, L2,  Base.OneTo(minimum(matrix_size.((L1, L2), 1))),
-                                                    Base.OneTo(minimum(matrix_size.((L1, L2), 2))))
-=======
     size(L1) != size(L2) && return copyto!(L1, L2,  Base.OneTo(minimum(size.((L1, L2), 1; as=Matrix))),
                                                     Base.OneTo(minimum(size.((L1, L2), 2; as=Matrix))))
->>>>>>> 419c46c8
 
     L1.data .= convert.(T, L2.data)
     L1
@@ -469,19 +402,11 @@
     ms::AbstractUnitRange,                      # range of indices in 2nd dim
 ) where {T, S, N, ArrayType1<:Array{T,N}, ArrayType2<:Array{S,N}}
 
-<<<<<<< HEAD
-    lmax, mmax = matrix_size(L2)[1:2]        # use the size of L2 for boundscheck
-    @boundscheck maximum(ls) <= lmax || throw(BoundsError)
-    @boundscheck maximum(ms) <= mmax || throw(BoundsError)
-
-    lmax, mmax = matrix_size(L1)[1:2]        # but the size of L1 to loop
-=======
     lmax, mmax = size(L2; as=Matrix)            # use the size of L2 for boundscheck
     @boundscheck maximum(ls) <= lmax || throw(BoundsError)
     @boundscheck maximum(ms) <= mmax || throw(BoundsError)
 
     lmax, mmax = size(L1; as=Matrix)            # but the size of L1 to loop
->>>>>>> 419c46c8
     lm = 0
     @inbounds for m in 1:mmax
         for l in m:lmax
@@ -512,19 +437,11 @@
     ms::AbstractUnitRange,                      # range of indices in 2nd dim
 ) where {T, S, N, ArrayType1<:AbstractArray{T}, ArrayType2<:AbstractArray{S}}
 
-<<<<<<< HEAD
-    lmax_2, mmax_2 = matrix_size(L2)[1:2]       # use the size of L2 for boundscheck
-    @boundscheck maximum(ls) <= lmax_2 || throw(BoundsError)
-    @boundscheck maximum(ms) <= mmax_2 || throw(BoundsError)
-
-    lmax_1, mmax_1 = matrix_size(L1)[1:2]
-=======
     lmax_2, mmax_2 = size(L2, as=Matrix)     # use the size of L2 for boundscheck
     @boundscheck maximum(ls) <= lmax_2 || throw(BoundsError)
     @boundscheck maximum(ms) <= mmax_2 || throw(BoundsError)
 
     lmax_1, mmax_1 = size(L1, as=Matrix)
->>>>>>> 419c46c8
 
     # we'll setup the 1D-indices that correspond to the given range here
     ind_L1 = lowertriangle_indices(lmax_1, mmax_1)
@@ -558,13 +475,10 @@
     L1
 end 
 
-function Base.copyto!(  L::LowerTriangularArray{T},    # copy to L
+function Base.copyto!(  L::LowerTriangularArray{T},  # copy to L
                         M::AbstractArray) where T    # copy from M
-<<<<<<< HEAD
-    @boundscheck matrix_size(L) == size(M) || throw(BoundsError)
-=======
+  
     @boundscheck size(L, as=Matrix) == size(M) || throw(BoundsError)
->>>>>>> 419c46c8
     L.data .= convert.(T, M[lowertriangle_indices(M)])
 
     L
@@ -572,11 +486,8 @@
 
 function Base.copyto!(  M::AbstractArray{T},               # copy to M
                         L::LowerTriangularArray) where T   # copy from L
-<<<<<<< HEAD
-    @boundscheck matrix_size(L) == size(M) || throw(BoundsError)
-=======
+  
     @boundscheck size(L, as=Matrix) == size(M) || throw(BoundsError)
->>>>>>> 419c46c8
 
     lower_triangle_indices = lowertriangle_indices(M)
     upper_triangle_indices = @. ~lower_triangle_indices # upper triangle without main diagonal 
@@ -604,30 +515,6 @@
     return LowerTriangularMatrix{T}(L.data, L.m, L.n)
 end
 
-<<<<<<< HEAD
-function Base.similar(::LowerTriangularArray{T,N,ArrayType}, I::Integer...) where {T, N, ArrayType}
-    return LowerTriangularArray{T,N,ArrayType}(undef, I...)
-end
-
-function Base.similar(::LowerTriangularArray{T,N,ArrayType}, size::S) where {T, N, ArrayType, S<:Tuple}
-    return LowerTriangularArray{T,N,ArrayType}(undef, size...)
-end
-
-function Base.similar(L::LowerTriangularArray{S,N,ArrayType}, ::Type{T}) where {T, S, N, ArrayType}
-    ArrayType_ = nonparametric_type(ArrayType) # TODO: not sure how else to infer this type 
-    return LowerTriangularArray{T,N,ArrayType_{T,N}}(undef, matrix_size(L)...)
-end
-
-Base.similar(L::LowerTriangularArray{T,N,ArrayType}, ::Type{T}) where {T, N, ArrayType} =
-    LowerTriangularArray{T,N,ArrayType}(undef, matrix_size(L)...)
-Base.similar(L::LowerTriangularArray{T}) where T = similar(L, T)
- 
-# ARITHMETIC
-Base.:(*)(L::LowerTriangularArray{T}, s::Number) where T = LowerTriangularArray(L.data .* s, L.m, L.n)
-Base.:(*)(s::Number, L::LowerTriangularArray) = L*s         # commutative
-Base.:(/)(L::LowerTriangularArray{T}, s::Number) where T = LowerTriangularArray(L.data ./ s, L.m, L.n)
-
-=======
 function Base.similar(::LowerTriangularArray{T, N, ArrayType}, I::Integer...) where {T, N, ArrayType}
     return LowerTriangularArray{T,N,ArrayType}(undef, I...)
 end
@@ -645,7 +532,6 @@
     LowerTriangularArray{T, N, ArrayType}(undef, size(L; as=Matrix)...)
 Base.similar(L::LowerTriangularArray{T}) where T = similar(L, T)
  
->>>>>>> 419c46c8
 Base.prod(L::LowerTriangularArray{NF}) where NF = zero(NF)
 
 """
@@ -712,11 +598,7 @@
     ::Type{T},
 ) where {N, ArrayType, T}
     L = find_L(bc)
-<<<<<<< HEAD
-    return LowerTriangularArray{T, N, ArrayType{T,N}}(undef, matrix_size(L))
-=======
     return LowerTriangularArray{T, N, ArrayType{T,N}}(undef, size(L; as=Matrix))
->>>>>>> 419c46c8
 end
 
 # same function as above, but needs to be defined for both CPU and GPU style
@@ -725,11 +607,7 @@
     ::Type{T},
 ) where {N, ArrayType, T}
     L = find_L(bc)
-<<<<<<< HEAD
-    return LowerTriangularArray{T, N, ArrayType{T,N}}(undef, matrix_size(L))
-=======
     return LowerTriangularArray{T, N, ArrayType{T,N}}(undef, size(L; as=Matrix))
->>>>>>> 419c46c8
 end
 
 function GPUArrays.backend(
