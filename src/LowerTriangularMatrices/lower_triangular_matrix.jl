--- conflicted
+++ resolved
@@ -401,7 +401,7 @@
                                                     Base.OneTo(minimum(size.((L1, L2), 2; as=Matrix))))
 
     L1.data .= convert.(T, L2.data)
-    L1
+    return L1
 end
 
 # CPU version
@@ -427,7 +427,7 @@
         end
     end
 
-    L1
+    return L1
 end 
 
 # Fallback / GPU version (the two versions _copyto! and copyto! are there to enable tests of this function with regular Arrays)
@@ -482,33 +482,16 @@
 
     L1.data[ind_L1,[Colon() for i=1:(N-1)]...] = T.(L2.data[ind_L2,[Colon() for i=1:(N-1)]...])
 
-    L1
+    return L1
 end 
 
-<<<<<<< HEAD
-function Base.copyto!(
-    L::LowerTriangularArray{T},     # copy to L
-    M::AbstractArray,               # copy from M
-) where T
-  
-    # if matrix sizes agree copy over the non-zero elements
-    if size(L, as=Matrix) == size(M)
-        L.data .= convert.(T, M[lowertriangle_indices(M)])
-
-    # if vector sizes agree copy straight into underlying data array
-    elseif size(L) == size(M)
-        L.data .= convert.(T, M)
-    else    # not matching sizes
-        throw(DimensionMismatch)
-    end
-=======
+
+# copyto! using matrix indexing from Matrix/Array
 function Base.copyto!(  L::LowerTriangularArray{T},  # copy to L
                         M::AbstractArray) where T    # copy from M
     @boundscheck size(L, as=Matrix) == size(M) || throw(BoundsError)
     L.data .= convert.(T, M[lowertriangle_indices(M)])
-
->>>>>>> e56a071e
-    L
+    return L
 end
 
 function Base.copyto!(  M::AbstractArray{T},               # copy to M
@@ -522,17 +505,15 @@
     M[upper_triangle_indices] .= zero(T)
     M[lower_triangle_indices] = convert.(T, L.data)
 
-    M
-end
-
-# copyto! from Vector to LA
+    return M
+end
+
+# copyto! from Vector/Array to using vector indexing
 function Base.copyto!(  L::LowerTriangularArray{T,N},       # copy to L
                         V::AbstractArray{S,N}) where {T,S,N}# copy from V
     @boundscheck size(L, as=Vector) == size(V) || throw(BoundsError)
-
     L.data .= convert.(T, V)
-
-    L 
+    return L 
 end 
 
 function LowerTriangularMatrix{T}(M::LowerTriangularMatrix{T2}) where {T,T2}
