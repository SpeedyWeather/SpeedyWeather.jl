module SpeedyWeather

# STRUCTURE
using DocStringExtensions

# NUMERICS
import Primes
import Random
import LinearAlgebra: LinearAlgebra, Diagonal
export rotate, rotate!

# GPU, PARALLEL
import Base.Threads: Threads, @threads
import KernelAbstractions
import KernelAbstractions: synchronize
import Adapt: Adapt, adapt, adapt_structure

# INPUT OUTPUT
import TOML
import Dates: Dates, DateTime, Period, Millisecond, Second, Minute, Hour, Day, Week, Month, Year
import Printf: Printf, @sprintf
import Random: randstring
import NCDatasets: NCDatasets, NCDataset, defDim, defVar
import JLD2: jldopen, jldsave, JLDFile 
import CodecZlib
import BitInformation: round, round!
import ProgressMeter

# to avoid a `using Dates` to pass on DateTime arguments
export DateTime, Millisecond, Second, Minute, Hour, Day, Week, Month, Year, Century, Millenium

# export functions that have many cross-component methods
export initialize!, finalize!

# import device architectures
include("Architectures.jl")
using .Architectures

# export device functions 
export on_architecture, architecture

# import utilities
include("Utils/Utils.jl")
using .Utils

# LowerTriangularArrays for spherical harmonics
export  LowerTriangularArrays, 
        LowerTriangularArray,
        LowerTriangularMatrix

export  Spectrum

# indexing styles for LowerTriangularArray/Matrix
export  OneBased, ZeroBased
export  eachmatrix, eachharmonic, eachorder
        
include("LowerTriangularArrays/LowerTriangularArrays.jl")
using .LowerTriangularArrays

# RingGrids
export  RingGrids
export  AbstractGrid, AbstractFullGrid, AbstractReducedGrid
export  AbstractField, AbstractField2D, AbstractField3D
export  Field, Field2D, Field3D,
        FullClenshawField, FullGaussianField,
        FullHEALPixField, FullOctaHEALPixField,
        OctahedralGaussianField, OctahedralClenshawField,
        HEALPixField, OctaHEALPixField,
        OctaminimalGaussianField

export  FullClenshawGrid, FullGaussianGrid,
        FullHEALPixGrid, FullOctaHEALPixGrid,
        OctahedralGaussianGrid, OctahedralClenshawGrid,
        HEALPixGrid, OctaHEALPixGrid,
        OctaminimalGaussianGrid
        
export  eachring, eachlayer, eachgridpoint
export  AnvilInterpolator
export  spherical_distance
export  zonal_mean

include("RingGrids/RingGrids.jl")
using .RingGrids

# SpeedyTransforms
export SpeedyTransforms, SpectralTransform
export transform, transform!
export spectral_truncation, spectral_truncation!
export curl, divergence, curl!, divergence!
export ∇, ∇², ∇⁻², ∇!, ∇²!, ∇⁻²!
export power_spectrum

include("SpeedyTransforms/SpeedyTransforms.jl")
using .SpeedyTransforms
import .SpeedyTransforms: prettymemory

# to be defined in GeoMakie extension
export globe, animate
function globe end
<<<<<<< HEAD
                             
=======
function animate end

# Utility for GPU / KernelAbstractions
include("gpu.jl")                               

>>>>>>> 7c643258
# abstract types
include("models/abstract_models.jl")
include("dynamics/abstract_types.jl")
include("physics/abstract_types.jl")

# GEOMETRY CONSTANTS ETC
include("dynamics/vertical_coordinates.jl")
include("dynamics/spectral_grid.jl")
include("dynamics/geometry.jl")
include("dynamics/coriolis.jl")
include("dynamics/planet.jl")
include("dynamics/atmosphere.jl")
include("dynamics/adiabatic_conversion.jl")
include("dynamics/orography.jl")
include("physics/land_sea_mask.jl")

# VARIABLES
include("dynamics/tracers.jl")
include("dynamics/particles.jl")
include("dynamics/clock.jl")
include("dynamics/prognostic_variables.jl")
include("dynamics/set.jl")
include("physics/define_column.jl")
include("dynamics/diagnostic_variables.jl")

# MODEL COMPONENTS
include("dynamics/time_integration.jl")
include("dynamics/forcing.jl")
include("dynamics/drag.jl")
include("dynamics/geopotential.jl")
include("dynamics/virtual_temperature.jl")
include("dynamics/initial_conditions.jl")
include("dynamics/horizontal_diffusion.jl")
include("dynamics/vertical_advection.jl")
include("dynamics/implicit.jl")
include("dynamics/scaling.jl")
include("dynamics/tendencies.jl")
include("dynamics/hole_filling.jl")
include("dynamics/particle_advection.jl")
include("dynamics/random_process.jl")

# PARAMETERIZATIONS
include("physics/albedo.jl")
include("physics/tendencies.jl")
include("physics/column_variables.jl")
include("physics/thermodynamics.jl")
include("physics/boundary_layer.jl")
include("physics/temperature_relaxation.jl")
include("physics/vertical_diffusion.jl")
include("physics/large_scale_condensation.jl")
include("physics/surface_fluxes/surface_fluxes.jl")
include("physics/surface_fluxes/momentum.jl")
include("physics/surface_fluxes/heat.jl")
include("physics/surface_fluxes/moisture.jl")
include("physics/convection.jl")
include("physics/zenith.jl")
include("physics/optical_depth.jl")
include("physics/longwave_radiation.jl")
include("physics/shortwave_radiation.jl")
include("physics/stochastic_physics.jl")

# OCEAN AND LAND
include("physics/ocean.jl")
include("physics/land/land.jl")

# OUTPUT
include("output/schedule.jl")
include("output/feedback.jl")
include("output/netcdf_output.jl")
include("output/restart_file.jl")
include("output/callbacks.jl")
include("output/particle_tracker.jl")
include("output/jld2_output.jl")

# MODELS
include("models/simulation.jl")
include("models/barotropic.jl")
include("models/shallow_water.jl")
include("models/primitive_dry.jl")
include("models/primitive_wet.jl")
include("models/tree.jl")
include("models/set.jl")
end<|MERGE_RESOLUTION|>--- conflicted
+++ resolved
@@ -97,15 +97,8 @@
 # to be defined in GeoMakie extension
 export globe, animate
 function globe end
-<<<<<<< HEAD
-                             
-=======
 function animate end
 
-# Utility for GPU / KernelAbstractions
-include("gpu.jl")                               
-
->>>>>>> 7c643258
 # abstract types
 include("models/abstract_models.jl")
 include("dynamics/abstract_types.jl")
