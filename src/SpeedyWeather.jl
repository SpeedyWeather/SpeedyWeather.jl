module SpeedyWeather

    # STRUCTURE
    import Parameters: @with_kw, @unpack

    # NUMERICS
    import FastGaussQuadrature
    import AssociatedLegendrePolynomials
    import FFTW
    import Primes
    import LinearAlgebra

    # INPUT OUTPUT
    import Dates: Dates, DateTime
    import Printf: @sprintf
    import NetCDF: NetCDF, NcFile, NcDim, NcVar
    import BitInformation: round, round!
    import UnicodePlots
    import ProgressMeter

    # EXPORT MAIN INTERFACE TO SPEEDY
    export run_speedy, initialize_speedy

    # EXPORT STRUCTS
    export Parameters, GenLogisticCoefs,
        GeoSpectral, Boundaries, Constants, Geometry, SpectralTransform,
        PrognosticVariables, DiagnosticVariables

    # EXPORT SPECTRAL FUNCTIONS
    export  spectral, gridded,
        spectral_truncation, spectral_interpolation,
        triangular_truncation

    include("utility_functions.jl")
    include("parameter_structs.jl")
    include("spectral_truncation.jl")

    include("default_parameters.jl")        # defines Parameters
    include("constants.jl")                 # defines Constants
    include("geometry.jl")                  # defines Geometry
    include("spectral_transform.jl")        # defines SpectralTransform, Geospectral
    include("spectral_gradients.jl")
    include("distributed_vertical.jl")

    include("boundaries.jl")                # defines Boundaries
    include("horizontal_diffusion.jl")      # defines HorizontalDiffusion
    include("models.jl")                    # defines ModelSetups
    
    include("prognostic_variables.jl")      # defines PrognosticVariables
    include("diagnostic_variables.jl")      # defines DiagnosticVariables

<<<<<<< HEAD
    include("models.jl")                    # defines ModelSetups
    include("run_speedy.jl")
=======
    include("run_speedy.jl")                
>>>>>>> f360aeda
    include("tendencies_parametrizations.jl")
    include("tendencies_dynamics.jl")
    include("tendencies.jl")
    include("feedback.jl")                  # defines Feedback
    include("output.jl")

    # PHYSICS
    include("humidity.jl")
    include("large_scale_condensation.jl")

    include("time_integration.jl")
    include("pretty_printing.jl")
end<|MERGE_RESOLUTION|>--- conflicted
+++ resolved
@@ -45,16 +45,11 @@
     include("boundaries.jl")                # defines Boundaries
     include("horizontal_diffusion.jl")      # defines HorizontalDiffusion
     include("models.jl")                    # defines ModelSetups
-    
+
     include("prognostic_variables.jl")      # defines PrognosticVariables
     include("diagnostic_variables.jl")      # defines DiagnosticVariables
 
-<<<<<<< HEAD
-    include("models.jl")                    # defines ModelSetups
     include("run_speedy.jl")
-=======
-    include("run_speedy.jl")                
->>>>>>> f360aeda
     include("tendencies_parametrizations.jl")
     include("tendencies_dynamics.jl")
     include("tendencies.jl")
