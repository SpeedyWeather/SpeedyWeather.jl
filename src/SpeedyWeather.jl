module SpeedyWeather

# STRUCTURE
using DocStringExtensions

# NUMERICS
import Primes
import Random
import FastGaussQuadrature
import LinearAlgebra: LinearAlgebra, Diagonal

# GPU, PARALLEL
import Base.Threads: Threads, @threads
import FLoops: FLoops, @floop
import KernelAbstractions
import CUDA: CUDA, CUDAKernels
import Adapt: Adapt, adapt, adapt_structure

# INPUT OUTPUT
import TOML
import Dates: Dates, DateTime, Period, Millisecond, Second, Minute, Hour, Day
import Printf: Printf, @sprintf
import Random: randstring
import NCDatasets: NCDatasets, NCDataset, defDim, defVar
import JLD2: jldopen
import CodecZlib
import BitInformation: round, round!
import UnicodePlots
import ProgressMeter

# to avoid a `using Dates` to pass on DateTime arguments
export DateTime, Second, Minute, Hour, Day

# export functions that have many cross-component methods
export initialize!, finish!

include("utility_functions.jl")

# LowerTriangularMatrices for spherical harmonics
export  LowerTriangularMatrices, 
        LowerTriangularMatrix,
        LowerTriangularArray
        
include("LowerTriangularMatrices/LowerTriangularMatrices.jl")
using .LowerTriangularMatrices

# RingGrids
<<<<<<< HEAD
export  RingGrids
=======
export RingGrids
export  AbstractGrid, AbstractGridArray,
        AbstractFullGridarray, AbstractReducedGridArray
>>>>>>> c30ea268
export  FullClenshawGrid, FullClenshawArray,
        FullGaussianGrid, FullGaussianArray,
        FullHEALPixGrid, FullHEALPixArray,
        FullOctaHEALPixGrid, FullOctaHEALPixArray,
        OctahedralGaussianGrid, OctahedralGaussianArray,
        OctahedralClenshawGrid, OctahedralClenshawArray,
        HEALPixGrid, HEALPixArray,
        OctaHEALPixGrid, OctaHEALPixArray,
        eachring, eachgrid, plot

include("RingGrids/RingGrids.jl")
using .RingGrids

# SpeedyTransforms
export SpeedyTransforms, SpectralTransform
export spectral, gridded, spectral!, gridded!
export spectral_truncation, spectral_truncation!
export curl, divergence, curl!, divergence!
export ∇, ∇², ∇⁻², ∇!, ∇²!, ∇⁻²!

include("SpeedyTransforms/SpeedyTransforms.jl")
using .SpeedyTransforms
import .SpeedyTransforms: prettymemory

# Utility for GPU / KernelAbstractions
include("gpu.jl")                               

# abstract types
include("models/abstract_models.jl")
include("dynamics/abstract_types.jl")
include("output/abstract_types.jl")
include("physics/abstract_types.jl")

# GEOMETRY CONSTANTS ETC
include("dynamics/vertical_coordinates.jl")
include("dynamics/spectral_grid.jl")
include("dynamics/geometry.jl")
include("dynamics/coriolis.jl")
include("dynamics/planet.jl")
include("dynamics/atmosphere.jl")
include("dynamics/adiabatic_conversion.jl")
include("dynamics/orography.jl")
include("physics/land_sea_mask.jl")

# VARIABLES
include("dynamics/particles.jl")
include("dynamics/clock.jl")
include("dynamics/prognostic_variables.jl")
include("physics/define_column.jl")
include("dynamics/diagnostic_variables.jl")

# MODEL COMPONENTS
include("dynamics/time_integration.jl")
include("dynamics/forcing.jl")
include("dynamics/drag.jl")
include("dynamics/geopotential.jl")
include("dynamics/virtual_temperature.jl")
include("dynamics/initial_conditions.jl")
include("dynamics/horizontal_diffusion.jl")
include("dynamics/vertical_advection.jl")
include("dynamics/implicit.jl")
include("dynamics/scaling.jl")
include("dynamics/tendencies.jl")
include("dynamics/hole_filling.jl")
include("dynamics/particle_advection.jl")

# PARAMETERIZATIONS
include("physics/albedo.jl")
include("physics/tendencies.jl")
include("physics/column_variables.jl")
include("physics/thermodynamics.jl")
include("physics/boundary_layer.jl")
include("physics/temperature_relaxation.jl")
include("physics/vertical_diffusion.jl")
include("physics/large_scale_condensation.jl")
include("physics/surface_fluxes.jl")
include("physics/convection.jl")
include("physics/zenith.jl")
include("physics/shortwave_radiation.jl")
include("physics/longwave_radiation.jl")

# OCEAN AND LAND
include("physics/ocean.jl")
include("physics/land.jl")

# OUTPUT
include("output/schedule.jl")
include("output/output.jl")
include("output/feedback.jl")
include("output/plot.jl")
include("output/callbacks.jl")
include("output/particle_tracker.jl")

# MODELS
include("models/simulation.jl")
include("models/barotropic.jl")
include("models/shallow_water.jl")
include("models/primitive_dry.jl")
include("models/primitive_wet.jl")
include("models/tree.jl")
end<|MERGE_RESOLUTION|>--- conflicted
+++ resolved
@@ -45,13 +45,9 @@
 using .LowerTriangularMatrices
 
 # RingGrids
-<<<<<<< HEAD
 export  RingGrids
-=======
-export RingGrids
 export  AbstractGrid, AbstractGridArray,
         AbstractFullGridarray, AbstractReducedGridArray
->>>>>>> c30ea268
 export  FullClenshawGrid, FullClenshawArray,
         FullGaussianGrid, FullGaussianArray,
         FullHEALPixGrid, FullHEALPixArray,
