--- conflicted
+++ resolved
@@ -13,15 +13,9 @@
     import Primes
     import LinearAlgebra
 
-<<<<<<< HEAD
-    # GPU 
-    using KernelAbstractions 
-    import CUDA 
-=======
     # GPU
     import KernelAbstractions
     import CUDA
->>>>>>> 66b00f27
     import CUDAKernels
     import Adapt: Adapt, adapt, adapt_structure
 
