module SpeedyWeather

    # STRUCTURE
    import Parameters: @with_kw, @unpack
    import InteractiveUtils: subtypes

    # NUMERICS
    import Random
    import FastGaussQuadrature
    import AssociatedLegendrePolynomials as Legendre
    import AbstractFFTs
    import FFTW
    import GenericFFT
    import Primes
    import LinearAlgebra

    # GPU
    import KernelAbstractions
    import CUDA
    import CUDAKernels
    import Adapt: Adapt, adapt, adapt_structure

    # INPUT OUTPUT
    import TOML
    import Dates: Dates, DateTime
    import Printf: @sprintf
    import NetCDF: NetCDF, NcFile, NcDim, NcVar
    import JLD2: jldopen
    import CodecZlib
    import BitInformation: round, round!
    import UnicodePlots
    import ProgressMeter

    # EXPORT MAIN INTERFACE TO SPEEDY
    export  run_speedy,
            run_speedy!,
            initialize_speedy

    # EXPORT MODELS
    export  Barotropic,
            BarotropicModel,
            ShallowWater,
            ShallowWaterModel,
            PrimitiveEquation,
            PrimitiveEquationModel

    # EXPORT GRIDS
    export  LowerTriangularMatrix,
            AbstractGrid,
            FullClenshawGrid,
            FullGaussianGrid,
            FullHEALPixGrid,
            OctahedralGaussianGrid,
            OctahedralClenshawGrid,
            HEALPixGrid,
            HEALPix4Grid,
            FullHEALPix4Grid

    # EXPORT STRUCTS
    export  Parameters,
            Constants,
            Geometry,
            SpectralTransform,
            Boundaries,
            PrognosticVariables,
            DiagnosticVariables,
            ColumnVariables

    # EXPORT SPECTRAL FUNCTIONS
    export  spectral,
            gridded,
            spectral_truncation

    include("utility_functions.jl")
    include("lower_triangular_matrix.jl")   # defines LowerTriangularMatrix
    include("Grids/Grids.jl")               # defines AbstractGrid and concrete Grid types
    include("gpu.jl")                       # defines utility for GPU / KernelAbstractions

    include("parameter_structs.jl")         # defines 
    include("spectral_truncation.jl")
    include("abstract_models.jl")           # defines ModelSetup, Barotropic, ShallowWater,
                                            # PrimitiveEquation

    include("default_parameters.jl")        # defines Parameters
    include("constants.jl")                 # defines Constants
    include("geometry.jl")                  # defines Geometry

    include("spectral_transform.jl")        # defines SpectralTransform
    include("spectral_gradients.jl")

    include("boundaries.jl")                # defines Boundaries
    include("define_diffusion.jl")          # defines HorizontalDiffusion
    include("define_implicit.jl")           # defines Implicit
    include("models.jl")                    # defines ModelSetups

    include("prognostic_variables.jl")      # defines PrognosticVariables
    include("diagnostic_variables.jl")      # defines DiagnosticVariables
    include("initial_conditions.jl")
    include("scaling.jl")
    include("geopotential.jl")

    include("run_speedy.jl")
    include("tendencies_dynamics.jl")
    include("tendencies.jl")
    include("implicit_correction.jl")
    include("diffusion.jl")
    include("output.jl")                    # defines Output
    include("feedback.jl")                  # defines Feedback
    
    # PHYSICS
    include("column_variables.jl")          # defines ColumnVariables
    include("thermodynamics.jl")
    include("tendencies_parametrizations.jl")
    include("convection.jl")
    include("large_scale_condensation.jl")
<<<<<<< HEAD
    include("longwave_radiation.jl")
=======
    include("shortwave_radiation.jl")
>>>>>>> 2ffc06db

    include("time_integration.jl")
    include("pretty_printing.jl")
end<|MERGE_RESOLUTION|>--- conflicted
+++ resolved
@@ -113,11 +113,8 @@
     include("tendencies_parametrizations.jl")
     include("convection.jl")
     include("large_scale_condensation.jl")
-<<<<<<< HEAD
     include("longwave_radiation.jl")
-=======
     include("shortwave_radiation.jl")
->>>>>>> 2ffc06db
 
     include("time_integration.jl")
     include("pretty_printing.jl")
