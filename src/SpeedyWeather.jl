--- conflicted
+++ resolved
@@ -30,110 +30,9 @@
 # to avoid a `using Dates` to pass on DateTime arguments
 export DateTime, Second, Minute, Hour, Day
 
-<<<<<<< HEAD
 # export functions that have many cross-component methods
 export initialize!, finish!
 
-=======
-
-export  initialize!
-
-export  NoVerticalCoordinates,
-        SigmaCoordinates,
-        SigmaPressureCoordinates
-
-# EXPORT MODELS
-export  Barotropic,             # abstract
-        ShallowWater,
-        PrimitiveEquation,
-        PrimitiveDry,
-        PrimitiveWet,
-        ModelSetup
-
-export  BarotropicModel,        # concrete
-        ShallowWaterModel,
-        PrimitiveDryModel,
-        PrimitiveWetModel
-
-export  Earth,
-        EarthAtmosphere
-
-# EXPORT GRIDS
-export  SpectralGrid,
-        Geometry
-
-export  LowerTriangularMatrix,
-        FullClenshawGrid,
-        FullGaussianGrid,
-        FullHEALPixGrid,
-        FullOctaHEALPixGrid,
-        OctahedralGaussianGrid,
-        OctahedralClenshawGrid,
-        HEALPixGrid,
-        OctaHEALPixGrid,
-        plot
-
-export  Leapfrog
-
-# EXPORT OROGRAPHIES
-export  NoOrography,
-        EarthOrography,
-        ZonalRidge
-
-# NUMERICS
-export  HyperDiffusion,
-        ImplicitShallowWater,
-        ImplicitPrimitiveEq
-
-# EXPORT INITIAL CONDITIONS
-export  StartFromFile,
-        StartFromRest,
-        ZonalJet,
-        ZonalWind,
-        StartWithRandomVorticity
-
-# EXPORT TEMPERATURE RELAXATION SCHEMES
-export  NoTemperatureRelaxation,
-        HeldSuarez,
-        JablonowskiRelaxation
-
-# EXPORT BOUNDARY LAYER SCHEMES
-export  NoBoundaryLayerDrag,
-        LinearDrag,
-        QuadraticDrag
-
-# EXPORT FORCING
-export  forcing!,
-        JetStreamForcing,
-        AbstractForcing
-
-# EXPORT DRAG
-export  drag!,
-        AbstractDrag
-
-# EXPORT VERTICAL DIFFUSION
-export  NoVerticalDiffusion,
-        VerticalLaplacian
-
-# EXPORT STRUCTS
-export  DynamicsConstants,
-        SpectralTransform,
-        Boundaries,
-        PrognosticVariables,
-        PrognosticVariablesLayer,
-        DiagnosticVariables,
-        DiagnosticVariablesLayer,
-        ColumnVariables
-
-# EXPORT SPECTRAL FUNCTIONS
-export  SpectralTransform,
-        spectral,
-        gridded,
-        spectral_truncation
-
-export  OutputWriter, Feedback
-        
->>>>>>> ca898de3
 include("utility_functions.jl")
 
 # LowerTriangularMatrices for spherical harmonics
