--- conflicted
+++ resolved
@@ -347,11 +347,7 @@
     return Aout                 # returns the field wrapped around that array
 end
 
-<<<<<<< HEAD
-# if only the grid type is provided, create a grid with nlat_half from the input field
-=======
 # if only the grid type is provided, create a grid with nlat_half and architecture from the input field
->>>>>>> 2401617b
 interpolate(Grid::Type{<:AbstractGrid}, A::AbstractField; kwargs...) = interpolate(Grid(A.grid.nlat_half, A.grid.architecture), A; kwargs...)
 
 function update_locator!(
