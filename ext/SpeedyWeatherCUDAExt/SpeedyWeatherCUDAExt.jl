module SpeedyWeatherCUDAExt

using SpeedyWeather
import CUDA: CUDA, CUDAKernels, CuArray, CUFFT
import AbstractFFTs
using SpeedyWeather.DocStringExtensions
import SpeedyWeather: GPU, CPU, CUDAGPU, array_type, architecture, on_architecture

<<<<<<< HEAD
# DEVICE SETUP FOR CUDA
# extend functions from main SpeedyWeather 
 
# for RingGrids and LowerTriangularMatrices:
=======
# for RingGrids and LowerTriangularArrays:
>>>>>>> 3c27d4b8
# every Array needs this method to strip away the parameters
RingGrids.nonparametric_type(::Type{<:CuArray}) = CuArray
LowerTriangularArrays.nonparametric_type(::Type{<:CuArray}) = CuArray

array_type(::GPU) = CuArray
array_type(::Type{GPU}) = CuArray

CUDAGPU() = GPU(CUDA.CUDABackend(always_inline=true))
GPU() = CUDAGPU() # default to CUDA

architecture(::CuArray) = CUDAGPU()
architecture(::Type{<:CuArray}) = CUDAGPU()

on_architecture(::CPU, a::CuArray) = Array(a)
on_architecture(::GPU, a::CuArray) = a
on_architecture(::CPU, a::SubArray{<:Any, <:Any, <:CuArray}) = Array(a)

on_architecture(::GPU, a::Array) = CuArray(a)
on_architecture(::GPU, a::BitArray) = CuArray(a)
on_architecture(::GPU, a::SubArray{<:Any, <:Any, <:CuArray}) = a
on_architecture(::GPU, a::SubArray{<:Any, <:Any, <:Array}) = CuArray(a)
on_architecture(::GPU, a::StepRangeLen) = a

@inline SpeedyWeather.convert_to_device(::GPU, args) = CUDA.cudaconvert(args)
@inline SpeedyWeather.convert_to_device(::GPU, args::Tuple) = map(CUDA.cudaconvert, args)

include("spectral_transform.jl")
include("fourier.jl")
include("legendre.jl")

end # module<|MERGE_RESOLUTION|>--- conflicted
+++ resolved
@@ -6,14 +6,10 @@
 using SpeedyWeather.DocStringExtensions
 import SpeedyWeather: GPU, CPU, CUDAGPU, array_type, architecture, on_architecture
 
-<<<<<<< HEAD
 # DEVICE SETUP FOR CUDA
 # extend functions from main SpeedyWeather 
- 
-# for RingGrids and LowerTriangularMatrices:
-=======
+
 # for RingGrids and LowerTriangularArrays:
->>>>>>> 3c27d4b8
 # every Array needs this method to strip away the parameters
 RingGrids.nonparametric_type(::Type{<:CuArray}) = CuArray
 LowerTriangularArrays.nonparametric_type(::Type{<:CuArray}) = CuArray
