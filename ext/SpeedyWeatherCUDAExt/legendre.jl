--- conflicted
+++ resolved
@@ -124,11 +124,7 @@
     CUDA.synchronize()
 
     if unscale_coslat
-<<<<<<< HEAD
-        SpeedyWeather.SpeedyTransforms.unscale_coslat!(g_north, g_south, coslat⁻¹)
-=======
         SpeedyWeather.SpeedyTransforms.unscale_coslat!(g_north, g_south, coslat⁻¹, architecture=S.architecture)
->>>>>>> 60deed7f
     end
 end
 
