--- conflicted
+++ resolved
@@ -1,15 +1,5 @@
-<<<<<<< HEAD
-# convert i, j indices of a matrix (here 0-based l,m though...) to a single 1-based running index
+# convert l,m indices of a matrix (here 0-based l,m though...) to a single 1-based running index
 import SpeedyWeather.LowerTriangularArrays: lm2i, get_lm_range, get_2lm_range
-=======
-# convert l, m indices of a matrix (here 0-based l,m though...) to a single 1-based running index
-import SpeedyWeather.LowerTriangularArrays: lm2i
-
-# range of the running indices lm in a l-column (degrees of spherical harmonics)
-# given the column index m (order of harmonics) 
-get_lm_range(m, lmax) = lm2i(2*m - 1, m, lmax):lm2i(lmax+m, m, lmax)
-get_2lm_range(m, lmax) = 2*lm2i(2*m - 1, m, lmax)-1:2*lm2i(lmax+m, m, lmax)
->>>>>>> 49074dd8
  
 # (inverse) legendre transform kernel, called from _legendre!
 function inverse_legendre_kernel!(
