--- conflicted
+++ resolved
@@ -3,116 +3,18 @@
 using SpeedyWeather
 using Enzyme
 using SpeedyWeather.ProgressMeter
-<<<<<<< HEAD
-import .EnzymeRules: reverse, augmented_primal
-using .EnzymeRules
 
-# import all functions for which we define rules
-import SpeedyWeather.SpeedyTransforms: _fourier!, ColumnScratchMemory
+###
+# implement make_zero where the default one fails
 
-# Rules for SpeedyTransforms
-
-# _fourier! 
-
-# Computes the scale for the adjoint/pullback of all discrete Fourier transforms. 
-function adjoint_scale(S::SpectralTransform)
-    (; nlons, rfft_plans) = S
-    (; nlat_half) = S.grid
-    nfreqs = [rfft_plan.osz[1] for rfft_plan in rfft_plans] # TODO: This works with FFTW, but does it with cuFFT as well?
-
-    scale = zeros(Int, maximum(nfreqs), 1, nlat_half) # the scratch memory is (Freq x lvl x lat), so we insert 
-                                                      # an additional dimension here for easier matrix multiply
-
-    for i=1:nlat_half
-        scale[1:nfreqs[i],1,i] = rfft_adjoint_scale(nfreqs[i], nlons[i])
-    end 
-
-    return on_architecture(S.architecture, scale)
-end 
-
-# Computes the scale for the adjoint/pullback of a real discrete fourier transform.
-function rfft_adjoint_scale(n_freq::Int, n_real::Int)
-    if iseven(n_real)
-        return [1 < i < n_freq ? 2 : 1 for i=1:n_freq]
-    else 
-        return [1 < i ? 2 : 1 for i=1:n_freq]
-    end 
-end 
-### Custom rule for _fourier!(f_north, f_north, grid, S)
-function augmented_primal(config::EnzymeRules.RevConfigWidth{1}, func::Const{typeof(_fourier!)}, ::Type{<:Const}, 
-    f_north::Duplicated, f_south::Duplicated, grids::Duplicated{<:AbstractField}, S::Union{Const, MixedDuplicated}) 
-
-    func.val(f_north.val, f_south.val, grids.val, S.val) # forward pass
-
-    # save grids in tape if grids will be overwritten
-    if overwritten(config)[4] # TODO: Not sure this is really necessary because grids won't ever get overwritten by this _fourier!
-        tape = copy(grids.val)
-    else
-        tape = nothing
-    end
-
-    return AugmentedReturn(nothing, nothing, tape) # because the function actually returns nothing
-
-end 
-
-function reverse(config::EnzymeRules.RevConfigWidth{1}, func::Const{typeof(_fourier!)}, ::Type{<:Const}, tape,
-    f_north::Duplicated, f_south::Duplicated, grids::Duplicated{<:AbstractField}, S::Union{Const, MixedDuplicated})
-
-    # adjoint/jvp of FFT has a different scaling, compute it, apply it later to f_north, f_south
-    scale = adjoint_scale(S.val)
-    
-    # retrieve grids value, either from original grids or from tape if grids may have been overwritten.
-    gridsval = overwritten(config)[4] ? tape : grids.val
-
-    # compute the adjoint
-    dgridval = zero(gridsval)
-    _fourier!(dgridval, f_north.dval ./ scale, f_south.dval ./ scale, S.val) # inverse FFT (w/o normalization)
-    grids.dval .+= dgridval 
-
-    # no derivative wrt the f_north and f_south that were input because they are overwritten
-    make_zero!(f_north.dval) 
-    make_zero!(f_south.dval)
-
-    # the function has no return values, so we also return nothing here
-    return (nothing, nothing, nothing, nothing)
+# this lock is part of the ProgressMeter that's part of the Feedback of all models
+@inline function Enzyme.make_zero(
+    ::Type{ProgressMeter.ProgressCore}, 
+    seen::IdDict, 
+    prev::ProgressMeter.ProgressCore, 
+    ::Val{copy_if_inactive} = Val(false),
+)::ProgressMeter.ProgressCore where {copy_if_inactive} 
+    return prev
 end
 
-### Custom rule for _fourier!(grid, f_north, f_south, S)
-function augmented_primal(config::EnzymeRules.RevConfigWidth{1}, func::Const{typeof(_fourier!)}, ::Type{<:Const}, 
-    grids::Duplicated{<:AbstractField}, f_north::Duplicated, f_south::Duplicated, S::Union{Const, MixedDuplicated}) 
-
-    func.val(grids.val, f_north.val, f_south.val, S.val) # forward pass
-
-    # TODO: make an overwritten check here? 
-
-    return AugmentedReturn(nothing, nothing, nothing) # because the function actually returns nothing
-
-end 
-
-function reverse(config::EnzymeRules.RevConfigWidth{1}, func::Const{typeof(_fourier!)}, ::Type{<:Const}, tape,
-    grids::Duplicated{<:AbstractField}, f_north::Duplicated, f_south::Duplicated, S::Union{Const, MixedDuplicated})
-
-    # adjoint/vjp of FFT has a different scaling, compute it, apply it later to f_north, f_south
-    scale = adjoint_scale(S.val)
-    
-    # TODO: retrieve from tape here if overwritten? 
-
-    # compute the adjoint # TODO: could we reuse the f_north.val for that a well? and not allocate here
-    dfnorthval = zero(f_north.val)
-    dfsouthval = zero(f_south.val)
-
-    _fourier!(dfnorthval, dfsouthval, grids.dval, S.val) # inverse FFT (w/o normalization)
-
-    f_north.dval .+= scale .* dfnorthval
-    f_south.dval .+= scale .* dfsouthval 
-
-    # no derivative wrt the grids that were input because they are overwritten
-    make_zero!(grids.dval) 
-
-    # the function has no return values, so we also return nothing here
-    return (nothing, nothing, nothing, nothing)
-end
-=======
->>>>>>> f79a6747
-
 end