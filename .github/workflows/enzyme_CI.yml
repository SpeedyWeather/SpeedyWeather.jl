name: Enzyme CI
on:
  pull_request:
    branches:
      - main
  push:
    branches:
      - main
jobs:
  test:
    runs-on: ${{ matrix.os }}
    strategy:
      matrix:
        version:
          - '1.10'
        os:
          - ubuntu-latest
        arch:
          - x64
    steps:
      - uses: actions/checkout@v5
      - uses: julia-actions/setup-julia@v2
        with:
          version: ${{ matrix.version }}
          arch: ${{ matrix.arch }}
      - uses: julia-actions/cache@v2
      - name: Julia 1.10, add local packages
        shell: julia --color=yes --project=. {0}
        run: |
          using Pkg
<<<<<<< HEAD
          Pkg.develop([PackageSpec(; path) for path in ("Architectures", "LowerTriangularArrays", "RingGrids", "SpeedyTransforms")])
=======
          Pkg.develop([PackageSpec(; path) for path in ("SpeedyWeatherInternals", "LowerTriangularArrays", "RingGrids", "SpeedyTransforms")])
>>>>>>> f79a6747
          Pkg.instantiate()
        if: ${{ matrix.version == '1.10' }}
      - uses: julia-actions/julia-buildpkg@v1
      - uses: julia-actions/julia-runtest@v1
        with:
          test_args: 'enzyme'
        env:
          GITHUB_AUTH: ${{ secrets.GITHUB_TOKEN }}<|MERGE_RESOLUTION|>--- conflicted
+++ resolved
@@ -28,11 +28,7 @@
         shell: julia --color=yes --project=. {0}
         run: |
           using Pkg
-<<<<<<< HEAD
-          Pkg.develop([PackageSpec(; path) for path in ("Architectures", "LowerTriangularArrays", "RingGrids", "SpeedyTransforms")])
-=======
           Pkg.develop([PackageSpec(; path) for path in ("SpeedyWeatherInternals", "LowerTriangularArrays", "RingGrids", "SpeedyTransforms")])
->>>>>>> f79a6747
           Pkg.instantiate()
         if: ${{ matrix.version == '1.10' }}
       - uses: julia-actions/julia-buildpkg@v1
